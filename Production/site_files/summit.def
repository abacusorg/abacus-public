SiteName = "summit"

StateIOMode = "overwrite"
Conv_IOMode = "overwrite"
RamDisk = 1
#IODirs = ["multipole/", "taylor/", "multipole2/", "taylor2/"]
#nIODirs = 4
#IODirThreads = [2, 2, 3, 3]
#MAXRAMMB = 200000  # This will be automatically detected
# ConvolutionCacheSizeMB = 30  # This will be automatically detected

# OpenMP and thread parameters
OMP_NUM_THREADS = 36
OMP_PLACES = "{0}:18:4,{88}:18:4"
OMP_PROC_BIND = "spread"
IOCores = [0]
GPUThreadCoreStart = [72, 76, 80, 160, 164, 168]
NGPUThreadCores = 1  # will this work when we're supposed to use cores 0,8,16, etc?
DirectBPD = 2  # 2 threads per GPU

# Convolution OpenMP parameters
Conv_OMP_NUM_THREADS = 42
Conv_OMP_PLACES = "{0}:21:4,{88}:21:4"
Conv_OMP_PROC_BIND = "spread"
Conv_IOCores = [0]
Conv_zwidth = 0

Parallel = 1
mpirun_cmd = "jsrun -nALL_HOSTS -cALL_CPUS -a1 -r1 -gALL_GPUS -b rs"
<<<<<<< HEAD
Conv_mpirun_cmd = "jsrun -nALL_HOSTS -cALL_CPUS -a1 -r1 -b none"
=======
Conv_mpirun_cmd = "jsrun -nALL_HOSTS -cALL_CPUS -a1 -r1 -b rs"
##ZD_mpirun_cmd = "jsrun -n1 -cALL_CPUS -a1 -r1 -b rs"
>>>>>>> 1a781f15
WorkingDirectory = "$ABACUS_PERSIST$/" + @_SimSet@ + "/" + @SimName@
LocalWorkingDirectory = "$ABACUS_SSD$/" + @SimName@
DerivativesDirectory = "$ABACUS_PERSIST$/Derivatives"
#MultipoleDirectory = @WorkingDirectory@ + "/multipole"
#TaylorDirectory = @WorkingDirectory@ + "/taylor"<|MERGE_RESOLUTION|>--- conflicted
+++ resolved
@@ -27,12 +27,8 @@
 
 Parallel = 1
 mpirun_cmd = "jsrun -nALL_HOSTS -cALL_CPUS -a1 -r1 -gALL_GPUS -b rs"
-<<<<<<< HEAD
-Conv_mpirun_cmd = "jsrun -nALL_HOSTS -cALL_CPUS -a1 -r1 -b none"
-=======
 Conv_mpirun_cmd = "jsrun -nALL_HOSTS -cALL_CPUS -a1 -r1 -b rs"
 ##ZD_mpirun_cmd = "jsrun -n1 -cALL_CPUS -a1 -r1 -b rs"
->>>>>>> 1a781f15
 WorkingDirectory = "$ABACUS_PERSIST$/" + @_SimSet@ + "/" + @SimName@
 LocalWorkingDirectory = "$ABACUS_SSD$/" + @SimName@
 DerivativesDirectory = "$ABACUS_PERSIST$/Derivatives"
