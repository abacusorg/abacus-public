--- conflicted
+++ resolved
@@ -26,14 +26,9 @@
 Conv_zwidth = 0
 
 Parallel = 1
-<<<<<<< HEAD
 mpirun_cmd = "jsrun -nALL_HOSTS -cALL_CPUS -a1 -r1 -gALL_GPUS -b rs"
 Conv_mpirun_cmd = "jsrun -nALL_HOSTS -cALL_CPUS -a1 -r1 -b rs"
-=======
-mpirun_cmd = "jsrun -nALL_HOSTS -cALL_CPUS -a1 -r1 -gALL_GPUS -b none"
-Conv_mpirun_cmd = "jsrun -nALL_HOSTS -cALL_CPUS -a1 -r1 -b none"
-##ZD_mpirun_cmd = "jsrun -n1 -cALL_CPUS -a1 -r1 -b none"
->>>>>>> a29afccb
+##ZD_mpirun_cmd = "jsrun -n1 -cALL_CPUS -a1 -r1 -b rs"
 WorkingDirectory = "$ABACUS_PERSIST$/" + @_SimSet@ + "/" + @SimName@
 LocalWorkingDirectory = "$ABACUS_SSD$/" + @SimName@
 DerivativesDirectory = "$ABACUS_PERSIST$/Derivatives"
