--- conflicted
+++ resolved
@@ -1,4 +1,3 @@
-<<<<<<< HEAD
 # Use 'True' or 'False' to toggle between GPU and CPU mode
 USE_GPU='False'
 
@@ -7,7 +6,8 @@
 GPUSPINFLAG = -DGPUTHREADFORCESPIN
 #AVXFLAGS = -mavx -DAVXDIRECT -DAVXDIREC -DAVXMULTIPOLES
 #GPUBLOCKINGFLAG = -DGPUBLOCKING
-VERSIONFLAGS = -DDOUBLEPRECISION -DMAXCPD=8192 -DMAXSOURCELENGTH=1048576 $(GPUSPINFLAG) $(AVXFLAGS) $(GPUBLOCKINGFLAG)
+PRECISIONFLAG = -DDOUBLEPRECISION
+VERSIONFLAGS = $(PRECISIONFLAG) -DMAXCPD=8192 -DMAXSOURCELENGTH=1048576 $(GPUSPINFLAG) $(AVXFLAGS) $(GPUBLOCKINGFLAG)
 
 
 ifeq ($(USE_GPU),'True')
@@ -19,13 +19,6 @@
 export VERSIONFLAGS
 
 export CXXFLAGS= -O3 -DGITVERSION=\"`git rev-parse HEAD`\" $(VERSIONFLAGS) #-g #-DGLOBALPOS #-debug #-debug parallel 
-=======
-#export CXX = icc -openmp -pthread -liomp5 -xHost -fp-model precise -fbuiltin -ip#-prof-use=weighted
-export CXX = g++ -fopenmp -lgomp #-fprofile-use -fprofile-correction 
-export VERSIONFLAGS = -mavx -DDOUBLEPRECISION -DDOUBLE -DAVXMULTIPOLES -DCUDADIRECT -DMAXCPD=8192 -DMAXSOURCELENGTH=1048576 -DGPUTHREADFORCESPIN
-
-export CXXFLAGS= -O3 -DGITVERSION=\"`git rev-parse HEAD`\" $(VERSIONFLAGS)# -debug -debug parallel
->>>>>>> 1d3cf612
 # Could add -DGLOBALPOS here to switch the code to global positions.
 
 CPPFLAGS = -I include -I Derivatives -I ParseHeader -I Library/include -I Library/lib/direct -I Library/lib/common -I/usr/local/cuda/include
@@ -35,14 +28,10 @@
 -include ../Makefile.local
 export ABACUS_VER = abacus_avx
 
-<<<<<<< HEAD
 LIBS =  -LParseHeader -LLibrary/lib -lparseheader -l$(ABACUS_VER) -lfftw3_omp -lfftw3 -ltbb
 ifeq ($(USE_GPU),'True')
 LIBS += gpudirect.o -L/usr/local/cuda/lib64  -lcudart -ltbb
 endif
-=======
-LIBS =  -LParseHeader -LLibrary/lib -lparseheader -l$(ABACUS_VER) -lfftw3_omp -lfftw3 -ltbb  gpudirect.o -L/usr/local/cuda/lib64  -lcudart -ltbb
->>>>>>> 1d3cf612
 
 VPATH = singlestep : Convolution : Derivatives : python/clibs : zeldovich: Library/lib : Library/lib/direct
 
@@ -50,23 +39,15 @@
 
 all: singlestep CreateDerivatives ConvolutionDriver zeldovich $(CLIBS) util tests powerspectrum
 
-<<<<<<< HEAD
 singlestep.o: singlestep.cpp lib$(ABACUS_VER).a Makefile $(GPUDIRECT)
-=======
-singlestep.o: singlestep.cpp lib$(ABACUS_VER).a gpudirect.o Makefile
->>>>>>> 1d3cf612
 	$(CXX) $(CPPFLAGS) $(CXXFLAGS) -MMD -c -o $@ $<
 	@sed -i 's,\($*\.o\)[ :]*\(.*\),$@ : $$\(wildcard \2\)\n\1 : \2,g' $*.d
 
 gpudirect.o: gpu.cu Makefile
-<<<<<<< HEAD
-	nvcc --compiler-options $(GPUSPINFLAG) -DNFRADIUS=3 -I. -I/usr/local/cuda/include -ILibrary/include -arch compute_30 -code sm_30 -O3 -lineinfo -maxrregcount=48 -Xptxas="-v" -DUNIX -o $@ -c $<
-=======
-	nvcc --compiler-options  -DNFRADIUS=9 -DDOUBLEPRECISION  -DGPUTHREADFORCESPIN -I. -I/usr/local/cuda/include -ILibrary/include -arch compute_30 -code sm_30 -O3 -lineinfo -maxrregcount=63 -Xptxas="-v" -o $@ -c $<
->>>>>>> 1d3cf612
+	nvcc --compiler-options $(GPUSPINFLAG) -DNFRADIUS=3 $(PRECISIONFLAG) -I. -I/usr/local/cuda/include -ILibrary/include -arch compute_30 -code sm_30 -O3 -lineinfo -maxrregcount=48 -Xptxas="-v" -DUNIX -o $@ -c $<
 	
 libabacus_%.a:
-	cd Library/lib && COMP=g++ _ABACUSDISTRIBUTION=$(ABACUS)/Library _ABACUSLIBRARY=libabacus_avx.a ./buildlibrary -static $(VERSIONFLAGS) -g -lfftw3
+	cd Library/lib && COMP=g++ _ABACUSDISTRIBUTION=$(ABACUS)/Library _ABACUSLIBRARY=libabacus_avx.a ./buildlibrary -static $(VERSIONFLAGS) -O3 -lfftw3
 
 
 singlestep: singlestep.o $(GEN_OBJ) libparseheader.a lib$(ABACUS_VER).a Makefile
