--- conflicted
+++ resolved
@@ -1,10 +1,6 @@
 export CXX = icc -openmp -pthread -liomp5 -xHost -fp-model precise -fbuiltin -ip#-prof-use=weighted
 #export CXX = g++ -fopenmp -lgomp #-fprofile-use -fprofile-correction 
-<<<<<<< HEAD
 export VERSIONFLAGS = -mavx -DFLOATPRECISION -DAVXDIRECT -DAVXDIREC -DAVXMULTIPOLES -DCUDADIRECT -DMAXCPD=8192 -DMAXSOURCELENGTH=1048576# -DGPUTHREADFORCESPIN
-=======
-export VERSIONFLAGS = -DFLOATPRECISION -DMAXCPD=8192 -DMAXSOURCELENGTH=1048576 #-DGPUTHREADFORCESPIN
->>>>>>> 259b5c57
 
 export CXXFLAGS= -O3 -DGITVERSION=\"`git rev-parse HEAD`\" $(VERSIONFLAGS)# -debug -debug parallel
 # Could add -DGLOBALPOS here to switch the code to global positions.
