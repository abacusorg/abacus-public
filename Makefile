<<<<<<< HEAD
#export CXX = icc -openmp -liomp5 -no-ipo -xHost
export CXX = g++ -fopenmp -lgomp
export VERSIONFLAGS = -DFLOATPRECISION -DAVXDIRECT -DAVXMULTIPOLES -mavx -DMAXCPD=8192 -DMAXSOURCELENGTH=1048576
=======
export CXX = icc -openmp -liomp5
#export CXX = gcc -fopenmp -lgomp
export VERSIONFLAGS = -DDOUBLEPRECISION -DAVXDIRECT -DAVXMULTIPOLES
>>>>>>> cfb2125e

export CXXFLAGS = -O1 -DGITVERSION=\"`git rev-parse HEAD`\" $(VERSIONFLAGS)
# Could add -DGLOBALPOS here to switch the code to global positions.

CPPFLAGS = -I include -I Derivatives -I ParseHeader -ILibrary/include
CC_SRC = singlestep.cpp


-include ../Makefile.local
export ABACUS_VER = abacus_avx

LIBS =  -LParseHeader -LLibrary -lparseheader $(ABACUS_VER).a -lfftw3


VPATH = singlestep : Convolution : Derivatives : python/clibs : zeldovich

CLIBS = libpermute.so liblightcones.so

all: singlestep CreateDerivatives ConvolutionDriver zeldovich $(CLIBS) util tests powerspectrum

singlestep: singlestep.o $(GEN_OBJ) libparseheader.a $(ABACUS_VER).a Makefile
	$(CXX) $(CPPFLAGS) $(CXXFLAGS) -o singlestep/$@ $< $(LIBS)


%.o: %.cpp Makefile
	$(CXX) $(CPPFLAGS) $(CXXFLAGS) -MMD -c -o $@ $<
	@sed -i 's,\($*\.o\)[ :]*\(.*\),$@ : $$\(wildcard \2\)\n\1 : \2,g' $*.d

abacus_%.a:
	cd Library && $(MAKE) $@
	

libparseheader.a:
	cd ParseHeader && $(MAKE) libparseheader.a
	
clean:

	cd Library && $(MAKE) $@
	cd ParseHeader && $(MAKE) $@
	cd Derivatives && $(MAKE) $@
	cd Convolution && $(MAKE) $@
	cd python/clibs && $(MAKE) $@
	cd zeldovich && $(MAKE) $@
	cd Tests/Spiral && $(MAKE) $@
	cd util && $(MAKE) $@
	cd Analysis/PowerSpectrum &&$(MAKE) $@
	-$(RM) *.o *.d *.a *~

distclean:
	cd Library && $(MAKE) $@
	cd ParseHeader && $(MAKE) $@
	cd Derivatives && $(MAKE) $@
	cd Convolution && $(MAKE) $@
	cd python/clibs && $(MAKE) $@
	cd zeldovich && $(MAKE) $@
	cd Tests/Spiral && $(MAKE) $@
	cd util && $(MAKE) $@
	cd Analysis/PowerSpectrum &&$(MAKE) $@
	-$(RM) *.o *.d *~ *.a a.out


CreateDerivatives: CreateDerivatives.cpp
	cd Derivatives && $(MAKE) $@

ConvolutionDriver: convolutionwrapper.cpp include/Parameters.cpp
	cd Convolution && $(MAKE) $@
	
libpermute.so: perm.cpp
	cd python/clibs && $(MAKE) $@
	
liblightcones.so: lc.cpp
	cd python/clibs && $(MAKE) $@

util:
	cd util && $(MAKE) all

tests:
	cd Tests && $(MAKE) all	

powerspectrum:
	cd Analysis/PowerSpectrum &&$(MAKE)

zeldovich:zeldovich.cpp
	cd zeldovich && $(MAKE) $@
	
.PHONY: clean distclean generated_headers all zeldovich util tests powerspectrum 

-include $(CC_SRC:.cpp=.d)<|MERGE_RESOLUTION|>--- conflicted
+++ resolved
@@ -1,12 +1,6 @@
-<<<<<<< HEAD
 #export CXX = icc -openmp -liomp5 -no-ipo -xHost
 export CXX = g++ -fopenmp -lgomp
-export VERSIONFLAGS = -DFLOATPRECISION -DAVXDIRECT -DAVXMULTIPOLES -mavx -DMAXCPD=8192 -DMAXSOURCELENGTH=1048576
-=======
-export CXX = icc -openmp -liomp5
-#export CXX = gcc -fopenmp -lgomp
-export VERSIONFLAGS = -DDOUBLEPRECISION -DAVXDIRECT -DAVXMULTIPOLES
->>>>>>> cfb2125e
+export VERSIONFLAGS = -DDOUBLEPRECISION -DAVXDIRECT -DAVXMULTIPOLES -mavx -DMAXCPD=8192 -DMAXSOURCELENGTH=1048576
 
 export CXXFLAGS = -O1 -DGITVERSION=\"`git rev-parse HEAD`\" $(VERSIONFLAGS)
 # Could add -DGLOBALPOS here to switch the code to global positions.
