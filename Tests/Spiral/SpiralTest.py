--- conflicted
+++ resolved
@@ -51,11 +51,7 @@
 
     kvec = (1,0,0)
     phase = (np.pi,0,0)
-<<<<<<< HEAD
-    n1d = 256 # 2048
-=======
     n1d = 64
->>>>>>> 0008902b
     ainitial = 0.09
     across = 0.2
     astop =  1.0
@@ -64,13 +60,7 @@
 
     #check if we are done
     if not os.path.exists(basedir+"write/state"):
-<<<<<<< HEAD
-    
-        params = GenParam.makeInput(basedir+"spiral.par", abacuspath +"/Tests/Spiral/spiral.par2", NP = n1d**3,nTimeSlice = 1, TimeSliceRedshifts = 1/astop -1, SofteningLength = sf,InitialRedshift = 1/ainitial -1,CPD = 505,BoxSize = 17.3205080756888,WorkingDirectory = basedir)
-=======
         params = GenParam.makeInput(basedir+"spiral.par", abacuspath +"/Tests/Spiral/spiral.par2", NP = n1d**3,nTimeSlice = 1, TimeSliceRedshifts = 1/astop -1, SofteningLength = sf,InitialRedshift = 1/ainitial -1,CPD = 15,BoxSize = 17.3205080756888,WorkingDirectory = basedir)
-
->>>>>>> 0008902b
         os.makedirs(params["InitialConditionsDirectory"])
         #make the spiral initial conditions
         subprocess.call([abacuspath+"/Tests/Spiral/makespiralics",str(n1d), str(ainitial),str(across),
