--- conflicted
+++ resolved
@@ -6,10 +6,5 @@
 DerivativesDirectory= "$ABACUS_TMP$/Derivatives/"
 TimeStepAccel = 0.02
 TimeStepDlna = 0.025
-<<<<<<< HEAD
-Order = 8
-=======
 Order = 16 
->>>>>>> 1d3cf612
 NumSlabsInsertList = 55
-LogVerbosity = 2