# A simple Makefile that passes all targets to subdirectories

<<<<<<< HEAD
=======
# SUBDIRS := fast-cksum zeldovich-PLT
>>>>>>> f23595c3
SUBDIRS := fast-cksum
MAKECMDGOALS ?= all

$(MAKECMDGOALS): $(SUBDIRS)

$(SUBDIRS):
	$(MAKE) -C $@ $(MAKECMDGOALS)

.PHONY: $(SUBDIRS)<|MERGE_RESOLUTION|>--- conflicted
+++ resolved
@@ -1,9 +1,6 @@
 # A simple Makefile that passes all targets to subdirectories
 
-<<<<<<< HEAD
-=======
 # SUBDIRS := fast-cksum zeldovich-PLT
->>>>>>> f23595c3
 SUBDIRS := fast-cksum
 MAKECMDGOALS ?= all
 
