class InCoreConvolution : public basemultipoles {
private:
    Complex *_mcache,*_tcache;
    double *_dcache,*mfactor;
    int cpd,cpd2pad,blocksize,nblocks,cpdhalf,CompressedMultipoleLengthXY;
    const int thread_padding = 1024;
    int bufsize, padblocksize, blocksize_even;

public:
    InCoreConvolution(int order, int cpd, int blocksize, int _cpd2pad = 0) : 
            basemultipoles(order), cpd(cpd), blocksize(blocksize) {
				
		STDLOG(3," Entering ICC constructor\n");
		//in normal case, a set of x-y multipoles has cpd*cpd cells. in the parallel case, though, we pad out y to cpd2pad -- some number slightly bigger than cpd. 
		
		if (_cpd2pad == 0) cpd2pad = cpd * cpd; 
		else cpd2pad = _cpd2pad; 
		
        CompressedMultipoleLengthXY  = ((1+cpd)*(3+cpd))/8;
        nblocks = (cpd*cpd)/blocksize;
        cpdhalf = (cpd-1)/2;

        /* We're going to allocate a bunch of work arrays, three per thread.
        We've been given a blocksize, and at present it must divide CPD^2
        evenly, which means that it must be odd.  
        However, we'd like to pad each multipole out to a multiple of 2,
        so that Complex are 32-byte aligned and can use AVX.
        */

        blocksize_even = blocksize;
        if ((blocksize&1)==1) blocksize_even += 1; 
        assert((blocksize_even&1)==0);   // n must be even
        padblocksize = blocksize_even;

        bufsize = completemultipolelength*padblocksize;
        bufsize = 512*(bufsize/512+1);   
            // Round up to a multiple of 512 to avoid thread contention


        // TODO: Actually, we only need tcache for one blocksize
        // per core, since we compute each multipole and then save it.
        // That could increase the blocksize.  But initial testing
        // showed this slowed the code down, so DJE didn't implement.

        int cs = omp_get_max_threads() * bufsize;
        int ret;
        ret = posix_memalign((void **)&_mcache, 4096, cs*sizeof(Complex));
        assert(ret==0);
        ret = posix_memalign((void **)&_tcache, 4096, cs*sizeof(Complex));
        assert(ret==0);
        ret = posix_memalign((void **)&_dcache, 4096, cs*sizeof(double));
        assert(ret==0);

        mfactor = new double[completemultipolelength];
				
		
        int a,b,c;
        FORALL_COMPLETE_MULTIPOLES_BOUND(a,b,c,order) {
            mfactor[ cmap(a,b,c) ] = 
                pow(-1.0,a+b+c)/(fact2(2*(a+b+c)-1)*fact(a)*fact(b)*fact(c));
        }
				
    }
    ~InCoreConvolution(void) {
        free(_mcache); free(_tcache); free(_dcache);
        delete[] mfactor;
    }
    void InCoreConvolve(Complex *FFTM, DFLOAT *CompressedDerivatives);
    unsigned long long int  ConvolutionArithmeticCount(void);
};


unsigned long long int InCoreConvolution::ConvolutionArithmeticCount(void) {
    int a,b,c,i,j,k;

    // Not counting math to unwrap the derivatives during loading.
    // Not counting math to set up the loops and pointers.
    unsigned long long int l = 0;
    unsigned long long int cpd3 = ((unsigned long long int ) cpd)*cpd*(1+cpd)/2;

    TRACEFREERECURSION(a,b,c,order) { 
        l+=4;   // Multipole tracefree recursion
        l+=2;   // Derivative tracefree recursion
    }
    FORALL_COMPLETE_MULTIPOLES_BOUND(a,b,c,order)  {
        l+=2;   // Multipole rescaling
    }

    FORALL_REDUCED_MULTIPOLES_BOUND(a,b,c,order) {
        FORALL_COMPLETE_MULTIPOLES_BOUND(i,j,k,order-a-b-c) {
            l += 4;  // FMA work
        }
        l += 2; // multiply by I
    }

    return l*cpd3;
}

// =======================================================
// Some intrinsics for Complex vector operations, as we have 
// some evidence that gcc isn't figuring these out.

/* The following routines are trying to speed up calculations on the
complex<double> vectors.  It seems that gcc isn't vectorizing effectively;
we're seeing notable improvements with simple intrinsics. */

inline void FMAvector(Complex *t, Complex *m, double *d, int n) { 
    // Multiply a complex vector by a scalar and add to a complex accumulator
    // We are doing this in sets of two cells, since that fits AVX
    // and may also suit the memory access pattern of Power9 slices.
<<<<<<< HEAD
    #ifndef HAVE_AVX
        int i=0;
        /* This is the base version */
        // #pragma omp simd aligned(t,m:16) aligned(d:8)
//         for(i=0; i<n;i++) t[i] += m[i] * d[i];

        /* // A simple unrolled version; will compute off the end in 2's 
        #pragma omp simd aligned(t,m:32) aligned(d:16)
        for(i=0; i<n;i+=2) {
            t[i] += m[i] * d[i]; 
            t[i+1] += m[i+1] * d[i+1]; 
        }
        */ 
        // An alternate, with pointer movement
        for(i=0; i<(n>>1);i++) {
            *t += (*m)*(*d); t++; m++; d++;
            *t += (*m)*(*d); t++; m++; d++;
        }
        
    #else
    // An AVX equivalent -- this does two at once, so we have to pad to 2!
    // Will compute off the end.  
    // We have to broadcast two consecutive doubles into (g,g,h,h)
    // First broadcast to = (g,h,g,h), then shuffle to (g,g,h,h)
    // TODO: Could FMA here, but testing showed little gain 
    #define AVX_COMPLEX_DOUBLE_FMA \
        {__m256d _xx = _mm256_broadcast_pd((__m128d *)(d)); d+=2; \
        __m256d xx = _mm256_shuffle_pd(_xx,_xx, 0xc); \
        __m256d yy = _mm256_load_pd((double *)(m)); m+=2; \
        __m256d zz = _mm256_load_pd((double *)(t)); \
        zz = _mm256_add_pd(_mm256_mul_pd(xx,yy),zz); \
        _mm256_store_pd((double *)(t), zz); t+=2;}

=======

    #ifdef HAVE_AVX
    // An AVX equivalent -- this does two at once, so we have to pad to 2!
    // Will compute off the end.  
    // We have to broadcast two consecutive doubles into (g,g,h,h)
    // First broadcast to = (g,h,g,h), then shuffle to (g,g,h,h)
    // TODO: Could FMA here, but testing showed little gain 
    #define AVX_COMPLEX_DOUBLE_FMA \
        {__m256d _xx = _mm256_broadcast_pd((__m128d *)(d)); d+=2; \
        __m256d xx = _mm256_shuffle_pd(_xx,_xx, 0xc); \
        __m256d yy = _mm256_load_pd((double *)(m)); m+=2; \
        __m256d zz = _mm256_load_pd((double *)(t)); \
        zz = _mm256_add_pd(_mm256_mul_pd(xx,yy),zz); \
        _mm256_store_pd((double *)(t), zz); t+=2;}

>>>>>>> 38392d30
    n = (n>>1);   // Divide by 2; this is how many cell pairs
    for (int i=0;i<n;i++) AVX_COMPLEX_DOUBLE_FMA
    return;
    #endif

<<<<<<< HEAD
    /*
    // An SSE equivalent, as an example for VSX
    for (int i=0; i<n; i++) {
        __m128d xx = _mm_load1_pd((double *)(d+i));
        __m128d yy = _mm_load_pd((double *)(m+i));
        __m128d zz = _mm_load_pd((double *)(t+i));
        __m128d xy = _mm_mul_pd(xx,yy);
        zz = _mm_add_pd(zz,xy);
        _mm_store_pd((double *)(t+i),zz);
=======
    #ifdef HAVE_VSX
    // In VSX, let's try typecasting from Complex
    vector double *_t = (vector double *)t;
    vector double *_m = (vector double *)m;
    #pragma GCC ivdep
    for (int i=0; i<n;i++) t[i] += m[i] * d[i];
    return;
    #endif

    int i=0;
    /* This is the base version */
    // #pragma omp simd aligned(t,m:16) aligned(d:8)
    // for(i=0; i<n;i++) t[i] += m[i] * d[i];

    /* // A simple unrolled version; will compute off the end in 2's 
    #pragma omp simd aligned(t,m:32) aligned(d:16)
    for(i=0; i<n;i+=2) {
        t[i] += m[i] * d[i]; 
        t[i+1] += m[i+1] * d[i+1]; 
    }
    */ 
    // An alternate, with pointer movement
    #pragma GCC ivdep
    for(i=0; i<(n>>1);i++) {
        *t += (*m)*(*d); t++; m++; d++;
        *t += (*m)*(*d); t++; m++; d++;
>>>>>>> 38392d30
    }
    */

}

<<<<<<< HEAD
inline void Multiply_by_scalar(Complex *m, double &s, int n) {
    // Multiply a complex vector by a constant scalar
    // The AVX code requires n to be divisible by 2
    int xyz;
    #ifndef HAVE_AVX
        #pragma omp simd aligned(m:16) 
        FOR(xyz,0,n-1) m[xyz] *= s;
    #else
        __m256d scalar = _mm256_broadcast_sd((double *)&s);
        n = (n>>1);
        for (xyz=0; xyz<n; xyz++) {
            __m256d mm = _mm256_load_pd((double *)(m));
            mm = _mm256_mul_pd(mm,scalar);
            _mm256_store_pd((double *)(m),mm); m+=2;
        }
    #endif
}
=======
    /*
    // An SSE equivalent, as an example for VSX
    for (int i=0; i<n; i++) {
        __m128d xx = _mm_load1_pd((double *)(d+i));
        __m128d yy = _mm_load_pd((double *)(m+i));
        __m128d zz = _mm_load_pd((double *)(t+i));
        __m128d xy = _mm_mul_pd(xx,yy);
        zz = _mm_add_pd(zz,xy);
        _mm_store_pd((double *)(t+i),zz);
    }
    */
>>>>>>> 38392d30

inline void Multiply_by_I(Complex *t, int blocksize) {
    // Multiply a complex vector by i really means swapping to (-im, re)
    int xyz;
    #ifndef HAVE_AVX
        double *tcache_dbl = (double *)t;
		#pragma omp simd aligned(t:16) 		
        for (xyz=0; xyz<2*blocksize; xyz+=2) {
            double tmp = tcache_dbl[xyz];
            tcache_dbl[xyz] = -tcache_dbl[xyz+1];
            tcache_dbl[xyz+1] = tmp;
        }
    #else
        // Consider using SSE intrinsics to do this flip
        __m128d neg = _mm_set_pd(0.0d, -0.0d);
        for (xyz=0; xyz<blocksize; xyz++) {
            __m128d tswap = _mm_load_pd((double *)(t+xyz));
            tswap = _mm_shuffle_pd(tswap,tswap,0x1);
            tswap = _mm_xor_pd(tswap, neg);
            _mm_store_pd((double *)(t+xyz),tswap);
        }
    #endif
}

<<<<<<< HEAD
=======
inline void Multiply_by_scalar(Complex *m, double &s, int n) {
    // Multiply a complex vector by a constant scalar
    // The AVX code requires n to be divisible by 2
    int xyz;
    #ifndef HAVE_AVX
        #pragma omp simd aligned(m:16) 
        FOR(xyz,0,n-1) m[xyz] *= s;
    #else
        __m256d scalar = _mm256_broadcast_sd((double *)&s);
        n = (n>>1);
        for (xyz=0; xyz<n; xyz++) {
            __m256d mm = _mm256_load_pd((double *)(m));
            mm = _mm256_mul_pd(mm,scalar);
            _mm256_store_pd((double *)(m),mm); m+=2;
        }
    #endif
}

inline void Multiply_by_I(Complex *t, int blocksize) {
    // Multiply a complex vector by i really means swapping to (-im, re)
    int xyz;
    #ifndef HAVE_AVX
        double *tcache_dbl = (double *)t;
		#pragma omp simd aligned(t:16) 		
        for (xyz=0; xyz<2*blocksize; xyz+=2) {
            double tmp = tcache_dbl[xyz];
            tcache_dbl[xyz] = -tcache_dbl[xyz+1];
            tcache_dbl[xyz+1] = tmp;
        }
    #else
        // Consider using SSE intrinsics to do this flip
        __m128d neg = _mm_set_pd(0.0d, -0.0d);
        for (xyz=0; xyz<blocksize; xyz++) {
            __m128d tswap = _mm_load_pd((double *)(t+xyz));
            tswap = _mm_shuffle_pd(tswap,tswap,0x1);
            tswap = _mm_xor_pd(tswap, neg);
            _mm_store_pd((double *)(t+xyz),tswap);
        }
    #endif
}

>>>>>>> 38392d30
inline void Set_Vector_to_Zero(Complex *t, int n) {
    // The AVX code requires t to be 32-byte aligned and n to be even
    #ifndef HAVE_AVX
        #pragma omp simd aligned(t:16) 
        for (int i=0; i<n; i++) t[i] = 0.0;
    #else
        __m256d zero = _mm256_set1_pd(0.0);
        n = (n>>1);
        for (int i=0; i<n; i++) { _mm256_store_pd((double *)t, zero); t+=2; }
    #endif
}

// =============================================================
// And now here's the main routine

void InCoreConvolution::InCoreConvolve(Complex *FFTM, DFLOAT *CompressedD) {
    // why is this 50% faster with dynamic?
	
	STDLOG(3, "Entering InCoreConvolve\n");

	#pragma omp parallel for schedule(dynamic)
    for(int block=0;block<nblocks;block++) {
            
        Complex *FM, *FMabc, *FMap2bcm2, *FMabp2cm2;
        double  *FD, *FDabc, *FDap2bcm2, *FDabp2cm2, *FDd;
        Complex *mcache, *tcache;
        double  *dcache;
        int xyz,a,b,c,i,j,k,xyzbegin;

        int gindex = omp_get_thread_num()*bufsize;
        dcache = &(_dcache[gindex]); 
        mcache = &(_mcache[gindex]);
        tcache = &(_tcache[gindex]);

        xyzbegin = block*blocksize;
        // Load the reduced multipoles into the cache
        FORALL_REDUCED_MULTIPOLES_BOUND(a,b,c,order) {
            FM = &(FFTM[rmap(a,b,c) * cpd2pad + xyzbegin]);
            int m = cmap(a,b,c)*padblocksize;
            FOR(xyz,0,blocksize-1) mcache[m + xyz] = FM[xyz];
        }

        // Apply the trace-free recursion to generate complete multipoles
        TRACEFREERECURSION(a,b,c,order) {
            FMabc       = &(mcache[cmap(a  ,b  ,c  ) * padblocksize]);
            FMap2bcm2   = &(mcache[cmap(a+2,b  ,c-2) * padblocksize]);
            FMabp2cm2   = &(mcache[cmap(a  ,b+2,c-2) * padblocksize]);
            // TODO: Could vectorize this, at some cost of obscurity
            FOR(xyz,0,blocksize-1) 
                FMabc[xyz] = - FMap2bcm2[xyz] - FMabp2cm2[xyz];
        }

        // Apply the scaling to the complete multipoles
        FORALL_COMPLETE_MULTIPOLES_BOUND(a,b,c,order)  {
            int cmap_abc = cmap(a,b,c);
            FM = &(mcache[cmap_abc * padblocksize]);
            Multiply_by_scalar(FM, mfactor[cmap_abc], blocksize_even);
            // double mf = mfactor[ cmap_abc ];
            // FOR(xyz,0,blocksize-1) FM[xyz] *= mf;
        }

        // Load the derivatives.  This requires some care.
        // The derivatives were only stored in one half-quadrant.
        // Swapping (x,y) and (i,j) makes no change; that completes the quadrant.
        // Then the other quadrants are related by parity.
        
        FORALL_REDUCED_MULTIPOLES_BOUND(a,b,c,order) {

            int m = cmap(a,b,c)*padblocksize;
            // Rather than unpacking the (x,y) by mod, we'll do 
            // one and then increment
            int y = xyzbegin%cpd;
            int x = (xyzbegin-y)/cpd;
            FOR(xyz,0,blocksize-1) {
                /// int l = xyzbegin + xyz;
                /// int y = l%cpd;
                /// int x = (l-y)/cpd;
                int xp = x; if(xp>cpdhalf) xp = cpd - x;
                int yp = y; if(yp>cpdhalf) yp = cpd - y;

                double xR;
                if(yp>=xp)  {
                    int i = rmap(b,a,c)*CompressedMultipoleLengthXY;
                    xR = (double) CompressedD[ i + (yp*(yp+1))/2 + xp ];
                }
                else {
                    int i = rmap(a,b,c)*CompressedMultipoleLengthXY;
                    xR = (double) CompressedD[ i + (xp*(xp+1))/2 + yp ];
                }

                if( (yp!=y) && ((b&0x1)==1) ) xR *= -1;
                if( (xp!=x) && ((a&0x1)==1) ) xR *= -1;
                dcache[m + xyz] = xR;
                y++;
                if (y==cpd) { y = 0; x++; }  // Accomplish the mod wrap
            }
        }
        /* TODO: In the above code, the completion of the first quadrant
        results in a poor access pattern.  Is this really worth the speed
        penalty to halve the size of the derivative file?  It would be 
        1/8 of the Multipoles even if we didn't.  And even if we do
        want that small size, is it wise to do the half-quadrant 
        completion only on demand?  Perhaps a block-tranpose would be faster.
        At present, we're filling half the plane with badly-ordered
        accesses, whereas we could get away with only a half-quadrant.
        */

        // Recurse to restore the complete derivatives
        TRACEFREERECURSION(a,b,c,order) {
            FDabc       = &(dcache[cmap(a  ,b  ,c  ) * padblocksize]);
            FDap2bcm2   = &(dcache[cmap(a+2,b  ,c-2) * padblocksize]);
            FDabp2cm2   = &(dcache[cmap(a  ,b+2,c-2) * padblocksize]);
            FOR(xyz,0,blocksize-1) 
                FDabc[xyz] = - FDap2bcm2[xyz] - FDabp2cm2[xyz];
        }

        // Now compute the Taylors from M & D
        // We do this in two parts, since the D's are stored as real,
        // but are either pure real or pure imaginary, according
        // to their i+j+k parity.
        FORALL_REDUCED_MULTIPOLES_BOUND(a,b,c,order) {
            // FOR(xyz,0,blocksize-1) tcache[xyz] = 0;
            Set_Vector_to_Zero(tcache, blocksize_even);
            FORALL_COMPLETE_MULTIPOLES_BOUND(i,j,k,order-a-b-c) {
                // Odd parity only
                if( (((a+i)+(b+j)+(c+k))&0x1) == 1 ) {
                    FD  = &(dcache[cmap(a+i,b+j,c+k) * padblocksize]);
                    FM  = &(mcache[cmap(i  ,j  ,k  ) * padblocksize]);
                    // We know the rest of the k's are simple
                    for (; k<=order-a-b-c-i-j; k+=2, FD+=padblocksize*2, FM+=padblocksize*2)
                    FMAvector(tcache, FM, FD, blocksize_even);
                }
            }
            // Now multiply by i, before we accumulate the rest
            Multiply_by_I(tcache, blocksize_even);

            FORALL_COMPLETE_MULTIPOLES_BOUND(i,j,k,order-a-b-c) {
                // Even parity only 
                if( (((a+i)+(b+j)+(c+k))&0x1) ==0 ) {
                    FD  = &(dcache[cmap(a+i,b+j,c+k) * padblocksize]);
                    FM  = &(mcache[cmap(i  ,j  ,k  ) * padblocksize]);
                    // We know the rest of the k's are simple
                    for (; k<=order-a-b-c-i-j; k+=2, FD+=padblocksize*2, FM+=padblocksize*2)
                    FMAvector(tcache,FM, FD, blocksize_even); 
                }
            }
            Complex *FT = &(FFTM[rmap(a,b,c) * cpd2pad + xyzbegin]);
            // FOR(xyz,0,blocksize-1) FT[xyz] = tcache[xyz];
            memcpy(FT, tcache, blocksize*sizeof(Complex));
        }
    }
	
	STDLOG(3, "Exiting InCoreConvolve\n");
	
}<|MERGE_RESOLUTION|>--- conflicted
+++ resolved
@@ -108,41 +108,6 @@
     // Multiply a complex vector by a scalar and add to a complex accumulator
     // We are doing this in sets of two cells, since that fits AVX
     // and may also suit the memory access pattern of Power9 slices.
-<<<<<<< HEAD
-    #ifndef HAVE_AVX
-        int i=0;
-        /* This is the base version */
-        // #pragma omp simd aligned(t,m:16) aligned(d:8)
-//         for(i=0; i<n;i++) t[i] += m[i] * d[i];
-
-        /* // A simple unrolled version; will compute off the end in 2's 
-        #pragma omp simd aligned(t,m:32) aligned(d:16)
-        for(i=0; i<n;i+=2) {
-            t[i] += m[i] * d[i]; 
-            t[i+1] += m[i+1] * d[i+1]; 
-        }
-        */ 
-        // An alternate, with pointer movement
-        for(i=0; i<(n>>1);i++) {
-            *t += (*m)*(*d); t++; m++; d++;
-            *t += (*m)*(*d); t++; m++; d++;
-        }
-        
-    #else
-    // An AVX equivalent -- this does two at once, so we have to pad to 2!
-    // Will compute off the end.  
-    // We have to broadcast two consecutive doubles into (g,g,h,h)
-    // First broadcast to = (g,h,g,h), then shuffle to (g,g,h,h)
-    // TODO: Could FMA here, but testing showed little gain 
-    #define AVX_COMPLEX_DOUBLE_FMA \
-        {__m256d _xx = _mm256_broadcast_pd((__m128d *)(d)); d+=2; \
-        __m256d xx = _mm256_shuffle_pd(_xx,_xx, 0xc); \
-        __m256d yy = _mm256_load_pd((double *)(m)); m+=2; \
-        __m256d zz = _mm256_load_pd((double *)(t)); \
-        zz = _mm256_add_pd(_mm256_mul_pd(xx,yy),zz); \
-        _mm256_store_pd((double *)(t), zz); t+=2;}
-
-=======
 
     #ifdef HAVE_AVX
     // An AVX equivalent -- this does two at once, so we have to pad to 2!
@@ -158,13 +123,39 @@
         zz = _mm256_add_pd(_mm256_mul_pd(xx,yy),zz); \
         _mm256_store_pd((double *)(t), zz); t+=2;}
 
->>>>>>> 38392d30
     n = (n>>1);   // Divide by 2; this is how many cell pairs
     for (int i=0;i<n;i++) AVX_COMPLEX_DOUBLE_FMA
     return;
     #endif
 
-<<<<<<< HEAD
+    #ifdef HAVE_VSX
+    // In VSX, let's try typecasting from Complex
+    vector double *_t = (vector double *)t;
+    vector double *_m = (vector double *)m;
+    #pragma GCC ivdep
+    for (int i=0; i<n;i++) t[i] += m[i] * d[i];
+    return;
+    #endif
+
+    int i=0;
+    /* This is the base version */
+    // #pragma omp simd aligned(t,m:16) aligned(d:8)
+    // for(i=0; i<n;i++) t[i] += m[i] * d[i];
+
+    /* // A simple unrolled version; will compute off the end in 2's 
+    #pragma omp simd aligned(t,m:32) aligned(d:16)
+    for(i=0; i<n;i+=2) {
+        t[i] += m[i] * d[i]; 
+        t[i+1] += m[i+1] * d[i+1]; 
+    }
+    */ 
+    // An alternate, with pointer movement
+    #pragma GCC ivdep
+    for(i=0; i<(n>>1);i++) {
+        *t += (*m)*(*d); t++; m++; d++;
+        *t += (*m)*(*d); t++; m++; d++;
+    }
+
     /*
     // An SSE equivalent, as an example for VSX
     for (int i=0; i<n; i++) {
@@ -174,40 +165,11 @@
         __m128d xy = _mm_mul_pd(xx,yy);
         zz = _mm_add_pd(zz,xy);
         _mm_store_pd((double *)(t+i),zz);
-=======
-    #ifdef HAVE_VSX
-    // In VSX, let's try typecasting from Complex
-    vector double *_t = (vector double *)t;
-    vector double *_m = (vector double *)m;
-    #pragma GCC ivdep
-    for (int i=0; i<n;i++) t[i] += m[i] * d[i];
-    return;
-    #endif
-
-    int i=0;
-    /* This is the base version */
-    // #pragma omp simd aligned(t,m:16) aligned(d:8)
-    // for(i=0; i<n;i++) t[i] += m[i] * d[i];
-
-    /* // A simple unrolled version; will compute off the end in 2's 
-    #pragma omp simd aligned(t,m:32) aligned(d:16)
-    for(i=0; i<n;i+=2) {
-        t[i] += m[i] * d[i]; 
-        t[i+1] += m[i+1] * d[i+1]; 
-    }
-    */ 
-    // An alternate, with pointer movement
-    #pragma GCC ivdep
-    for(i=0; i<(n>>1);i++) {
-        *t += (*m)*(*d); t++; m++; d++;
-        *t += (*m)*(*d); t++; m++; d++;
->>>>>>> 38392d30
     }
     */
 
 }
 
-<<<<<<< HEAD
 inline void Multiply_by_scalar(Complex *m, double &s, int n) {
     // Multiply a complex vector by a constant scalar
     // The AVX code requires n to be divisible by 2
@@ -225,19 +187,6 @@
         }
     #endif
 }
-=======
-    /*
-    // An SSE equivalent, as an example for VSX
-    for (int i=0; i<n; i++) {
-        __m128d xx = _mm_load1_pd((double *)(d+i));
-        __m128d yy = _mm_load_pd((double *)(m+i));
-        __m128d zz = _mm_load_pd((double *)(t+i));
-        __m128d xy = _mm_mul_pd(xx,yy);
-        zz = _mm_add_pd(zz,xy);
-        _mm_store_pd((double *)(t+i),zz);
-    }
-    */
->>>>>>> 38392d30
 
 inline void Multiply_by_I(Complex *t, int blocksize) {
     // Multiply a complex vector by i really means swapping to (-im, re)
@@ -262,50 +211,6 @@
     #endif
 }
 
-<<<<<<< HEAD
-=======
-inline void Multiply_by_scalar(Complex *m, double &s, int n) {
-    // Multiply a complex vector by a constant scalar
-    // The AVX code requires n to be divisible by 2
-    int xyz;
-    #ifndef HAVE_AVX
-        #pragma omp simd aligned(m:16) 
-        FOR(xyz,0,n-1) m[xyz] *= s;
-    #else
-        __m256d scalar = _mm256_broadcast_sd((double *)&s);
-        n = (n>>1);
-        for (xyz=0; xyz<n; xyz++) {
-            __m256d mm = _mm256_load_pd((double *)(m));
-            mm = _mm256_mul_pd(mm,scalar);
-            _mm256_store_pd((double *)(m),mm); m+=2;
-        }
-    #endif
-}
-
-inline void Multiply_by_I(Complex *t, int blocksize) {
-    // Multiply a complex vector by i really means swapping to (-im, re)
-    int xyz;
-    #ifndef HAVE_AVX
-        double *tcache_dbl = (double *)t;
-		#pragma omp simd aligned(t:16) 		
-        for (xyz=0; xyz<2*blocksize; xyz+=2) {
-            double tmp = tcache_dbl[xyz];
-            tcache_dbl[xyz] = -tcache_dbl[xyz+1];
-            tcache_dbl[xyz+1] = tmp;
-        }
-    #else
-        // Consider using SSE intrinsics to do this flip
-        __m128d neg = _mm_set_pd(0.0d, -0.0d);
-        for (xyz=0; xyz<blocksize; xyz++) {
-            __m128d tswap = _mm_load_pd((double *)(t+xyz));
-            tswap = _mm_shuffle_pd(tswap,tswap,0x1);
-            tswap = _mm_xor_pd(tswap, neg);
-            _mm_store_pd((double *)(t+xyz),tswap);
-        }
-    #endif
-}
-
->>>>>>> 38392d30
 inline void Set_Vector_to_Zero(Complex *t, int n) {
     // The AVX code requires t to be 32-byte aligned and n to be even
     #ifndef HAVE_AVX
