/* This class will handle the Multipoles and Taylors in a parallel
in-memory setting.  The timestep code should compute MultipoleSlab
and then hand it to this code.  Here, we trigger MPI_Issends() and
MPI_Irecvs() to disperse the information out to the nodes that will handle
the individual z's.  This gets stored in a large buffer on a RAMdisk,
in [x][znode][m][y] order.  We provide a method to check that a 
given Multipole's transfer has been complete, so that MultipoleSlab
can be freed.

Then during the convolve stage, the information is transposed from
this buffer into a second buffer in [znode][m][y][x] order.  The
FFTs are called, then the InCoreConvolution, then the iFFTs.  The
information is then transposed back into the RAMdisk buffer.  This
routine also must load the appropriate derivatives from RAMdisk.

During timestep, we provide a method by which the TaylorSlab can
be requested, which allocates space and triggers the MPI call
to gather the information.  And a method to check that the MPI
work has been completed.
*/

//#define DO_NOTHING 1 

#include "ParallelConvolution.h"

STimer  Constructor;
STimer  AllocateMT;
STimer  AllocateDerivs; 
STimer  QueueTaylors; 
STimer  FFTPlanning;
STimer 	ForwardZFFTMultipoles;
STimer  InverseZFFTTaylor; 
STimer  ArraySwizzle; 
STimer  ReadDerivatives;
STimer  ConvolutionArithmetic; 
STimer  Destructor; 
STimer  ThreadCleanUp; 

STimer  MmapMT; 
STimer  MunmapMT; 
STimer  MmapDerivs; 
STimer  MunmapDerivs; 

/// The zstart for the node of the given rank.
int ParallelConvolution::Zstart(int rank) {
    return (cpd2p1*rank/MPI_size); 
}

// ParallelConvolution::ParallelConvolution(){}
/// The constructor.  This should open the MTfile as read/write or allocate
/// space if it doesn't exist.
ParallelConvolution::ParallelConvolution(int _cpd, int _order, char MultipoleDirectory[1024], int _create_MT_file) { //TODO NAM does this always assume convolution overwrite mode? 
	
	STDLOG(2, "Calling constructor for ParallelConvolution\n");
	
	Constructor.Clear(); Constructor.Start(); 
	
    std::stringstream ss;
    std::string s;
	ss << MultipoleDirectory << "/Multipoles";
	s = ss.str();
	mt_file = s.c_str(); 
    STDLOG(2,"Working with MTfile %s\n", mt_file);

	//in previous timestep's finish action, multipoles were distributed to nodes such that each node now stores multipole moments for all x and its given range of z that it will convolve. Fetch these from shared memory.
	create_MT_file = _create_MT_file; 
	cpd = _cpd;
	cpd2p1 = (cpd+1)/2; 
	
	int pad = CPD2PAD/sizeof(Complex);
	cpd2pad = floor((cpd*cpd+pad)/pad)*pad;
	
	order = _order;
	rml = (order+1)*(order+1);
	zstart = Zstart(MPI_rank);
	znode = Zstart(MPI_rank+1)-zstart;
	this_node_size = znode*rml*cpd;
	
	STDLOG(2, "Doing zstart = %d and znode = %d\n", zstart, znode);
	
	CompressedMultipoleLengthXY = ((1+P.cpd)*(3+P.cpd))/8;
	invcpd3 = (Complex) (pow(cpd * cpd * cpd, -1.0)); //NAM TODO get rid of Complex typecasting. 
		 
    int cml = ((order+1)*(order+2)*(order+3))/6;
    int nprocs = omp_get_max_threads();
	size_t cacherambytes   = P.ConvolutionCacheSizeMB*(1024LL*1024LL);
    size_t L1cacherambytes = P.ConvolutionL1CacheSizeMB*(1024LL*1024L);
	
/* Old code: better to count up than count down!
    blocksize = 0;
    for(blocksize=cpd*cpd;blocksize>=2;blocksize--) 
        if((cpd*cpd)%blocksize==0)
            if(nprocs*2.5*cml*blocksize*sizeof(Complex) < cacherambytes) break;
                // 2.5 = 2 Complex (mcache,tcache) 1 double dcache
*/
	
    blocksize = 1;
    for (int b=2; b<P.cpd*P.cpd; b++) {
        if (2.5*b*sizeof(Complex)>=L1cacherambytes) break;
            // Too much L1 memory: can't hold one example of D,M,T
        if (nprocs*2.5*cml*b*sizeof(Complex)>=cacherambytes) break;
            // Too much L3 memory, can't hold all D,M,T, so stop looking
        if ((P.cpd*P.cpd)%b == 0) blocksize = b;  // Could use this value
    }
        // 1.5 = 1 Complex (mcache) 1 double dcache
        // 2.5 = 2 Complex (mcache,tcache) 1 double dcache
	
	first_slabs_all = new int[MPI_size];
    total_slabs_all = new int[MPI_size]; 
	
	ReadNodeSlabs(1, first_slabs_all, total_slabs_all);
	
	first_slab_on_node  = first_slabs_all[MPI_rank];
	total_slabs_on_node = total_slabs_all[MPI_rank];
	
	
	assertf(sizeof(fftw_complex)==sizeof(Complex), "Mismatch of complex type sizing between FFTW and Complex\n");
	
	// Here we compute the start and number of z's in each node
	node_start = new int[MPI_size];
	node_size  = new int[MPI_size];

	for (int j=0; j<MPI_size; j++) {
	    node_start[j] = Zstart(j)*rml*cpd;
	    node_size[j]  = (Zstart(j+1)-Zstart(j))*rml*cpd;
	    assertf(node_size[j]*sizeof(MTCOMPLEX)<(((int64)1)<<31),
	    	"Amount of M/T data in a z range of one slab exceeds MPI 2 GB limit");
	}		
	
	// create arrays to monitor statuses of Multipole MPI sends and receives. 
	
	Msend_requests = new MPI_Request * [cpd];	
	Mrecv_requests = new MPI_Request[cpd];
	Trecv_requests = new MPI_Request * [cpd];
	Tsend_requests = new MPI_Request[cpd];
	
	Msend_active = 0;
	Trecv_active = 0;


	for (int x = 0; x < cpd; x++) {
		Msend_requests[x] = NULL;  // This indicates no pending req
		Mrecv_requests[x] = MPI_REQUEST_NULL;  // This indicates no pending req
		Trecv_requests[x] = NULL;  // This indicates no pending req
		Tsend_requests[x] = MPI_REQUEST_NULL;  // This indicates no pending req	
	} 
	
	int DIOBufferSizeKB = 1LL<<11;
    size_t sdb = DIOBufferSizeKB;
    sdb *= 1024LLU;

    int direct = P.RamDisk; 
	assert( (direct == 1) || (direct==0) );
	STDLOG(2, "Making RD object with %d %f\n", direct, sdb);
	ReadDirect * RD_RDD = new ReadDirect(direct,sdb);
	
	Constructor.Stop(); 
	CS.Constructor = Constructor.Elapsed();
	
	AllocMT();
	AllocDerivs();
	
	CS.ops = 0;
	CS.ComputeCores = omp_get_max_threads();

    sprintf(wisdom_file, "parallel_convolve_fft.wisdom");
}

/// The destructor.  This should close the MTfile. NAM: MTfile can be closed right after mapping, I think. 
/// Also can do any checks to make sure that all work was completed.
ParallelConvolution::~ParallelConvolution() {
	//NAM how to check work was completed, ideas:
	// assert all values of the four arrays below have been set to MPI_REQUEST_NULL? 
	// add class variable that keeps track of the number of FFTS, their success? check this? 
	
	Destructor.Clear(); Destructor.Start(); 
		
	assertf(Trecv_active == 0, "Error: active taylor receive requests ! = 0, = %d\n", Trecv_active);
	assertf(Msend_active == 0, "Error: active multipole send requests ! = 0, = %d\n", Msend_active);
	
	delete[] Msend_requests;
	delete[] Trecv_requests; 
	delete[] Mrecv_requests; 
	delete[] Tsend_requests; 

	delete[] node_start; 
	delete[] node_size; 

	delete[] first_slabs_all;
	delete[] total_slabs_all; 

    size_t size = sizeof(MTCOMPLEX)*this_node_size;
	
	MunmapMT.Clear(); MunmapMT.Start(); 
    int res = munmap(MTdisk, size);
    assertf(res == 0, "munmap failed\n");
	MunmapMT.Stop(); 
	CS.MunmapMT += MunmapMT.Elapsed(); 

	assertf(ramdisk_derivs == 0 || ramdisk_derivs == 1, "Ramdisk_derivs detected bad value: %d.\n", ramdisk_derivs);
	
    for (int z = 0; z < znode; z++){
	    if(ramdisk_derivs){
		    if(Ddisk[z] != NULL){
				MunmapDerivs.Clear(); MunmapDerivs.Start(); 
		        int res = munmap(Ddisk[z], size);
		        assertf(res == 0, "Failed to munmap derivs %d\n", z); 
				MunmapDerivs.Stop(); 
				CS.MunmapDerivs += MunmapDerivs.Elapsed(); 
		    }
		} else {
			free(Ddisk[z]); 
		}
	}
	
	delete[] Ddisk; 
	delete RD_RDD;
	
	Destructor.Stop(); CS.Destructor = Destructor.Elapsed();
	
	ThreadCleanUp.Clear(); ThreadCleanUp.Start();
	//fftw_cleanup_threads(); //NAM check usage. 	
	ThreadCleanUp.Stop(); CS.ThreadCleanUp = ThreadCleanUp.Elapsed();
	
	CS.ConvolveWallClock += Destructor.Elapsed() + ThreadCleanUp.Elapsed(); 
	
	
	STimer dumpstats_timer; 
	
	dumpstats_timer.Start(); 
	
	if (not create_MT_file){ //if this is not the 0th step, dump stats. 
	    char timingfn[1050];
	    sprintf(timingfn,"%s/last%s.convtime",P.LogDirectory,NodeString);
#ifndef DO_NOTHING
	    dumpstats(timingfn); 
#endif
	}
	
	dumpstats_timer.Stop(); 
	
	STDLOG(1, "Dumpstats took %f seconds\n", dumpstats_timer.Elapsed());

    STDLOG(1, "Exporting wisdom to file.\n");
    if(MPI_rank == 0)
       fftw_export_wisdom_to_filename(wisdom_file);
}




/* =========================   ALLOC BUFFERS   ================== */ 


void ParallelConvolution::AllocMT(){ 
	//MTdisk has shape [x][znode][m][y]
	
	//TODO this appears almost exactly as in arena allocator. Consider factoring out to ramdisk util. 
	AllocateMT.Clear(); AllocateMT.Start(); 
	
	
	assert(mt_file != NULL);
    assert(strnlen(mt_file,1) > 0);
    STDLOG(2,"Mapping MTdisk from shared memory\n");

	if(create_MT_file)
		unlink(mt_file);
	
    int shm_fd_flags = create_MT_file ? (O_RDWR | O_CREAT | O_EXCL) : O_RDWR;
    int fd = open(mt_file, shm_fd_flags, S_IRUSR | S_IWUSR);
    assertf(fd != -1, "Failed to open shared memory file at \"%s\"\n", mt_file);
    
	size_t size = sizeof(MTCOMPLEX)*this_node_size*cpd; //size of MTdisk.
	
    if(create_MT_file){
	    // set the size
	    int res = ftruncate(fd, size);
	    assertf(res == 0, "ftruncate on shared memory mt_file = %s to size = %d failed\n", mt_file, size);
    } else {
        // check that the size is as expected
        struct stat shmstat;
        int res = fstat(fd, &shmstat);
        assertf(res == 0, "fstat on shared memory ramdisk_fn = %s\n", mt_file);
        assertf(shmstat.st_size == size, "Found shared memory size %d; expected %d (ramdisk_fn = %s)\n", shmstat.st_size, size, mt_file);
    }
    // map the shared memory fd to an address
    int mmap_flags = create_MT_file ? (PROT_READ | PROT_WRITE) : (PROT_READ | PROT_WRITE);  // the same
	
	MmapMT.Clear(); MmapMT.Start(); 
	
	MTdisk = (MTCOMPLEX *) mmap(NULL, size, mmap_flags, MAP_SHARED, fd, 0);
    int res = close(fd);
    assertf((void *) MTdisk != MAP_FAILED, "mmap shared memory from fd = %d of size = %d failed\n", fd, size);
    assertf(MTdisk != NULL, "mmap shared memory from fd = %d of size = %d failed\n", fd, size);
    assertf(res == 0, "Failed to close fd %d\n", fd);
	
	STDLOG(2, "Successfully mapped MTdisk of size %d bytes at address %p.\n", size, MTdisk);
	
	MmapMT.Stop(); 
		
    size_t bufsize = sizeof(Complex)*znode*rml*cpd2pad; 	
	
	MTzmxy = (Complex *) fftw_malloc(bufsize);
	assertf(MTzmxy!=NULL, "Failed fftw_malloc for MTzmxy of size %d\n", bufsize);
	STDLOG(2, "Successfully malloced MTzmxy at address %p\n", MTzmxy);
	
	AllocateMT.Stop(); 
	CS.AllocMT = AllocateMT.Elapsed();
	CS.MmapMT  = MmapMT.Elapsed();
	
	return;
}

void ParallelConvolution::AllocDerivs(){
	AllocateDerivs.Clear(); AllocateDerivs.Start();
	
    if(is_path_on_ramdisk(P.DerivativesDirectory)) ramdisk_derivs = 1;
	else ramdisk_derivs = 0; 
	assertf(ramdisk_derivs == 0 || ramdisk_derivs == 1, "Ramdisk_derivs detected bad value: %d.\n", ramdisk_derivs);
	
	Ddisk = new DFLOAT*[znode];
	for(int z = 0; z < znode; z++)
        Ddisk[z] = NULL;
	
    if(ramdisk_derivs){
		AllocateDerivs.Stop();
		CS.AllocDerivs = AllocateDerivs.Elapsed(); 
        return;
	}
	
    size_t s = sizeof(DFLOAT)*(rml*CompressedMultipoleLengthXY);
    for (int z = 0; z < znode; z++){
        int memalign_ret = posix_memalign((void **) (Ddisk + z), 4096, s);
        assert(memalign_ret == 0);
        //alloc_bytes += s;
    }
	
	CS.ReadDerivativesBytes = 0.0; 
	AllocateDerivs.Stop();
	CS.AllocDerivs = AllocateDerivs.Elapsed(); 
}

/* =========================   DERIVATIVES   ================== */ 

void ParallelConvolution::LoadDerivatives(int z) {
	int z_file = z + zstart;	
		
	size_t size = sizeof(DFLOAT)*rml*CompressedMultipoleLengthXY;

    const char *fnfmt;
    if(sizeof(DFLOAT) == sizeof(float))
        fnfmt = "%s/fourierspace_float32_%d_%d_%d_%d_%d";
    else
        fnfmt = "%s/fourierspace_%d_%d_%d_%d_%d";
	
    // note the derivatives are stored in z-slabs, not x-slabs
    char fn[1024]; //abacus.py has code to copy Derivs to DerivativesDirectory, and this looks for them there. Change DerivsDirec = RAMDISK?
    sprintf(fn, fnfmt,
            P.DerivativesDirectory, 
            (int) cpd, order, P.NearFieldRadius,
            P.DerivativeExpansionRadius, z_file);
	
	assertf(ramdisk_derivs == 0 || ramdisk_derivs == 1, "Ramdisk_derivs detected bad value: %d.\n", ramdisk_derivs);
	
    if(!ramdisk_derivs){						
		assert(Ddisk[z] != NULL); 
        RD_RDD->BlockingRead( fn, (char *) Ddisk[z], size, 0, 1); //NAM TODO the last arg (1) should be ReadDirect's ramdisk flag set during constructor, but that seg faults right now. Fix! 
        CS.ReadDerivativesBytes += size;
		STDLOG(2, "BlockingRead derivatives for z = %d from file %c\n", z_file, fn);
		
		
    } else {
	    if(Ddisk[z] != NULL){ 
	        int res = munmap(Ddisk[z], size);
	        assertf(res == 0, "Failed to munmap derivs\n"); 
	    }

	    int fd = open(fn, O_RDWR, S_IRUSR | S_IWUSR);
	    assertf(fd != -1, "Failed to open shared memory file at \"%s\"\n", fn);

		MmapDerivs.Clear(); MmapDerivs.Start(); 
		
	    // map the shared memory fd to an address
	    Ddisk[z] = (DFLOAT *) mmap(NULL, size, PROT_READ | PROT_WRITE, MAP_SHARED, fd, 0);
	    int res = close(fd);
	    assertf((void *) Ddisk[z] != MAP_FAILED, "mmap shared memory from fd = %d of size = %d failed\n", fd, size);
	    assertf(Ddisk[z] != NULL, "mmap shared memory from fd = %d of size = %d failed\n", fd, size);
	    assertf(res == 0, "Failed to close fd %d\n", fd);
		STDLOG(2, "Mapped derivatives for z = %d from file %c\n", z_file, fn);
		
		MmapDerivs.Stop(); 
		CS.MmapDerivs += MmapDerivs.Elapsed(); 
    }
}
 

/* =========================  MPI Multipoles ================== */


/// Launch the CPD MPI_Irecv jobs.
/// Call this when the first slab is being finished.
/// We need to know the slabs that will be computed on each node.
void ParallelConvolution::RecvMultipoleSlab(int first_slab_finished) {
	int offset = first_slab_finished - first_slab_on_node;
	for (int r = 0; r < MPI_size; r++) {
		
	    for (int xraw = first_slabs_all[r] + offset; xraw < first_slabs_all[r] + offset + total_slabs_all[r]; xraw++) {
			int x = CP->WrapSlab(xraw);

		    STDLOG(4,"MPI_Irecv set for incoming Multipoles on slab %d\n", x);

			int tag = (MPI_rank+1) * 10000 + x + M_TAG; 
			
			// We're receiving the full range of z's in each transfer.
			// Key thing is to route this to the correct x location
			MPI_Irecv(MTdisk + x * this_node_size, this_node_size,
			    MPI_COMPLEX, r, tag, MPI_COMM_WORLD, &Mrecv_requests[x]);
	    }
	}
	STDLOG(2,"MPI_Irecv set for incoming Multipoles\n");
	return;
}


/// Take 1 MultipoleSlab and trigger the MPI calls to disperse
/// it to the other nodes.
void ParallelConvolution::SendMultipoleSlab(int slab) {
	slab = CP->WrapSlab(slab);
	
	MTCOMPLEX * mt = (MTCOMPLEX *) SB->GetSlabPtr(MultipoleSlab, slab);

	Msend_requests[slab] = new MPI_Request[MPI_size];
	Msend_active++;
	for (int r = 0; r < MPI_size; r++) {
		int tag = (r+1) * 10000 + slab + M_TAG; 
		MPI_Issend(mt + node_start[r], node_size[r], MPI_COMPLEX, r, tag, MPI_COMM_WORLD, &Msend_requests[slab][r]);		
	}
	STDLOG(2,"Multipole slab %d has been queued for MPI_Issend, Msend_active = %d\n", slab, Msend_active);
}


int ParallelConvolution::CheckRecvMultipoleComplete(int slab) {
	int received = 0; 
	int err = MPI_Test(&Mrecv_requests[slab], &received, MPI_STATUS_IGNORE);	
	if (not received) STDLOG(4, "Multipole slab %d not received yet...\n", slab);	
	return received;  
}

/// Call periodically to check on the status of the MPI calls
/// and delete the MultipoleSlab when a send is complete.
/// Probably best if this is not expecting the completion to be 
/// in order, but we could discuss this.
int ParallelConvolution::CheckSendMultipoleComplete(int slab) {	
	
    int x = slab; 	
    if (Msend_requests[x] == NULL) return 1;  // Nothing to do for this slab

    // This slab has pending MPI calls
    int err = 0, sent = 0, done = 1;
	
    for (int r = 0; r < MPI_size; r++) {		
		if (Msend_requests[x][r]==MPI_REQUEST_NULL) continue;  // Already done
		err = MPI_Test(Msend_requests[x] + r, &sent, MPI_STATUS_IGNORE);
	
		if (not sent) {
		    // Found one that is not done
			STDLOG(4, "Multipole slab %d not sent yet...\n", slab);
			
		    done=0; break;
		}
		
    }
    
	if (done) {
        delete[] Msend_requests[x];
 		Msend_requests[x] = NULL;   // This will allow us to check faster

		Msend_active--;
		STDLOG(2,"MPI_Issend complete for MultipoleSlab %d, Msend_active = %d\n", x, Msend_active);
    }
	
	return done; 
}

int ParallelConvolution::CheckForMultipoleTransferComplete(int _slab) {
	int slab = _slab % cpd;
	int done_recv = 0; 
	done_recv = CheckRecvMultipoleComplete(slab);  
	int done_send = 0; 
	done_send = CheckSendMultipoleComplete(slab); 
	if (done_send and done_recv) STDLOG(1,"Multipole MPI work complete for slab %d.\n", slab);
	
	return done_send and done_recv; 
}

/* ======================= MPI Taylors ========================= */


// TODO: Need to figure out how to pull the Taylors over.
// Need to be careful about the ordering of the Issend's.
// If we queue up all of the Issend's, will we flood the buffers and
// block the Manifest?  But we have no guarantee that the nodes will
// stay in timing agreement.  Do we need to provision to hold all of the 
// TaylorSlabs at once, as opposed to providing on request?
// Would having a separate thread to field requests be safer?  but multi-threading MPI
// Would using a different COMM for the Manifest help?
// If we put tags on every message, might it help to avoid flooding a buffer?

///for a given x slab = slab, figure out which node rank is responsible for it and should receive its Taylors. 
int ParallelConvolution::GetTaylorRecipient(int slab, int offset){	
	for (int r = 0; r < MPI_size; r++) {
		for (int _x = first_slabs_all[r] + offset; _x < first_slabs_all[r] + offset + total_slabs_all[r]; _x++) {
			int x = _x % cpd;
			if (x == slab){
				STDLOG(2, "For slab %d, identified node %d as Taylor target\n", slab, r);
				return r;
			}
		} 
	}
    QUIT("Did not find target node for slab %d!", slab);
    return -1;
}

void ParallelConvolution::SendTaylors(int offset) {
	QueueTaylors.Clear(); QueueTaylors.Start();
	for (int slab = 0; slab < cpd; slab ++){ 
		//Each node has Taylors for a limited range of z but for every x slab. 
		//figure out who the receipient should be based on x slab and send to them. 
		// Take from MTdisk. Set Tsend_requests[x] as request. 	
		slab = CP->WrapSlab(slab);
		STDLOG(2, "About to SendTaylor Slab %d with offset %d\n", slab, FORCE_RADIUS); 
		
		int r = GetTaylorRecipient(slab, offset); //x-slab slab is in node r's domain. Send to node r. 
	
		int tag = (MPI_rank+1) * 10000 + slab + T_TAG; 
		
		MPI_Issend(MTdisk + slab * this_node_size, this_node_size, MPI_COMPLEX, r, tag, MPI_COMM_WORLD, &Tsend_requests[slab]);
		STDLOG(2,"Taylor slab %d has been queued for MPI_Issend to rank %d\n", slab, r);
	}
	
	QueueTaylors.Stop(); CS.SendTaylors = QueueTaylors.Elapsed(); 
}
	
/// Allocate space for this TaylorSlab, and trigger the MPI calls
/// to gather the information from other nodes.  To be used in FetchSlab.
void ParallelConvolution::RecvTaylorSlab(int slab) {	
	//We are receiving a specified x slab. For each node, receive its z packet for this x. For each node, use Trecv_requests[x][rank] as request. 
	slab = CP->WrapSlab(slab);
    MTCOMPLEX *mt = (MTCOMPLEX *) SB->GetSlabPtr(TaylorSlab, slab);
	
	Trecv_requests[slab] = new MPI_Request[MPI_size];
	Trecv_active++; 
	for (int r = 0; r < MPI_size; r++) {
		int tag = (r+1) * 10000 + slab + T_TAG; 
		MPI_Irecv(mt + node_start[r], node_size[r], MPI_COMPLEX, r, tag, MPI_COMM_WORLD, &Trecv_requests[slab][r]);
		
		
	}
	STDLOG(2,"MPI_Irecv set for incoming Taylors\n");
	return;
}

int ParallelConvolution::CheckTaylorRecvReady(int slab){
    if (Trecv_requests[slab]==NULL) return 1;  // Nothing to do for this slab
	
    int err, received=0, done=1;
    for (int r=0; r<MPI_size; r++) {
		if (Trecv_requests[slab][r]==MPI_REQUEST_NULL) continue;  // Already done
		
		received = 0 ;
		err = MPI_Test(&Trecv_requests[slab][r], &received, MPI_STATUS_IGNORE);
		
		if (not received) {
		    // Found one that is not done
			STDLOG(4, "Taylor slab %d not been received yet...\n", slab);
		    done=0; break;
		}		
    }
	
	if (done) {
		delete[] Trecv_requests[slab];
		Trecv_requests[slab] = NULL; 
		Trecv_active--; 
	}
	
	return done;
}

int ParallelConvolution::CheckTaylorSendComplete(int slab){
	int sent = 0; 
	int err = MPI_Test(&Tsend_requests[slab], &sent, MPI_STATUS_IGNORE);
	
	if (not sent) STDLOG(4, "Taylor slab %d not sent yet...\n", slab);
	
	return sent; 
}

/// Check whether the MPI calls are complete for this TaylorSlab,
/// returning 1 if yes.  To be used in the TaylorForcePrecondition.
/// Also, have to be careful about the SendManifest.
int ParallelConvolution::CheckTaylorSlabReady(int slab) {
	slab = CP->WrapSlab(slab);	
	int send_done = 0; int recv_done = 0; 
	send_done = CheckTaylorSendComplete(slab); 
	
	if (send_done) {
		recv_done = CheckTaylorRecvReady(slab);
	}
	
	if(send_done and recv_done) STDLOG(1, "Taylor MPI work complete for slab %d.\n", slab); 

	return (send_done and recv_done); 

}



/* =========================  Convolve functions ================== */

/// Create the MTzmxy buffer and copy into it from MTdisk.
// Note that this is also a type-casting from float to double.
// I wonder if this is why this step has been slow?
void ParallelConvolution::Swizzle_to_zmxy() {
	STDLOG(2,"Entering Swizzle_to_zmxy\n");
	  
	// The convolve code expects the data from file x (MTdisk[x]) to be in MTzmxy[x+1]
	// Converting from [x][znode][m][y] to [znode][m][x][y]
	// Loop over the combination of [znode][m]
	#pragma omp parallel for schedule(static) 
	for (int zm = 0; zm < znode*rml; zm++) {
	    int zoffset = zm/rml;   // This is not actually z, but z-zstart
	    int m = zm-zoffset*rml; 
		for (int x=0; x<cpd; x++) {
			int xuse = x + 1;
			if (xuse>=cpd) xuse=0;
			
			for (int y=0; y<cpd; y++) {
			    MTzmxy[(int64)zm*cpd2pad + xuse*cpd + y] =  
				       MTdisk[(int64)x*znode*rml*cpd + (int64)zoffset*rml*cpd + m*cpd + y] ;
				   }
	    }
	}

	STDLOG(2,"Exiting Swizzle_to_zmxy\n");
	
	return;
}

/// Copy from MTzmxy buffer back to MTdisk, then free buffer
void ParallelConvolution::Swizzle_to_xzmy() {
	STDLOG(2,"Swizzling to xzmy\n");
	
#ifdef DO_NOTHING
	STDLOG(4, "Running DO_NOTHING test post swizzles.\n");
#endif

	#pragma omp parallel for schedule(static)
	for (int xz = 0; xz < cpd * znode; xz ++) {
		int xoffset = xz / znode; 
		int z = xz - xoffset * znode; 
		
		int x = xoffset + 1;
		if (x>=cpd) x = 0;
		
		for (int m = 0; m < rml; m ++){
			for (int y = 0; y < cpd; y++){	 
				
// #ifdef DO_NOTHING //if we are running the do_nothing test, the multipoles simply get swizzled there and back again. Check that the inverse swizzle restored the original multipoles.
// 				if (y < 10){
// 					if (20 < m < 25){
// 						if (xz < 10){
// 							STDLOG(4, "%f %f %f %f\n", real( MTdisk[ (int64)((xz  * rml + m)) * cpd + y ]), real(MTzmxy[ z * cpd2pad * rml + m * cpd2pad + x * cpd + y ] / ((Complex) cpd )), imag( MTdisk[ (int64)((xz  * rml + m)) * cpd + y ] ), imag(MTzmxy[ z * cpd2pad * rml + m * cpd2pad + x * cpd + y ] / ((Complex) cpd )));
// 						}
// 					}
// 				}
//
// #else
				
				MTdisk[ (int64)((xz  * rml + m)) * cpd + y ] = 
					MTzmxy[ z * cpd2pad * rml + m * cpd2pad + x * cpd + y ] * invcpd3; //one factor of 1/CPD comes from the FFT below. Two more are needed for the FFTs in slab taylor -- we choose to throw them in here. 
// #endif
			}
		}
	}

    fftw_free(MTzmxy);
	return;
}



fftw_plan ParallelConvolution::PlanFFT(int sign){
	int wisdom_exists = fftw_import_wisdom_from_filename(wisdom_file);
	
	STDLOG(1, "Wisdom import returned %d (%s).\n", wisdom_exists, wisdom_exists == 1 ? "success" : "failure");
	
	fftw_plan plan = NULL;
	
	// TODO: Import wisdom
	// We're going to plan to process each [x][y] slab separately,
	// doing the cpd FFTs of cpd length.
	// stride = cpd, dist = 1, nembed = NULL

    STDLOG(2, "MTzmxy byte alignment is %d\n", 1 << __builtin_ctzll((unsigned long long) MTzmxy));
	
	int  n[] = {(int) cpd};
    if(wisdom_exists){
        // can we enforce better alignment between rows...?
    	plan = fftw_plan_many_dft(1, n, cpd, //we will do znode*rml of sets of cpd FFTs.
    		(fftw_complex *) MTzmxy, NULL, cpd, 1, //each new [x][y] chunk is located at strides of cpd.
    		(fftw_complex *) MTzmxy, NULL, cpd, 1,
    		sign, FFTW_PATIENT | FFTW_WISDOM_ONLY);
        if(plan == NULL){
            WARNING("Wisdom was imported but wisdom planning failed. Generating new plans...\n");
        }
        else{
            STDLOG(1,"Wisdom planning succeeded.\n");
        }
    }

    if(plan == NULL){
        plan = fftw_plan_many_dft(1, n, cpd, //we will do znode*rml of sets of cpd FFTs.
            (fftw_complex *) MTzmxy, NULL, cpd, 1, //each new [x][y] chunk is located at strides of cpd.
            (fftw_complex *) MTzmxy, NULL, cpd, 1,
            sign, FFTW_PATIENT);
    }
	
<<<<<<< HEAD
	
	int  n[] = {(int) cpd};	
	plan = fftw_plan_many_dft(1, n, cpd, //we will do znode*rml of sets of cpd FFTs.
		(fftw_complex *) MTzmxy, NULL, cpd, 1, //each new [x][y] chunk is located at strides of cpd.
		(fftw_complex *) MTzmxy, NULL, cpd, 1,
		sign, FFTW_PATIENT);
		
	if (wisdom_exists == 0) {
		STDLOG(1, "Exporting wisdom to file.\n");
		fftw_export_wisdom_to_filename(wisdom_file);
	}	
		
		
	return plan;
		
=======
	return plan;	
>>>>>>> a7fdc66d
}


/// Create the plan and do the FFT
void ParallelConvolution::FFT(fftw_plan plan) {			
	// Now we loop over the combination of [znode][m]
	#pragma omp parallel for schedule(static) //pragma appears okay
	for (int zm = 0; zm < znode*rml; zm++) {
		fftw_execute_dft(plan, (fftw_complex *)(MTzmxy+zm*cpd2pad),
				       (fftw_complex *)(MTzmxy+zm*cpd2pad));
	}
	
	fftw_destroy_plan(plan);
	return;
}



/// This executes the convolve on the MTfile info.
void ParallelConvolution::Convolve() {
	STDLOG(1,"Beginning Convolution.\n");
		
    InCoreConvolution *ICC = new InCoreConvolution(order, cpd, blocksize, cpd2pad);

	// We're beginning in [x][znode][m][y] order on the RAMdisk
	// Copy to the desired order in a new buffer
	FFTPlanning.Clear(); FFTPlanning.Start();
		int err = fftw_init_threads(); 
		assertf(err != 0, "Failed to fftw_init_threads\n");
		fftw_plan_with_nthreads(omp_get_max_threads()); //NAM TODO how many threads in here? 
	
		fftw_plan forward_plan  = PlanFFT(FFTW_FORWARD);
		fftw_plan backward_plan = PlanFFT(FFTW_BACKWARD);
	FFTPlanning.Stop();
	CS.FFTPlanning = FFTPlanning.Elapsed();	
	
		
	ArraySwizzle.Clear(); ArraySwizzle.Start(); 	
		Swizzle_to_zmxy();   // Probably apply the -1 x offset here
	ArraySwizzle.Stop(); 
	
	
	STDLOG(2, "Beginning forward FFT\n");
	ForwardZFFTMultipoles.Clear(); 
	ForwardZFFTMultipoles.Start(); 
		FFT(forward_plan);
	ForwardZFFTMultipoles.Stop(); 
	CS.ForwardZFFTMultipoles = ForwardZFFTMultipoles.Elapsed();
	
//#ifndef DO_NOTHING
	
	ConvolutionArithmetic.Clear(); 
	ReadDerivatives.Clear(); 
	//Swizzle to zmxy, then do a bunch of FFTs with a stride; use ICC as is
	for (int z = 0; z < znode; z++) {
		ReadDerivatives.Start();
	    	LoadDerivatives(z);
		ReadDerivatives.Stop(); 
		
		ConvolutionArithmetic.Start(); 
			ICC->InCoreConvolve(MTzmxy+z*rml*cpd2pad, Ddisk[z]); 
		ConvolutionArithmetic.Stop();
	}
	
	CS.ConvolutionArithmetic = ConvolutionArithmetic.Elapsed();
	CS.ReadDerivatives       =       ReadDerivatives.Elapsed(); 

//#endif


	STDLOG(2, "Beginning inverse FFT\n");
	InverseZFFTTaylor.Clear(); 
	InverseZFFTTaylor.Start(); 
		FFT(backward_plan);
	InverseZFFTTaylor.Stop(); 
	CS.InverseZFFTTaylor = InverseZFFTTaylor.Elapsed();



	ArraySwizzle.Start();
		Swizzle_to_xzmy();   // Restore to the RAMdisk
	ArraySwizzle.Stop(); 
	CS.ArraySwizzle = ArraySwizzle.Elapsed(); 
	
#ifdef DO_NOTHING
	STDLOG(4,"DO_NOTHING test passed.\n");
#endif
	
	
	CS.ops = ICC->ConvolutionArithmeticCount();
	delete ICC;
	
	STDLOG(1,"Convolution complete.\n");
	
}



/* ======================== REPORTING ======================== */ 

void ParallelConvolution::dumpstats(char *fn) {

    FILE *fp;
    fp = fopen(fn,"w");
    assert(fp!=NULL);


    double accountedtime  = CS.ConvolutionArithmetic;
           accountedtime += CS.ForwardZFFTMultipoles + CS.InverseZFFTTaylor;
           accountedtime += CS.ReadDerivatives;
		   accountedtime += CS.Constructor + CS.AllocMT + CS.AllocDerivs + CS.SendTaylors + CS.FFTPlanning + CS.Destructor + CS.ThreadCleanUp; 
           accountedtime += CS.ArraySwizzle;
    double discrepancy = CS.ConvolveWallClock - accountedtime;
	
    int computecores = CS.ComputeCores;
    fprintf(fp,"Convolution parameters:  RamAllocated = %4.1fMB CacheSizeMB = %4.1fMB nreal_cores=%d blocksize=%d zwidth=%d cpd=%d order=%d",
	         (int) (CS.totalMemoryAllocated/(1<<20)), P.ConvolutionCacheSizeMB, computecores, (int) blocksize, (int) znode, cpd, order);
			 

     fprintf(fp,"\n\n");
	 
     fprintf(fp,"\t ConvolutionWallClock:  %2.2e seconds \n", CS.ConvolveWallClock );
     fprintf(fp,"\t \t %50s : %1.2e seconds\n", "Constructor", CS.Constructor );
     fprintf(fp,"\t \t %50s : %1.2e seconds\n", "Allocating Multipole/Taylor", CS.AllocMT);
	 
     fprintf(fp,"\t \t %50s : %1.2e seconds\n", "Mmaping Multipole/Taylor (part of alloc)", CS.MmapMT);
     fprintf(fp,"\t \t %50s : %1.2e seconds\n", "Munmaping Multipole/Taylor (part of alloc)", CS.MunmapMT);
	 
     fprintf(fp,"\t \t %50s : %1.2e seconds\n", "Allocating Derivatives", CS.AllocDerivs);	 
	 
     fprintf(fp,"\t \t %50s : %1.2e seconds\n", "Mmaping Derivatives (part of alloc)", CS.MmapDerivs);
     fprintf(fp,"\t \t %50s : %1.2e seconds\n", "Munmaping Derivatives (part of alloc)", CS.MunmapDerivs);
	 
     fprintf(fp,"\t \t %50s : %1.2e seconds\n", "Array Swizzling", CS.ArraySwizzle );

     double e = CS.ReadDerivativesBytes/CS.ReadDerivatives/(1.0e+6);
     fprintf(fp,"\t \t %50s : %1.2e seconds --> rate was %4.0f MB/s\n", "ReadDiskDerivatives", CS.ReadDerivatives, e );


     double Gops = ((double) CS.ops)/(1.0e+9);
     fprintf(fp,"\t \t %50s : %1.2e seconds for %5.3f billion double precision operations per node\n", "Convolution Arithmetic", CS.ConvolutionArithmetic, Gops/MPI_size );
	 
     fprintf(fp,"\t \t %50s : %1.2e seconds\n", "FFT Planning", CS.FFTPlanning );
     fprintf(fp,"\t \t %50s : %1.2e seconds\n", "Forward FFT Z Multipoles", CS.ForwardZFFTMultipoles );
     fprintf(fp,"\t \t %50s : %1.2e seconds\n", "Inverse FFT Z Taylor",         CS.InverseZFFTTaylor );
	 
     fprintf(fp,"\t \t %50s : %1.2e seconds\n", "Queuing MPI Issends for Taylors", CS.SendTaylors );
	 
     fprintf(fp,"\t \t %50s : %1.2e seconds\n", "Destructor", CS.Destructor );
     fprintf(fp,"\t \t %50s : %1.2e seconds\n", "fftw thread clean up (part of destructor)", CS.ThreadCleanUp );
	 
	 
	 	 

     fprintf(fp,"\t %50s : %1.2e seconds which is %d%% \n", "Unaccounted remaining wallclock time", discrepancy, (int) (discrepancy/CS.ConvolveWallClock*100) );

     double cae       = CS.ConvolutionArithmetic;
     double farithp   = cae/CS.ConvolveWallClock*100;
	 double setupp    = (CS.Constructor + CS.Destructor + CS.AllocMT + CS.AllocDerivs)/CS.ConvolveWallClock*100;
	 double planp     = (CS.FFTPlanning)/CS.ConvolveWallClock*100;
	 double sendp     = (CS.SendTaylors)/CS.ConvolveWallClock*100;
	 double ffftp     = (CS.ForwardZFFTMultipoles + CS.InverseZFFTTaylor)/CS.ConvolveWallClock*100;
     double fiop      = (CS.ReadDerivatives)/CS.ConvolveWallClock*100;
	 double fclean    = (CS.ThreadCleanUp)/CS.ConvolveWallClock*100;

     double swzp      = CS.ArraySwizzle/CS.ConvolveWallClock*100;

     fprintf(fp,"\n \t Summary: Fourier Transforms = %2.0f%%     Convolution Arithmetic = %2.0f%%     Array Swizzle = %2.0f%%    Disk IO = %2.0f%%     ", ffftp, farithp, swzp, fiop );

     fprintf(fp,"\n \t Set up (con/destructor + allocs/mmaps) = %2.0f%%     FFT planning = %2.0f%%     FFT threan clean up = %2.0f%%   Queuing Taylor Issends = %2.0f%%    \n", setupp, planp, fclean, sendp);
     fprintf(fp,"\t          Arithmetic rate = %2.0f DGOPS --> rate per core = %1.1f DGOPS\n", Gops/cae, Gops/cae/computecores/MPI_size );
     fprintf(fp,"\t          [DGOPS == Double Precision Billion operations per second]\n");
     fprintf(fp,"\n");
     
    fclose(fp);
}<|MERGE_RESOLUTION|>--- conflicted
+++ resolved
@@ -725,25 +725,7 @@
             sign, FFTW_PATIENT);
     }
 	
-<<<<<<< HEAD
-	
-	int  n[] = {(int) cpd};	
-	plan = fftw_plan_many_dft(1, n, cpd, //we will do znode*rml of sets of cpd FFTs.
-		(fftw_complex *) MTzmxy, NULL, cpd, 1, //each new [x][y] chunk is located at strides of cpd.
-		(fftw_complex *) MTzmxy, NULL, cpd, 1,
-		sign, FFTW_PATIENT);
-		
-	if (wisdom_exists == 0) {
-		STDLOG(1, "Exporting wisdom to file.\n");
-		fftw_export_wisdom_to_filename(wisdom_file);
-	}	
-		
-		
 	return plan;
-		
-=======
-	return plan;	
->>>>>>> a7fdc66d
 }
 
 
