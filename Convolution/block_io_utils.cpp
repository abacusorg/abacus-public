#ifdef DOUBLEPRECISION
#define MPI_MTCOMPLEX MPI_DOUBLE_COMPLEX
#else
#define MPI_MTCOMPLEX MPI_COMPLEX
#endif

class Block {
    /* All of our IO is done on z-blocks.  The block class is a wrapper
       to manage memory and IO on these blocks.
    */
    
private:
    // this is what we alloc and free.
    // "mtblock" will be offset from this by up to 4096 to ensure DIO
    MTCOMPLEX **raw_mtblock = NULL;
    ConvolutionParameters CP;
    uint64_t cpd = 0, rml = 0, alloc_zwidth = 0;

    int ramdisk_MT = 0;
    int ramdisk_derivs = 0;

    int derivs_file_size = 0;
    
public:
    MTCOMPLEX **mtblock = NULL; // multipoles/taylors
    DFLOAT **dblock = NULL;  // derivatives
    
    size_t alloc_bytes = 0;
    size_t ReadMultipoleBytes = 0, WriteTaylorBytes = 0, ReadDerivativeBytes = 0;
    PTimer ReadDerivatives, ReadMultipoles, TransposeMultipoles, WriteTaylor;
    
    Block(ConvolutionParameters &_CP) : CP(_CP),
                                        ReadDerivatives(_CP.niothreads),
                                        ReadMultipoles(_CP.niothreads),
                                        WriteTaylor(_CP.niothreads) {
        CP = _CP;
        cpd = CP.runtime_cpd; rml = CP.rml; alloc_zwidth = CP.zwidth;

        derivs_file_size = sizeof(DFLOAT)*rml*CP.CompressedMultipoleLengthXY;

        // For simplicity, multipoles and taylors must be either both or neither on ramdisk
        assert(is_path_on_ramdisk(CP.runtime_MultipoleDirectory) == is_path_on_ramdisk(CP.runtime_TaylorDirectory));

        if(is_path_on_ramdisk(CP.runtime_MultipoleDirectory))
            ramdisk_MT = 1;

        if(is_path_on_ramdisk(CP.runtime_DerivativesDirectory))
            ramdisk_derivs = 1;

        alloc();
        alloc_derivs();
    }
    
    ~Block(){
        if(!ramdisk_MT){
            for(int x = 0; x < cpd; x++)
                if(raw_mtblock[x] != NULL)
                    free(raw_mtblock[x]);
            delete[] raw_mtblock;
        }
        delete[] mtblock;

        for (int z = 0; z < alloc_zwidth; z++){
            if(ramdisk_derivs){
                if(dblock[z] != NULL){
                    int res = munmap(dblock[z], derivs_file_size);
                    assertf(res == 0, "Failed to munmap derivs\n");
                }
            } else{
                free(dblock[z]);
            }
        }
        delete[] dblock;
    }

    void read(int zstart, int zwidth, int thread_num){
        ReadMultipoles.Start(thread_num);

        size_t size = sizeof(MTCOMPLEX)*zwidth*cpd*rml;
        size_t file_offset = zstart*cpd*rml*sizeof(MTCOMPLEX);
        // The IO module can only do DIO if the file and memory buffer have the same alignment
        // We give the offset in units of MTCOMPLEXes
        int buffer_start_offset = (int)((file_offset%4096)/sizeof(MTCOMPLEX));
				
<<<<<<< HEAD
       // for(int x = first_slab_on_node; x < first_slab_on_node + total_slabs_on_node; x++) {
	
        for(int x = 0; x < P.cpd; x++) {
=======
        for(int _x = first_slab_on_node; _x < first_slab_on_node + total_slabs_on_node; _x++) {
            int x = _x % cpd;
>>>>>>> 15f85688
		
            // Different threads are responsible for different files (but they all read into one block)
            if (x % CP.niothreads != thread_num)
                continue;

            char fn[1024];
<<<<<<< HEAD
            int mapM_slab = (x+cpd-1)%cpd;
            CP.MultipoleFN(mapM_slab, fn);
=======
            char tfn[1024];    // used by non-overwriting ramdisk
            CP.MultipoleFN(x, fn);
            CP.TaylorFN(x, tfn);

            // The convolve code expects the data from file x to be in mtblock[x+1]
            x = (x+1)%cpd;
>>>>>>> 15f85688
			
            if(ramdisk_MT){
                int shm_fd_flags;
                char *ramdisk_fn;

                if(CP.OverwriteConvState){
                    shm_fd_flags = O_RDWR;
                    ramdisk_fn = fn;
                } else {
                    shm_fd_flags = O_RDWR | O_CREAT;
                    ramdisk_fn = tfn;
                }

                int fd = open(ramdisk_fn, shm_fd_flags, S_IRUSR | S_IWUSR);
                assertf(fd != -1, "Failed to open shared memory file at \"%s\"\n", ramdisk_fn);

                if(!CP.OverwriteConvState){
                    // expand the Taylors file
                    // TODO: page alignment?
                    int res = ftruncate(fd, file_offset + size);
                    assertf(res == 0, "ftruncate on shared memory ramdisk_fn = %s to size = %d failed\n", ramdisk_fn, file_offset + size);
                }

                // map the shared memory fd to an address
                // If we're doing a ramdisk overwrite, this maps the multipoles directly into memory
                // If it's not an overwrite, this maps our new Taylors write arena into memory (so we still have a read/memcpy to do)
                // TODO: file_offset must be page-aligned. So we could back up to a page boundary and then return an offset pointer, not dissimilar to the DIO library
                // Or is it that bad to require zwidth = full?
                mtblock[x] = (MTCOMPLEX *) mmap(NULL, size, PROT_READ | PROT_WRITE, MAP_SHARED, fd, file_offset);
				
                int res = close(fd);
                assertf((void *) mtblock[x] != MAP_FAILED, "mmap shared memory from fd = %d of size = %d at offset = %d failed\n", fd, size, file_offset);
                assertf(mtblock[x] != NULL, "mmap shared memory from fd = %d of size = %d at offset = %d failed\n", fd, size, file_offset);
                assertf(res == 0, "Failed to close fd %d\n", fd);
            } else {
                mtblock[x] = raw_mtblock[x] + buffer_start_offset;
            }

            if(!(CP.OverwriteConvState && ramdisk_MT)){
                // Either we're not on the ramdisk, in which case we're doing an ordinary DIO read
                // or we are on the ramdisk but we aren't overwriting, so we need to read into the newly-allocated Taylors block
                RD_RDM->BlockingRead( fn, (char *) mtblock[x], size, file_offset, ramdisk_MT);
                ReadMultipoleBytes += size;
            }
        }
        
        ReadMultipoles.Stop(thread_num);
    }
	
#ifdef PARALLEL
	void transpose_z_to_x(int zstart, int zwidth, int thread_num, int z_slabs_per_node, MTCOMPLEX * sendbuf, MTCOMPLEX * recvbuf, int * first_slabs_all, int * total_slabs_all){
		
		int rml_times_cpd = rml * cpd; 

		int sendcounts[MPI_size];
		int    sdispls[MPI_size];
		int recvcounts[MPI_size];
		int    rdispls[MPI_size];
		
		for (int i = 0; i < MPI_size; i++)
		{
			sendcounts[i] = z_slabs_per_node * total_slabs_on_node * rml_times_cpd; 
			sdispls[i]    = i * z_slabs_per_node * total_slabs_on_node * rml_times_cpd; 
			recvcounts[i] = z_slabs_per_node * total_slabs_all[i] * rml_times_cpd; 
			rdispls[i]    = z_slabs_per_node * first_slabs_all[i] * rml_times_cpd; 
		}
		
		for(int z=0; z< z_slabs_per_node * MPI_size; z++){
			for(int x=0; x<total_slabs_on_node;x++){
		  		for(int m=0;m<rml;m++){
					for(int y=0;y<cpd;y++){
						int i = z*total_slabs_on_node*rml_times_cpd + x*rml_times_cpd + m*cpd + y;
						if (z > zwidth) sendbuf[i] = 0.0;
<<<<<<< HEAD
						else sendbuf[i] = mtblock[x + first_slab_on_node][z*rml_times_cpd + m*cpd + y ];
					}
				}
			}
		}
		
		MPI_Barrier(MPI_COMM_WORLD);
		MPI_Alltoallv(sendbuf, sendcounts, sdispls, MPI_COMPLEX, recvbuf, recvcounts, rdispls, MPI_COMPLEX, MPI_COMM_WORLD);
=======
						else sendbuf[i] = mtblock[(x + first_slab_on_node + 1) % cpd][z*rml_times_cpd + m*cpd + y ];
					}
				}
			}
		}
		
        // TODO: are these barriers needed?
		MPI_Barrier(MPI_COMM_WORLD);
		MPI_Alltoallv(sendbuf, sendcounts, sdispls, MPI_MTCOMPLEX, recvbuf, recvcounts, rdispls, MPI_MTCOMPLEX, MPI_COMM_WORLD);
>>>>>>> 15f85688
		MPI_Barrier(MPI_COMM_WORLD);
		
		int r = 0; 
		for (int i = 0; i < MPI_size; i ++){			
			for (int z_buffer = 0; z_buffer < z_slabs_per_node; z_buffer ++){ //each node needs to put z_slabs_per_node rows of data into its mtblock here. 
				for(int x=0; x<total_slabs_all[i]; x++){
			  		for(int m=0;m<rml;m++){
						for(int y=0;y<cpd;y++){
							int z = z_slabs_per_node * MPI_rank + z_buffer;  //in the event that z_slabs_per_node = 1, this loop reduces to z = MPI_rank. 
<<<<<<< HEAD
							if (z < zwidth) mtblock[x + first_slabs_all[i]][z*rml_times_cpd + m*cpd + y] = recvbuf[r]; 
=======
							if (z < zwidth) mtblock[(x + first_slabs_all[i] + 1) % cpd][z*rml_times_cpd + m*cpd + y] = recvbuf[r]; 
>>>>>>> 15f85688
							r++; 
						}
					}
				}
			}
		}
	}
	
	
	
	void transpose_x_to_z(int zstart, int zwidth, int thread_num, int z_slabs_per_node,  MTCOMPLEX * sendbuf, MTCOMPLEX * recvbuf, int * first_slabs_all, int * total_slabs_all){
		
		int rml_times_cpd = rml * cpd; 

		int sendcounts[MPI_size];
		int    sdispls[MPI_size];
		int recvcounts[MPI_size];
		int    rdispls[MPI_size];

		for (int i = 0; i < MPI_size; i++)
		{
			sendcounts[i] = z_slabs_per_node * total_slabs_all[i] * rml_times_cpd; 
			sdispls[i]    = z_slabs_per_node * first_slabs_all[i] * rml_times_cpd; 
			recvcounts[i] = z_slabs_per_node * total_slabs_on_node * rml_times_cpd; 
			rdispls[i]    = i * z_slabs_per_node * total_slabs_on_node * rml_times_cpd; 
		}
		
		int r = 0; 
		for (int i = 0; i < MPI_size; i ++){			
			for (int z_buffer = 0; z_buffer < z_slabs_per_node; z_buffer ++){ 
				for(int x=0; x<total_slabs_all[i]; x++){
			  		for(int m=0;m<rml;m++){
						for(int y=0;y<cpd;y++){
							int z = z_slabs_per_node * MPI_rank + z_buffer;  
<<<<<<< HEAD
							if (z < zwidth) sendbuf[r] = mtblock[x + first_slabs_all[i]][z*rml_times_cpd + m*cpd + y];
=======
							if (z < zwidth) sendbuf[r] = mtblock[(x + first_slabs_all[i]) % cpd][z*rml_times_cpd + m*cpd + y];
>>>>>>> 15f85688
							else sendbuf[r] = 0.0; 							
							r++; 
						}
					}
				}
			}
		}
		
		MPI_Barrier(MPI_COMM_WORLD);
<<<<<<< HEAD
		MPI_Alltoallv(sendbuf, sendcounts, sdispls, MPI_COMPLEX, recvbuf, recvcounts, rdispls, MPI_COMPLEX, MPI_COMM_WORLD);
=======
		MPI_Alltoallv(sendbuf, sendcounts, sdispls, MPI_MTCOMPLEX, recvbuf, recvcounts, rdispls, MPI_MTCOMPLEX, MPI_COMM_WORLD);
>>>>>>> 15f85688
		MPI_Barrier(MPI_COMM_WORLD);
		
		for(int z=0; z<z_slabs_per_node * MPI_size; z++){
			for(int x=0; x<total_slabs_on_node;x++){
		  		for(int m=0;m<rml;m++){
					for(int y=0;y<cpd;y++){
						int i = z*total_slabs_on_node*rml_times_cpd + x*rml_times_cpd + m*cpd + y;
<<<<<<< HEAD
						mtblock[x + first_slab_on_node][z*rml_times_cpd + m*cpd + y ] = recvbuf[i];
=======
						mtblock[(x + first_slab_on_node) % cpd][z*rml_times_cpd + m*cpd + y ] = recvbuf[i];
>>>>>>> 15f85688
					}
				}
			}
		}	
	}
	
#endif

    void write(int zstart, int zwidth, int thread_num){
        // zstart is only used to determine if this is the last iteration
        // and thus memory is eligible to be freed
        WriteTaylor.Start(thread_num);
        
        size_t size = sizeof(MTCOMPLEX)*zwidth*cpd*rml;

<<<<<<< HEAD
        for(int x = first_slab_on_node; x < first_slab_on_node + total_slabs_on_node; x++) {
=======
        for(int _x = first_slab_on_node; _x < first_slab_on_node + total_slabs_on_node; _x++) {
            int x = _x % cpd;
>>>>>>> 15f85688
			
            if (x % CP.niothreads != thread_num)
                continue;

            char fn[1024];
<<<<<<< HEAD
            int remap_slab = (x+cpd-1)%cpd;
            CP.TaylorFN(remap_slab, fn);
=======
            CP.TaylorFN(x, fn);

            // The convolve code expects the data from file x to be in mtblock[x+1]
            x = (x+1)%cpd;
>>>>>>> 15f85688
			
			//printf("writing %d %d %d %d", MPI_rank, zstart, zwidth, x); 
			//int c= 0 ;
			//while(fn[c]!='\0'){ printf("%c", fn[c]); c++;}
			//printf("\n");
			
            
            if(ramdisk_MT){
                // If mtblock is on the ramdisk, then the Taylors swizzle was effectively our "write"
                // That's because in read() we mapped the multipoles file directly if overwriting,
                // or we created and mapped a new (section of a) Taylors file if not overwriting.
                // All that remains is to munmap.
                int res = munmap((void *) mtblock[x], size);
                assertf(res == 0, "Failed to munmap\n");
            } else {
                if(CP.OverwriteConvState){
                    // TODO: add DIO feature to overwrite files
                    assertf(!CP.OverwriteConvState, "DIO overwriting not yet implemented\n");
                } else{
                    // the mtblock alignment from the read should be valid for the write
                    WD_WDT->BlockingAppend(fn, (char *) mtblock[x], size, 0);
                    WriteTaylorBytes += size;
                }

                if(zstart + zwidth >= (cpd+1)/2){
                    free(raw_mtblock[x]);
                    raw_mtblock[x] = NULL;
                }
            }
        }
        
        WriteTaylor.Stop(thread_num);
    }

    void read_derivs(int zstart, int zwidth, int thread_num){
        ReadDerivatives.Start(thread_num);
     
        size_t size = derivs_file_size;
        
        const char *fnfmt;
        if(sizeof(DFLOAT) == sizeof(float))
            fnfmt = "%s/fourierspace_float32_%d_%d_%d_%d_%d";
        else
            fnfmt = "%s/fourierspace_%d_%d_%d_%d_%d";
        // note the derivatives are stored in z-slabs, not x-slabs
        for(int z=zstart; z < zstart+zwidth; z++) {
            // TODO: might be more efficient to chunk in blocks instead of stripes
            if (z % CP.niothreads != thread_num)
                continue;
            char fn[1024];
            sprintf(fn, fnfmt,
                    CP.runtime_DerivativesDirectory, 
                    (int) cpd, CP.runtime_order, CP.runtime_NearFieldRadius, 
                    CP.runtime_DerivativeExpansionRadius, z);

            if(!ramdisk_derivs){
                RD_RDD->BlockingRead( fn, (char *) dblock[z-zstart], size, 0);
                ReadDerivativeBytes += size;
            } else {
                if(dblock[z-zstart] != NULL){
                    int res = munmap(dblock[z-zstart], size);
                    assertf(res == 0, "Failed to munmap derivs\n");
                }
                int fd = open(fn, O_RDWR, S_IRUSR | S_IWUSR);
                assertf(fd != -1, "Failed to open shared memory file at \"%s\"\n", fn);
                
                // map the shared memory fd to an address
                dblock[z-zstart] = (DFLOAT *) mmap(NULL, size, PROT_READ | PROT_WRITE, MAP_SHARED, fd, 0);
                int res = close(fd);
                assertf((void *) dblock[z-zstart] != MAP_FAILED, "mmap shared memory from fd = %d of size = %d failed\n", fd, size);
                assertf(dblock[z-zstart] != NULL, "mmap shared memory from fd = %d of size = %d failed\n", fd, size);
                assertf(res == 0, "Failed to close fd %d\n", fd);
            }
        }
        
        ReadDerivatives.Stop(thread_num);
    }

private:
    // Allocate CPD separate chunks of space for multipoles.  This ensures they all have the same alignment offset
    void alloc(){
        mtblock = new MTCOMPLEX*[cpd]();
        if(ramdisk_MT)
            return;

        raw_mtblock = new MTCOMPLEX*[cpd];
        size_t s = sizeof(MTCOMPLEX) * alloc_zwidth * rml * cpd + 4096;  // wiggle room to adjust start to align with file
        for (int x = 0; x < cpd; x++){
            int memalign_ret = posix_memalign((void **) (raw_mtblock + x), 4096, s);
            assert(memalign_ret == 0);
            alloc_bytes += s;
        }
    }

    void alloc_derivs(){
        dblock = new DFLOAT*[alloc_zwidth];
        for(int z = 0; z < alloc_zwidth; z++)
            dblock[z] = NULL;

        if(ramdisk_derivs)
            return;

        size_t s = sizeof(DFLOAT)*(rml*CP.CompressedMultipoleLengthXY);
        for (int z = 0; z < alloc_zwidth; z++){
            int memalign_ret = posix_memalign((void **) (dblock + z), 4096, s);
            assert(memalign_ret == 0);
            alloc_bytes += s;
        }
    }
};<|MERGE_RESOLUTION|>--- conflicted
+++ resolved
@@ -82,31 +82,22 @@
         // We give the offset in units of MTCOMPLEXes
         int buffer_start_offset = (int)((file_offset%4096)/sizeof(MTCOMPLEX));
 				
-<<<<<<< HEAD
-       // for(int x = first_slab_on_node; x < first_slab_on_node + total_slabs_on_node; x++) {
-	
-        for(int x = 0; x < P.cpd; x++) {
-=======
+
         for(int _x = first_slab_on_node; _x < first_slab_on_node + total_slabs_on_node; _x++) {
             int x = _x % cpd;
->>>>>>> 15f85688
 		
             // Different threads are responsible for different files (but they all read into one block)
             if (x % CP.niothreads != thread_num)
                 continue;
 
             char fn[1024];
-<<<<<<< HEAD
-            int mapM_slab = (x+cpd-1)%cpd;
-            CP.MultipoleFN(mapM_slab, fn);
-=======
+
             char tfn[1024];    // used by non-overwriting ramdisk
             CP.MultipoleFN(x, fn);
             CP.TaylorFN(x, tfn);
 
             // The convolve code expects the data from file x to be in mtblock[x+1]
             x = (x+1)%cpd;
->>>>>>> 15f85688
 			
             if(ramdisk_MT){
                 int shm_fd_flags;
@@ -180,26 +171,17 @@
 					for(int y=0;y<cpd;y++){
 						int i = z*total_slabs_on_node*rml_times_cpd + x*rml_times_cpd + m*cpd + y;
 						if (z > zwidth) sendbuf[i] = 0.0;
-<<<<<<< HEAD
-						else sendbuf[i] = mtblock[x + first_slab_on_node][z*rml_times_cpd + m*cpd + y ];
-					}
-				}
-			}
-		}
-		
-		MPI_Barrier(MPI_COMM_WORLD);
-		MPI_Alltoallv(sendbuf, sendcounts, sdispls, MPI_COMPLEX, recvbuf, recvcounts, rdispls, MPI_COMPLEX, MPI_COMM_WORLD);
-=======
+
 						else sendbuf[i] = mtblock[(x + first_slab_on_node + 1) % cpd][z*rml_times_cpd + m*cpd + y ];
 					}
 				}
 			}
 		}
 		
+
         // TODO: are these barriers needed?
 		MPI_Barrier(MPI_COMM_WORLD);
 		MPI_Alltoallv(sendbuf, sendcounts, sdispls, MPI_MTCOMPLEX, recvbuf, recvcounts, rdispls, MPI_MTCOMPLEX, MPI_COMM_WORLD);
->>>>>>> 15f85688
 		MPI_Barrier(MPI_COMM_WORLD);
 		
 		int r = 0; 
@@ -209,11 +191,8 @@
 			  		for(int m=0;m<rml;m++){
 						for(int y=0;y<cpd;y++){
 							int z = z_slabs_per_node * MPI_rank + z_buffer;  //in the event that z_slabs_per_node = 1, this loop reduces to z = MPI_rank. 
-<<<<<<< HEAD
-							if (z < zwidth) mtblock[x + first_slabs_all[i]][z*rml_times_cpd + m*cpd + y] = recvbuf[r]; 
-=======
+
 							if (z < zwidth) mtblock[(x + first_slabs_all[i] + 1) % cpd][z*rml_times_cpd + m*cpd + y] = recvbuf[r]; 
->>>>>>> 15f85688
 							r++; 
 						}
 					}
@@ -248,11 +227,8 @@
 			  		for(int m=0;m<rml;m++){
 						for(int y=0;y<cpd;y++){
 							int z = z_slabs_per_node * MPI_rank + z_buffer;  
-<<<<<<< HEAD
-							if (z < zwidth) sendbuf[r] = mtblock[x + first_slabs_all[i]][z*rml_times_cpd + m*cpd + y];
-=======
+
 							if (z < zwidth) sendbuf[r] = mtblock[(x + first_slabs_all[i]) % cpd][z*rml_times_cpd + m*cpd + y];
->>>>>>> 15f85688
 							else sendbuf[r] = 0.0; 							
 							r++; 
 						}
@@ -262,11 +238,8 @@
 		}
 		
 		MPI_Barrier(MPI_COMM_WORLD);
-<<<<<<< HEAD
-		MPI_Alltoallv(sendbuf, sendcounts, sdispls, MPI_COMPLEX, recvbuf, recvcounts, rdispls, MPI_COMPLEX, MPI_COMM_WORLD);
-=======
+
 		MPI_Alltoallv(sendbuf, sendcounts, sdispls, MPI_MTCOMPLEX, recvbuf, recvcounts, rdispls, MPI_MTCOMPLEX, MPI_COMM_WORLD);
->>>>>>> 15f85688
 		MPI_Barrier(MPI_COMM_WORLD);
 		
 		for(int z=0; z<z_slabs_per_node * MPI_size; z++){
@@ -274,11 +247,8 @@
 		  		for(int m=0;m<rml;m++){
 					for(int y=0;y<cpd;y++){
 						int i = z*total_slabs_on_node*rml_times_cpd + x*rml_times_cpd + m*cpd + y;
-<<<<<<< HEAD
-						mtblock[x + first_slab_on_node][z*rml_times_cpd + m*cpd + y ] = recvbuf[i];
-=======
+
 						mtblock[(x + first_slab_on_node) % cpd][z*rml_times_cpd + m*cpd + y ] = recvbuf[i];
->>>>>>> 15f85688
 					}
 				}
 			}
@@ -294,26 +264,19 @@
         
         size_t size = sizeof(MTCOMPLEX)*zwidth*cpd*rml;
 
-<<<<<<< HEAD
-        for(int x = first_slab_on_node; x < first_slab_on_node + total_slabs_on_node; x++) {
-=======
+
         for(int _x = first_slab_on_node; _x < first_slab_on_node + total_slabs_on_node; _x++) {
             int x = _x % cpd;
->>>>>>> 15f85688
 			
             if (x % CP.niothreads != thread_num)
                 continue;
 
             char fn[1024];
-<<<<<<< HEAD
-            int remap_slab = (x+cpd-1)%cpd;
-            CP.TaylorFN(remap_slab, fn);
-=======
+
             CP.TaylorFN(x, fn);
 
             // The convolve code expects the data from file x to be in mtblock[x+1]
             x = (x+1)%cpd;
->>>>>>> 15f85688
 			
 			//printf("writing %d %d %d %d", MPI_rank, zstart, zwidth, x); 
 			//int c= 0 ;
