--- conflicted
+++ resolved
@@ -55,12 +55,10 @@
 #ifdef PARALLEL
 	uint64_t z_slabs_per_node; 
 #endif
-<<<<<<< HEAD
-=======
+
 
     int *first_slabs_all;
     int *total_slabs_all;
->>>>>>> 15f85688
 	
 	int io_cores[MAX_IO_THREADS];
     int niothreads;
@@ -127,11 +125,7 @@
 #ifdef PARALLEL
 	uint64_t z_slabs_per_node; 
 #endif
-<<<<<<< HEAD
 
-    ConvolutionStatistics CS; 
-=======
->>>>>>> 15f85688
 
 private:
 
