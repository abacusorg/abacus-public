#include "../singlestep/DataModel/node_slabs.cpp"

#include "tbb/concurrent_queue.h"

class ConvIOThread {
private:
    // Queue to send blocks to the compute code
    tbb::concurrent_bounded_queue<Block *> read_queue;

    // Queue to receive blocks from the compute code
    tbb::concurrent_bounded_queue<Block *> write_queue;

    // Queue with pointers to free blocks that can be read into
    tbb::concurrent_bounded_queue<Block *> free_queue;
    
    ConvolutionParameters CP;
    
    size_t taylor_bytes_written = 0, multipole_bytes_read = 0, derivative_bytes_read = 0;
    double taylor_write_time = 0, multipole_read_time = 0, derivative_read_time = 0;
    int nblocks = 0;
    int thread_num = -1;

    // This is the main thread loop
    void ThreadWorkLoop(){
        {
        int io_core = CP.io_cores[thread_num];
        if(io_core >= 0){
            set_core_affinity(io_core);
            STDLOG(0, "IO thread %d started on core %d\n", thread_num, io_core);
        } else {
            STDLOG(0, "IO thread %d started; not bound to core\n", thread_num);
        }
        }
        
        int n_blocks_read = 0;
        int n_blocks_written = 0;
        int cpd = CP.runtime_cpd;
        int zwidth = CP.zwidth;
		
<<<<<<< HEAD
		//fetch all nodes' domains in x from ReadNodeSlabs.
		
		int read_all_nodes = 1;
 	    int * first_slabs_all = new int[MPI_size];
		int * total_slabs_all = new int[MPI_size];

		ReadNodeSlabs(read_all_nodes, first_slabs_all, total_slabs_all);
		
		first_slab_on_node = first_slabs_all[MPI_rank];
		total_slabs_on_node = total_slabs_all[MPI_rank];
=======
#ifdef PARALLEL		
 	    int * first_slabs_all = CP.first_slabs_all;
		int * total_slabs_all = CP.total_slabs_all;
>>>>>>> 15f85688
		
		MTCOMPLEX * sendbuf;
		MTCOMPLEX * recvbuf;
				
		sendbuf = (MTCOMPLEX *) malloc(CP.z_slabs_per_node * MPI_size * total_slabs_on_node * cpd * CP.rml * sizeof(MTCOMPLEX));
		recvbuf = (MTCOMPLEX *) malloc(CP.z_slabs_per_node * cpd * CP.rml * cpd * sizeof(MTCOMPLEX));
		
		assert(sendbuf != NULL);
		assert(recvbuf != NULL);
<<<<<<< HEAD
=======
#endif
>>>>>>> 15f85688
		
        assert(!free_queue.empty());
        while(n_blocks_written < nblocks){
            Block *write_buffer = NULL, *read_buffer = NULL;
            // Write anything on the write queue.
            if(!write_queue.try_pop(write_buffer))
                // If nothing on the write queue and no free blocks for read, wait for a write so read will have something to read into
                if(free_queue.empty())
                    write_queue.pop(write_buffer);
                
            if(write_buffer != NULL) {
                int zstart = n_blocks_written*CP.zwidth;
                int this_zwidth = min(zwidth, (cpd+1)/2-zstart);
				
#ifdef PARALLEL
  				write_buffer->transpose_x_to_z(zstart, this_zwidth, thread_num,  CP.z_slabs_per_node, recvbuf, sendbuf, first_slabs_all, total_slabs_all);
#endif
				
                write_buffer->write(n_blocks_written*CP.zwidth, this_zwidth, thread_num);
                free_queue.push(write_buffer);
                write_buffer = NULL;
                n_blocks_written++;
            }

            // Read into any free blocks
            if(n_blocks_read < nblocks && free_queue.try_pop(read_buffer)){     
				
                int zstart = n_blocks_read*CP.zwidth; //each node loads all z's for current chunk of z's. Each node will eventually be responsible for a subset of these. 
				int this_zwidth = min(zwidth, (cpd+1)/2-zstart);
				
				read_buffer->read_derivs(zstart, this_zwidth, thread_num);
                read_buffer->read(zstart, this_zwidth, thread_num);

#ifdef PARALLEL
  				read_buffer->transpose_z_to_x(zstart, this_zwidth, thread_num, CP.z_slabs_per_node, sendbuf, recvbuf, first_slabs_all, total_slabs_all);
#endif
				
				n_blocks_read++;
                read_queue.push(read_buffer);

            }
        }

        // Clean up and exit
        assert(n_blocks_read == n_blocks_written);
        assert(read_queue.empty());
        assert(write_queue.empty());
        assert(free_queue.size() == read_ahead);
<<<<<<< HEAD
		
		free(sendbuf);
		free(recvbuf);
		
		delete first_slabs_all;
		delete total_slabs_all;
=======

#ifdef PARALLEL
		free(sendbuf);
		free(recvbuf);
#endif
>>>>>>> 15f85688
    }

    static void *start_thread(void *iothread_obj){
        ((ConvIOThread *) iothread_obj)->ThreadWorkLoop();
        return NULL;
    }

    pthread_t conv_io_thread;
    bool thread_joined = false;
public:
    // Read N blocks ahead of the last block written
    int read_ahead;

    ConvIOThread(ConvolutionParameters &_CP, int _read_ahead, Block **blocks, int _thread_num) : CP(_CP) {
        thread_num = _thread_num;
        read_ahead = _read_ahead;
        nblocks = (int) ceil((CP.runtime_cpd+1)/2./CP.zwidth);

        STDLOG(0, "Starting IO thread %d\n", thread_num);
        
        for(int i = 0; i < read_ahead; i++)
            free_queue.push(blocks[i]);
        
        assert(pthread_create(&conv_io_thread, NULL, start_thread, this) == 0);
    }

    ~ConvIOThread(){
        if(!thread_joined)
            join();
    }

    void push(Block *&block_to_write){
        write_queue.push(block_to_write);
    }
    
    void pop(Block *&block_to_read){
        read_queue.pop(block_to_read);
    }
    
    // The IO thread will automatically exit after writing all blocks.
    // This just ensures that it did in fact finish
    void join(){
        STDLOG(0, "Stopping IO thread\n");
        assert(pthread_join(conv_io_thread, NULL) == 0);
        
        Block *block;
        while(free_queue.try_pop(block)){
            taylor_bytes_written += block->WriteTaylorBytes;
            multipole_bytes_read += block->ReadMultipoleBytes;
            derivative_bytes_read += block->ReadDerivativeBytes;
            taylor_write_time += block->WriteTaylor.Elapsed();
            multipole_read_time += block->ReadMultipoles.Elapsed();
            derivative_read_time += block->ReadDerivatives.Elapsed();
        }
        
        thread_joined = true;
    }
    
    size_t get_multipole_bytes_read(){
        assert(thread_joined);
        return multipole_bytes_read;
    }
    
    size_t get_derivative_bytes_read(){
        assert(thread_joined);
        return derivative_bytes_read;
    }
    
    size_t get_taylor_bytes_written(){
        assert(thread_joined);
        return taylor_bytes_written;
    }
    
    double get_taylor_write_time(){
        assert(thread_joined);
        return taylor_write_time;
    }
    
    double get_multipole_read_time(){
        assert(thread_joined);
        return multipole_read_time;
    }
    
    double get_deriv_read_time(){
        assert(thread_joined);
        return derivative_read_time;
    }
};<|MERGE_RESOLUTION|>--- conflicted
+++ resolved
@@ -37,22 +37,10 @@
         int cpd = CP.runtime_cpd;
         int zwidth = CP.zwidth;
 		
-<<<<<<< HEAD
-		//fetch all nodes' domains in x from ReadNodeSlabs.
-		
-		int read_all_nodes = 1;
- 	    int * first_slabs_all = new int[MPI_size];
-		int * total_slabs_all = new int[MPI_size];
 
-		ReadNodeSlabs(read_all_nodes, first_slabs_all, total_slabs_all);
-		
-		first_slab_on_node = first_slabs_all[MPI_rank];
-		total_slabs_on_node = total_slabs_all[MPI_rank];
-=======
 #ifdef PARALLEL		
  	    int * first_slabs_all = CP.first_slabs_all;
 		int * total_slabs_all = CP.total_slabs_all;
->>>>>>> 15f85688
 		
 		MTCOMPLEX * sendbuf;
 		MTCOMPLEX * recvbuf;
@@ -62,10 +50,8 @@
 		
 		assert(sendbuf != NULL);
 		assert(recvbuf != NULL);
-<<<<<<< HEAD
-=======
+
 #endif
->>>>>>> 15f85688
 		
         assert(!free_queue.empty());
         while(n_blocks_written < nblocks){
@@ -114,20 +100,12 @@
         assert(read_queue.empty());
         assert(write_queue.empty());
         assert(free_queue.size() == read_ahead);
-<<<<<<< HEAD
-		
-		free(sendbuf);
-		free(recvbuf);
-		
-		delete first_slabs_all;
-		delete total_slabs_all;
-=======
+
 
 #ifdef PARALLEL
 		free(sendbuf);
 		free(recvbuf);
 #endif
->>>>>>> 15f85688
     }
 
     static void *start_thread(void *iothread_obj){
