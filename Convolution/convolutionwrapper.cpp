#include "header.cpp"
#include "threevector.hh"

#ifdef IOTHREADED
#define CONVIOTHREADED
#endif

#include "STimer.cc"
#include "PTimer.cc"

STimer TotalWallClock;
STimer Setup;
STimer ConvolutionWallClock;

#include "file.cpp"
#include "factorial.cpp"
#include "iolib.cpp"

#include "stdlog.cc"

#include "Parameters.cpp"

#ifdef GPUFFT
namespace cuda{
    #include <cuda.h>
    #include <cuda_runtime_api.h>
    #include <cufft.h>
}
#include "CufftErrors.h"
#else
#include <fftw3.h>
#endif

#include "threadaffinity.h"
#include "ConvolutionLibrary.cpp"
#include "basemultipoles.cpp"

#include <fenv.h>

void dumpstats(OutofCoreConvolution *OCC, char *fn) {

    FILE *fp;
    fp = fopen(fn,"w");
    assert(fp!=NULL);


    double accountedtime  = OCC->CS.ConvolutionArithmetic;
           accountedtime += OCC->CS.ForwardZFFTMultipoles + OCC->CS.InverseZFFTTaylor;
#ifdef CONVIOTHREADED
           accountedtime += OCC->CS.WaitForIO;
#else
           accountedtime += OCC->CS.ReadDerivatives + OCC->CS.ReadMultipoles + OCC->CS.WriteTaylor;
#endif
           accountedtime += OCC->CS.ArraySwizzle;
    double discrepency = OCC->CS.ConvolveWallClock - accountedtime;

    int computecores = OCC->CS.ComputeCores;
    fprintf(fp,"Convolution parameters:  RamAllocated = %dMB CacheSizeMB = %dMB nreal_cores=%d blocksize=%d zwidth=%d cpd=%d order=%d",
        (int) (OCC->CS.totalMemoryAllocated/(1<<20)), OCC->CS.runtime_ConvolutionCacheSizeMB, computecores, (int) OCC->CP.blocksize, (int) OCC->CP.zwidth, OCC->CP.runtime_cpd, OCC->CP.runtime_order);

#ifdef CONVIOTHREADED
    fprintf(fp, " niothread=%d", OCC->CP.niothreads);
#endif
    fprintf(fp,"\n\n");

    fprintf(fp,"\t ConvolutionWallClock:  %2.2e seconds \n", OCC->CS.ConvolveWallClock );
    fprintf(fp,"\t \t %50s : %1.1e seconds\n", "Array Swizzling", OCC->CS.ArraySwizzle );
    
#ifdef CONVIOTHREADED
    double e = OCC->CS.ReadDerivativesBytes/OCC->CS.ReadDerivatives/(1.0e+6);
    fprintf(fp,"\t \t %50s : %1.1e seconds --> rate was %4.0f MB/s\n", "ReadDiskDerivatives [per thread]", OCC->CS.ReadDerivatives, e );
    
    e = OCC->CS.ReadMultipolesBytes/OCC->CS.ReadMultipoles/(1.0e+6);
    fprintf(fp,"\t \t %50s : %1.1e seconds --> rate was %4.0f MB/s\n", "ReadDiskMultipoles [per thread]", OCC->CS.ReadMultipoles, e );
    
    e = OCC->CS.WriteTaylorBytes/OCC->CS.WriteTaylor/(1.0e+6);
    fprintf(fp,"\t \t %50s : %1.1e seconds --> rate was %4.0f MB/s\n", "WriteDiskTaylor [per thread]", OCC->CS.WriteTaylor, e );
    
    fprintf(fp,"\t \t %50s : %1.1e seconds\n", "Waiting for IO thread", OCC->CS.WaitForIO);
#else
    double e = OCC->CS.ReadDerivativesBytes/OCC->CS.ReadDerivatives/(1.0e+6);
    fprintf(fp,"\t \t %50s : %1.1e seconds --> rate was %4.0f MB/s\n", "ReadDiskDerivatives", OCC->CS.ReadDerivatives, e );
    
    e = OCC->CS.ReadMultipolesBytes/OCC->CS.ReadMultipoles/(1.0e+6);
    fprintf(fp,"\t \t %50s : %1.1e seconds --> rate was %4.0f MB/s\n", "ReadDiskMultipoles", OCC->CS.ReadMultipoles, e );
    
    e = OCC->CS.WriteTaylorBytes/OCC->CS.WriteTaylor/(1.0e+6);
    fprintf(fp,"\t \t %50s : %1.1e seconds --> rate was %4.0f MB/s\n", "WriteDiskTaylor", OCC->CS.WriteTaylor, e );
#endif
    
    double Gops = ((double) OCC->CS.ops)/(1.0e+9);
    fprintf(fp,"\t \t %50s : %1.1e seconds for %5.3f billion double precision operations\n", "Convolution Arithmetic", OCC->CS.ConvolutionArithmetic, Gops );
    
    fprintf(fp,"\t \t %50s : %1.1e seconds\n", "Forward FFT Z Multipoles", OCC->CS.ForwardZFFTMultipoles );
    fprintf(fp,"\t \t %50s : %1.1e seconds\n", "Inverse FFT Z Taylor",         OCC->CS.InverseZFFTTaylor );
    
    fprintf(fp,"\t %50s : %1.1e seconds which is %d%% \n", "Unaccounted remaining wallclock time", discrepency, (int) (discrepency/OCC->CS.ConvolveWallClock*100) );

    double cae = OCC->CS.ConvolutionArithmetic;
    double farithp   = cae/OCC->CS.ConvolveWallClock*100;
    double ffftp     = (OCC->CS.ForwardZFFTMultipoles + OCC->CS.InverseZFFTTaylor)/OCC->CS.ConvolveWallClock*100;
    double fiop      = (OCC->CS.ReadDerivatives + OCC->CS.ReadMultipoles + OCC->CS.WriteTaylor )/OCC->CS.ConvolveWallClock*100;
    double swzp      = OCC->CS.ArraySwizzle/OCC->CS.ConvolveWallClock*100;

    fprintf(fp,"\n \t Summary: Fourier Transforms = %2.0f%%     Convolution Arithmetic = %2.0f%%     Array Swizzle = %2.0f%%", ffftp, farithp, swzp );
#ifdef CONVIOTHREADED
    double fiow      = OCC->CS.WaitForIO/OCC->CS.ConvolveWallClock*100;
    fprintf(fp,"\n \t                                  Non-blocking Disk IO = %2.0f%%    Waiting for IO Thread = %2.0f%% \n", fiop, fiow);
#else
    fprintf(fp,"    Disk IO = %2.0f%% \n", fiop);
#endif
    fprintf(fp,"\t          Arithmetic rate = %2.0f DGOPS --> rate per core = %1.1f DGOPS\n", Gops/cae, Gops/cae/computecores );
    fprintf(fp,"\t          [DGOPS == Double Precision Billion operations per second]\n");
    fprintf(fp,"\n");

    fclose(fp);
}

void setup_openmp(){
    int max_threads = omp_get_max_threads();
    int ncores = omp_get_num_procs();
    int nthreads = P.Conv_OMP_NUM_THREADS > 0 ? P.Conv_OMP_NUM_THREADS : max_threads + P.Conv_OMP_NUM_THREADS;
#ifdef CONVIOTHREADED
    for (int i = 0; i < MAX_IO_THREADS; i++){
        P.Conv_IOCores[i] = P.Conv_IOCores[i];
        //STDLOG(2, "IO thread %d assigned to core %d\n", i, P.Conv_IOCores[i]);
    }
#endif
    
    assertf(nthreads <= max_threads, "Trying to use more OMP threads (%d) than omp_get_max_threads() (%d)!  This will cause global objects that have already used omp_get_max_threads() to allocate thread workspace (like PTimer) to fail.\n");
    assertf(nthreads <= ncores, "Trying to use more threads (%d) than cores (%d).  This will probably be very slow.\n", nthreads, ncores);
    
    omp_set_num_threads(nthreads);
    STDLOG(1, "Initializing OpenMP with %d threads (system max is %d; P.Conv_OMP_NUM_THREADS is %d)\n", nthreads, max_threads, P.Conv_OMP_NUM_THREADS);

    // If threads are bound to cores via OMP_PROC_BIND,
    // then identify free cores for use by IO thread
    if(omp_get_proc_bind() == omp_proc_bind_false){
        STDLOG(1, "OMP_PROC_BIND = false; threads will not be bound to cores\n");
    }
    else{
        int core_assignments[nthreads];
        #pragma omp parallel for schedule(static)
        for(int g = 0; g < nthreads; g++){
            assertf(g == omp_get_thread_num(), "OpenMP thread %d is executing wrong loop ieration (%d)\n", omp_get_thread_num(), g);
            core_assignments[g] = sched_getcpu();
        }
        std::ostringstream core_log;
        core_log << "Thread->core assignments:";
        for(int g = 0; g < nthreads; g++)
            core_log << " " << g << "->" << core_assignments[g];
        core_log << "\n";
        STDLOG(1, core_log.str().c_str());
        
        // Assign the main CPU thread to core 0 to avoid the IO thread during serial parts of the code
        /*int main_thread_core = P.Conv_IOCore != 0 ? 0 : 1;
        set_core_affinity(main_thread_core);
        STDLOG(1, "Assigning main convolution thread to core %d\n", main_thread_core);*/

        for(int g = 0; g < nthreads; g++)
            for(int h = 0; h < g; h++)
                assertf(core_assignments[g] != core_assignments[h], "Two OpenMP threads were assigned to the same core! This will probably be very slow. Check OMP_NUM_THREADS and OMP_PLACES?\n");
    }

}

int main(int argc, char ** argv){
	TotalWallClock.Start();
	Setup.Start();

	if (argc!=2) {
	       // Can't use assertf() or QUIT here: stdlog not yet defined!
	       fprintf(stderr, "Error: command line must have 1 parameter given, not %d.\nLegal usage: %s PARAM_FILE\n", argc-1, argv[0]);
	       assert(0==99);
	    }

	    P.ReadParameters(argv[1],1);

	    // Setup the log
	    stdlog_threshold_global = P.LogVerbosity;
	    char logfn[1050];
	    sprintf(logfn,"%s/last.convlog", P.LogDirectory);
	    stdlog.open(logfn);
	    OutofCoreConvolution OCC;
	    STDLOG(1,"Read parameter file\n");
	    Setup.Stop();
        
        setup_openmp();

	    ConvolutionParameters p;
	    p.runtime_ConvolutionCacheSizeMB = P.ConvolutionCacheSizeMB;
        STDLOG(1, "Using cache size %d MB\n", p.runtime_ConvolutionCacheSizeMB);
	    p.runtime_DerivativeExpansionRadius = P.DerivativeExpansionRadius;
	    strcpy(p.runtime_DerivativesDirectory,P.DerivativesDirectory);
	    p.runtime_DiskBufferSizeKB = 1LL<<21;
	    p.runtime_IsRamDisk = P.RamDisk;
	    p.runtime_MaxConvolutionRAMMB = P.MAXRAMMB;
	    strcpy(p.runtime_MultipoleDirectory,P.MultipoleDirectory);

        // Multipole/TaylorDirectory2 will default to the primary directory
        p.niothreads = 1;
        if(strcmp(P.MultipoleDirectory2,STRUNDEF) == 0)
            strcpy(p.runtime_MultipoleDirectory2,P.MultipoleDirectory);
        else{
            strcpy(p.runtime_MultipoleDirectory2,P.MultipoleDirectory2);
#ifdef CONVIOTHREADED
            // Two IO threads if we were given two Multipole directories
            p.niothreads = 2;
#endif
        }
        if(strcmp(P.TaylorDirectory2,STRUNDEF) == 0)
            strcpy(p.runtime_TaylorDirectory2,P.TaylorDirectory);
        else{
            strcpy(p.runtime_TaylorDirectory2,P.TaylorDirectory2);
#ifdef CONVIOTHREADED
            p.niothreads = 2;
#endif
        }

	    sprintf(p.runtime_MultipolePrefix, "Multipoles");
	    p.runtime_NearFieldRadius = P.NearFieldRadius;
	    strcpy(p.runtime_TaylorDirectory,P.TaylorDirectory);
	    p.runtime_cpd = P.cpd;
	    p.runtime_order = P.order;
        p.rml = (P.order+1)*(P.order+1);
        p.CompressedMultipoleLengthXY = ((1+P.cpd)*(3+P.cpd))/8;
	    sprintf(p.runtime_TaylorPrefix, "Taylor");
        p.delete_multipoles_after_read = P.OverwriteState;
        
        int cml = ((P.order+1)*(P.order+2)*(P.order+3))/6;
        int nprocs = omp_get_max_threads();
        size_t cacherambytes = p.runtime_ConvolutionCacheSizeMB*(1024LL*1024LL);

        int blocksize = 0;
        for(blocksize=P.cpd*P.cpd;blocksize>=2;blocksize--) 
            if((P.cpd*P.cpd)%blocksize==0)
                if(nprocs*2.5*cml*blocksize*sizeof(Complex) < cacherambytes) break;
                    // 2.5 = 2 Complex (mcache,tcache) 1 double dcache
        p.blocksize = blocksize;
        
        uint64_t rambytes = p.runtime_MaxConvolutionRAMMB;
        rambytes *= 1024*1024;
        
        // If doing IO in parallel, need one block for reading, one for compute
        // The swizzle "block" can just be a single z-plane, but is usually twice the precision
#ifdef CONVIOTHREADED
        int n_alloc_block = 2;
#else
        int n_alloc_block = 1;
#endif
        uint64_t zslabbytes = p.rml*P.cpd*P.cpd*n_alloc_block*sizeof(MTCOMPLEX);
        zslabbytes += n_alloc_block*sizeof(DFLOAT)*p.rml*p.CompressedMultipoleLengthXY;  // derivatives block
        STDLOG(0,"Each slab requires      %.2f MB\n",zslabbytes/1024/1024.);
        STDLOG(0,"You allow a maximum of  %.2f MB\n",rambytes/1024/1024.);
        uint64_t swizzlebytes = p.rml*P.cpd*P.cpd*sizeof(Complex);
        if(rambytes < zslabbytes) { 
            fprintf(stderr, "Each slab requires      %.2f MB\n", zslabbytes/1024/1024.);
            fprintf(stderr, "You allow a maximum of  %.2f MB\n", rambytes/1024/1024.);
            fprintf(stderr, "[ERROR] rambytes<zslabbytes\n");
            exit(1);
        }

        // Use the zwidth in the parameter file if given
        // otherwise choose one based on available RAM
        if(P.Conv_zwidth > 0){
            p.zwidth = P.Conv_zwidth;
        } else {
            int zwidth = 0;
            for(zwidth=(P.cpd+1)/2;zwidth >= 1;zwidth--) {
                if( zwidth*zslabbytes + swizzlebytes < rambytes) break;
            }
            // Always use at least two blocks.  Ensures overlap of IO/compute
            zwidth = min((P.cpd+1)/4, zwidth);
            p.zwidth = zwidth;
        }
<<<<<<< HEAD

        // If we're allocating more than one block, make sure we have at least one z-split
        if(n_alloc_block > 1)
            zwidth = min((P.cpd+1)/4, zwidth);

        p.zwidth = zwidth;
        STDLOG(0,"Resulting zwidth: %d \n",zwidth);
=======
>>>>>>> a4da01e5
        
        for (int i = 0; i < MAX_IO_THREADS; i++)
            p.io_cores[i] = P.Conv_IOCores[i];
    
        STDLOG(2, "MTCOMPLEX (multipole/taylor) dtype width: %d\n", (int) sizeof(MTCOMPLEX));
        STDLOG(2, "DFLOAT (derivatives)         dtype width: %d\n", (int) sizeof(DFLOAT));

	    ConvolutionWallClock.Start();
	    STDLOG(1,"Starting Convolution\n");
	    OCC.Convolve(p);
	    STDLOG(1,"Convolution Complete\n");
	    ConvolutionWallClock.Stop();
	    TotalWallClock.Stop();
        
        OCC.CS.ConvolveWallClock = ConvolutionWallClock.Elapsed();
        
	    char timingfn[1050];
	    sprintf(timingfn,"%s/last.convtime",P.LogDirectory);
	    dumpstats(&OCC,timingfn);
	    stdlog.close();
        exit(0);
}<|MERGE_RESOLUTION|>--- conflicted
+++ resolved
@@ -269,20 +269,13 @@
             for(zwidth=(P.cpd+1)/2;zwidth >= 1;zwidth--) {
                 if( zwidth*zslabbytes + swizzlebytes < rambytes) break;
             }
-            // Always use at least two blocks.  Ensures overlap of IO/compute
-            zwidth = min((P.cpd+1)/4, zwidth);
+            // If we're allocating more than one block, make sure we have at least one z-split
+            if(n_alloc_block > 1)
+                zwidth = min((P.cpd+1)/4, zwidth);
             p.zwidth = zwidth;
         }
-<<<<<<< HEAD
-
-        // If we're allocating more than one block, make sure we have at least one z-split
-        if(n_alloc_block > 1)
-            zwidth = min((P.cpd+1)/4, zwidth);
-
-        p.zwidth = zwidth;
-        STDLOG(0,"Resulting zwidth: %d \n",zwidth);
-=======
->>>>>>> a4da01e5
+
+        STDLOG(0,"Using zwidth: %d \n", p.zwidth);
         
         for (int i = 0; i < MAX_IO_THREADS; i++)
             p.io_cores[i] = P.Conv_IOCores[i];
