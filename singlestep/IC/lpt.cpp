/* Abacus forces are of sufficient accuracy that we can support an
alternative derivation of higher-order LPT, in which we derive the 
high-order displacements from force calculations. 

The parameter element LagrangianPTOrder should be =1 for Zel'dovich,
=2 for 2LPT, =3 for 3LPT.  This parameter doesn't change.

When we injest initial conditions, we receive Zel'dovich ICs and
build multipoles to form a legal state. We probably should call
that FullStepNumber==0.

An easy convention would be that if 
    LagrangianPTOrder>1 && FullStepNumber<=LagrangianPTOrder,
then we have more LPT work to do.  E.g., if we're going 2LPT, then
FullStepNumber 1 and 2 are not normal step.  This has implication for
group finding.  But it's reasonable because each LPT step really does
involve a full force calculation and rebinning.

Another implication of the LPT implementation is that we must have
access to the Initial Lagrangian Position.  This can be encoded
into the Aux variable as a particle ID number.  We might opt to
overwrite that PID with a group ID later in the code; that's ok.
But it means that the position of the Lagrangian integer index must
be consistent with loadIC.  Best to force that with a function!

*/


// Provide a simple routine to check that this is an LPT IC step.

int LPTStepNumber() {
    // This will be >0 if we're doing LPT IC work.
    // The step number for the LPT work will be returned.
    int step = WriteState.FullStepNumber;
    if (P.LagrangianPTOrder>1 && step<=P.LagrangianPTOrder)
        return step;
    else return 0;
}


// Our Zel'dovich IC implementation must be coordinated with choices here.
// Therefore, we will codify some items in some simple functions:

uint64 ZelPID(integer3 ijk) {
    // This will set the PID to be stored in aux.
    uint64 ppd = WriteState.ppd;                // Must ensure promotion to 64-bit
    return (ppd*ijk.x+ijk.y)*ppd+ijk.z;
}

double3 ZelPos(integer3 ijk) {
    // This will be the position, in code units, of the initial grid.
    double3 p;
    //ijk = PP->WrapCell(ijk);
    p.x = (float)(ijk.x)/WriteState.ppd -.5;
    p.y = (float)(ijk.y)/WriteState.ppd -.5;
    p.z = (float)(ijk.z)/WriteState.ppd -.5;
    return p;
}

integer3 ZelIJK(uint64 PID) {
    // Given a PID, unwrap it base-PPD and return the grid indices
    integer3 ijk;
    uint64 residual = PID/WriteState.ppd;
    ijk.z = PID-residual*WriteState.ppd;
    ijk.x = residual/WriteState.ppd;
    ijk.y = residual-ijk.x*WriteState.ppd;
    return ijk;
}

double3 ZelPos(uint64 PID) {
    // Given a PID, unwrap it base-PPD and return the position.
    return ZelPos(ZelIJK(PID));
}


// If we're doing Zel'dovich only, then no problems: the original
// displacement times f is the velocity.  The current IC code does that.

// If we're doing 2LPT, then we will overwrite those initial velocities.

void KickCell_2LPT_1(Cell c, accstruct *cellacc, FLOAT kick1, FLOAT kick2) {
    // Just store the acceleration
    int N = c.count();
    for (int i = 0; i < N; i++) {
        c.vel[i] = cellacc[i];
    }
}

void DriftCell_2LPT_1(Cell c, FLOAT driftfactor) {
    assertf(P.is_np_perfect_cube(), "LPT reconstruction requires np (%d) to be a perfect cube.\n",P.np);
    int e = c.count();
#ifdef GLOBALPOS
    // Set cellcenter to zero to return to box-centered positions
    double3 cellcenter = double3(0.0);
#else
    double3 cellcenter = PP->WrapCellCenter(c.ijk);
#endif

    for (int b = 0; b<e; b++) {
        // Flip the displacement: q = pos-grid; new = grid-q = grid*2-pos
        // Need to be careful in cell-centered case.  Now pos is cell-centered,
        // and grid is global.  We should subtract the cell-center from ZelPos.
        c.pos[b] = 2.0*(ZelPos(c.aux[b].pid())-cellcenter) - c.pos[b]; // Does abacus automatically box wrap this?
        for (int i = 0; i < 3; i++){
            c.pos[b][i] -= round(c.pos[b][i]);
        }
    }
}

void KickCell_2LPT_2(Cell c, accstruct *cellacc, FLOAT kick1, FLOAT kick2) {
    // Now we can co-add the first two kicks to isolate the second-order
    // part.  This will be stored in the velocity.
    for (int i=0;i<c.count();i++) {
        c.vel[i] += cellacc[i];
    }
}

// Allocate 2LPT velocity bookkeeping
void init_2lpt_rereading(){
    vel_ics = (VelIC*) malloc(sizeof(VelIC)*P.cpd);
    for(int i = 0; i < P.cpd; i++){
        vel_ics[i].n_part = 0;
    }
}

// Free 2LPT velocity bookkeeping
void finish_2lpt_rereading(){
    for(int i = 0; i < P.cpd; i++)
        assertf(!LBW->IDPresent(VelLPTSlab, i), "A 2LPT velocity slab was left loaded\n");
    free(vel_ics);
}

// Load an IC velocity slab into an arena through the LoadIC module
void load_ic_vel_slab(int slabnum){
    slabnum = PP->WrapSlab(slabnum);
    assertf(!LBW->IDPresent(VelLPTSlab, slabnum), "Trying to re-load velocity IC slab %d, which is already loaded.\n", slabnum);
    
    assertf(vel_ics[slabnum].n_part == 0, "Trying to load velocity IC slab %d, which should have already been completely re-read for 2LPT.\n", slabnum);
    STDLOG(1, "Re-reading velocity IC slab %d\n", slabnum);
    
    // Initialize the arena
    velstruct* slab = (velstruct*) LBW->AllocateArena(VelLPTSlab, slabnum);  // Automatically determines the arena size from the IC file size 
    
    // Use the LoadIC module to do the reading
    ICfile* ic_file;
    if(strcmp(P.ICFormat, "RVdoubleZel") == 0){
        ic_file = new ICfile_RVdoubleZel((char*)LBW->ReadSlabDescriptorName(VelLPTSlab, slabnum).c_str());
    } else if(strcmp(P.ICFormat, "RVZel") == 0){
        ic_file = new ICfile_RVZel((char*)LBW->ReadSlabDescriptorName(VelLPTSlab, slabnum).c_str());
    }
    
    uint64 count = 0;
    double3 pos;
    velstruct vel;
    auxstruct aux;
    while (ic_file->getparticle(&pos, &vel, &aux)) {
        vel *= WriteState.VelZSpace_to_Canonical;
        slab[count] = vel;
        count++;
    }
    
    // Initialize the VelIC struct, as a signal that the slab is truly ready
    vel_ics[slabnum].n_part = LBW->IDSizeBytes(VelLPTSlab, slabnum) / sizeof(velstruct);
    
    assertf(count == vel_ics[slabnum].n_part, "The number of particles (%d) read from slab %d did not match the number computed from its file size (%d)\n", slabnum, count, vel_ics[slabnum].n_part);
    delete ic_file;
}

// Loads the neighboring IC vel slabs if they are unloaded
void load_ic_vel_neighbors(int slabnum){
    for(int i = slabnum-1; i <= slabnum+1; i++){
        int wi = PP->WrapSlab(i);
        if (vel_ics[wi].n_part == 0){
            load_ic_vel_slab(wi);
        }
    }
}

// Unloaded neighboring IC vel slabs, if they are finished being used
// Note that Drift->done(slabnum) will not be true, even though it is for our purposes
void unload_finished_ic_vel_neighbors(int slabnum, Dependency* Drift){
    // Previous slab
    if(Drift->done(slabnum-1) && Drift->done(slabnum-2)){ // the other neighbor is the current slab
        STDLOG(1, "Finished re-reading all velocities from slab %d; unloading slab.\n", slabnum-1);
        LBW->DeAllocate(VelLPTSlab, slabnum-1);
    }
    // Current slab
    if(Drift->done(slabnum-1) && Drift->done(slabnum+1)){ // the middle is the current slab
        STDLOG(1, "Finished re-reading all velocities from slab %d; unloading slab.\n", slabnum);
        LBW->DeAllocate(VelLPTSlab, slabnum);
    }
    // Next slab
    if(Drift->done(slabnum+1) && Drift->done(slabnum+2)){ // the other neighbor is the current slab
        STDLOG(1, "Finished re-reading all velocities from slab %d; unloading slab.\n", slabnum+1);
        LBW->DeAllocate(VelLPTSlab, slabnum+1);
    }
}

// Returns the IC velocity of particle number "offset" relative to the beginning of the slab
inline velstruct* get_ic_vel(int slabnum, uint64 offset){
    assertf(LBW->IDPresent(VelLPTSlab, slabnum), "IC vel slab %d not loaded.  Possibly an IC particle crossed two slab boundaries?\n", slabnum);
    
    velstruct* slab = (velstruct*) LBW->ReturnIDPtr(VelLPTSlab, slabnum);
    
    assertf(offset < vel_ics[slabnum].n_part, "Tried to read particle %lld from IC slab %d, which only has %d particles\n", offset, slabnum, vel_ics[slabnum].n_part);  // Ensure that we're not reading past the end of the slab
    velstruct* vel = slab + offset;
    
    return vel;
}

void DriftCell_2LPT_2(Cell c, FLOAT driftfactor) {
    // Now we have to adjust the positions and velocities
    // The following probably assumes Omega_m = 1
    assertf(P.is_np_perfect_cube(), "LPT reconstruction requires np (%d) to be a perfect cube.\n",P.np);
    int e = c.count();
    posstruct displ1, displ2;
    // This is the factor to convert from redshift-space displacements
    // to canonical velocities.
    // HubbleNow is H(z)/H_0.
    double convert_velocity = WriteState.VelZSpace_to_Canonical;
    // WriteState.ScaleFactor*WriteState.ScaleFactor *WriteState.HubbleNow;

#ifdef GLOBALPOS
    // Set cellcenter to zero to return to box-centered positions
    double3 cellcenter = double3(0.0);
#else
    double3 cellcenter = PP->WrapCellCenter(c.ijk);
#endif
    
    double H = 1;
    for (int b = 0; b<e; b++) {
        // The first order displacement
        displ1 = ZelPos(c.aux[b].pid())-cellcenter-c.pos[b];
        // The second order displacement is vel/7H^2Omega_m
        displ2 = c.vel[b]/7/H/H/P.Omega_M;
        
        for (int i = 0; i < 3; i++){
            // Internally, everything is in a unit box, so we actually don't need to normalize by BoxSize before rounding
            displ1[i] -= round(displ1[i]);
            displ2[i] -= round(displ2[i]);
        }

        c.pos[b] = ZelPos(c.aux[b].pid())-cellcenter + displ1+displ2;
        for(int i = 0; i < 3; i++)
            c.pos[b][i] -= round(c.pos[b][i]);
    
        // If we were only supplied with Zel'dovich displacements, then construct the linear theory velocity:
        velstruct vel1;
        if(strcmp(P.ICFormat, "Zeldovich") == 0){
            vel1 = WriteState.f_growth*displ1*convert_velocity;
        }
        // If we were supplied with Zel'dovich velocities and displacements,
        // we want to re-read the IC files to restore the velocities, which were overwritten above
        else if(WriteState.Do2LPTVelocityRereading){
            integer3 ijk = ZelIJK(c.aux[b].pid());
            int slab = ijk.x*P.cpd / WriteState.ppd;  // slab number
            
            int slab_offset = ijk.x - ceil(((double)slab)*WriteState.ppd/P.cpd);  // number of planes into slab
            // We know the exact slab number and position of the velocity we want.
            uint64 offset = ijk.z + WriteState.ppd*(ijk.y + WriteState.ppd*slab_offset);
            velstruct* vel = get_ic_vel(slab, offset);
            
            vel1.x = vel->x;
            vel1.y = vel->y;
            vel1.z = vel->z;
<<<<<<< HEAD
            assertf(!isnan(vel1.x) && isfinite(vel1.x), "vel1.x bad value: %f\n", vel1.x);
            assertf(!isnan(vel1.y) && isfinite(vel1.y), "vel1.y bad value: %f\n", vel1.y);
            assertf(!isnan(vel1.z) && isfinite(vel1.z), "vel1.z bad value: %f\n", vel1.z);
=======
            assertf(!std::isnan(vel1.x), "vel1.x is nan: %f\n", vel1.x);
            assertf(!std::isnan(vel1.y), "vel1.y is nan: %f\n", vel1.y);
            assertf(!std::isnan(vel1.z), "vel1.z is nan: %f\n", vel1.z);
>>>>>>> 4629039e
        }
        // Unexpected IC format; fail.
        else {
            assertf(false, "Unexpected ICformat \"%s\" in 2LPT code.  Must be one of: Zeldovich, RVdoubleZel, RVZel\n", P.ICFormat);
        }
        
        c.vel[b] = vel1 + WriteState.f_growth*2*displ2*convert_velocity;
    }
}

// Going to 3LPT requires one more force calculation, which then gets
// used for both velocity and positions.  This requires that the acceleration
// be preserved until the Drift step and then used to adjust both.


<|MERGE_RESOLUTION|>--- conflicted
+++ resolved
@@ -263,15 +263,10 @@
             vel1.x = vel->x;
             vel1.y = vel->y;
             vel1.z = vel->z;
-<<<<<<< HEAD
-            assertf(!isnan(vel1.x) && isfinite(vel1.x), "vel1.x bad value: %f\n", vel1.x);
-            assertf(!isnan(vel1.y) && isfinite(vel1.y), "vel1.y bad value: %f\n", vel1.y);
-            assertf(!isnan(vel1.z) && isfinite(vel1.z), "vel1.z bad value: %f\n", vel1.z);
-=======
-            assertf(!std::isnan(vel1.x), "vel1.x is nan: %f\n", vel1.x);
-            assertf(!std::isnan(vel1.y), "vel1.y is nan: %f\n", vel1.y);
-            assertf(!std::isnan(vel1.z), "vel1.z is nan: %f\n", vel1.z);
->>>>>>> 4629039e
+            
+            assertf(std::isfinite(vel1.x), "vel1.x bad value: %f\n", vel1.x);
+            assertf(std::isfinite(vel1.y), "vel1.y bad value: %f\n", vel1.y);
+            assertf(std::isfinite(vel1.z), "vel1.z bad value: %f\n", vel1.z);
         }
         // Unexpected IC format; fail.
         else {
