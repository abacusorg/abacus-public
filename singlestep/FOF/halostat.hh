/** We compute properties of each L1 group and store them in a HaloStat
object.
*/

#ifndef __HALOSTAT_HH
#define __HALOSTAT_HH

<<<<<<< HEAD
// This contains the actual struct definition
#include "halostat_cstruct.h"
=======
#define RVfloat RVint


#define N_LARGEST_SUBHALOS 5

class HaloStat {
  public:
    uint64_t id;	///< A unique halo number.
    uint64_t npstartA;	///< Where to start counting in the particle output for subsample A
    uint64_t npstartB;  ///< Where to start counting in the particle output for subsample B
    uint32_t npoutA;	///< Number of taggable particles pos/vel/aux written out in subsample A
    uint32_t npoutB;    ///< Number of taggable particles pos/vel/aux written out in subsample B
    uint32_t ntaggedA;	    ///< Number of tagged particle PIDs written out in subsample A. A particle is tagged if it is taggable and is in the largest L2 halo for a given L1 halo. 
    uint32_t ntaggedB; 
    uint32_t N;	///< The number of particles in this halo
    uint32_t L2_N[N_LARGEST_SUBHALOS];   ///< The number of particles in the largest L2 subhalos
    uint32_t L0_N;    ///< The number of particles in the L0 parent group

    float x_com[3];      ///< Center of mass position
    float v_com[3];      ///< Center of mass velocity
    float sigmav3d_com;  ///< Sum of eigenvalues
    float meanSpeed_com;  ///< Mean speed
    float L2_sigmav3d;  ///< Velocity dispersion of the L2 particles
    float L2_meanSpeed;  ///< Mean speed of the L2 particles
    float r100_com; ///<Radius of 100% of mass 
    float vcirc_max_com; ///< max velocity 
    float SO_central_particle[3]; ///< Coordinates of the SO central particle (densest particle). 
    float SO_central_density;  ///< Density of the SO central particle. 
    float SO_radius;           ///< Radius of SO halo (distance to particle furthest from central particle) 
    float x_L2com[3];   ///< Center of mass pos of the largest L2 subhalo
    float v_L2com[3];   ///< Center of mass vel of the largest L2 subhalo
    float sigmav3d_L2com;  ///< Sum of eigenvalues
    float meanSpeed_L2com;  ///< Mean speed
    float r100_L2com; /// Radius of 100% of mass, relative to L2 center. 
    float vcirc_max_L2com; 
    float SO_L2max_central_particle[3]; ///< Coordinates of the SO central particle (densest particle) for the largest L2 subhalo. 
    float SO_L2max_central_density;  ///< Density of the SO central particle of the largest L2 subhalo. 
    float SO_L2max_radius;           ///< Radius of SO halo (distance to particle furthest from central particle) for the largest L2 subhalo

    int16_t sigmavMin_to_sigmav3d_com; ///< sigmav_z / sigmavSum, compressed
    int16_t sigmavMax_to_sigmav3d_com; ///< sigmav_z / sigmavSum, compressed
    uint16_t sigmav_eigenvecs_com;  ///<Eigenvectors of the velocity dispersion tensor, compressed into 16 bits. 
    int16_t sigmavrad_to_sigmav3d_com; ///< sigmav_rad / sigmavSum, compressed
    int16_t sigmavtan_to_sigmav3d_com; ///< sigmav_tan / sigmavSum, compressed

    int16_t r10_com, r25_com, r33_com, r50_com, r67_com, r75_com, r90_com, r95_com, r98_com; ///<Expressed as ratios of r100, and scaled to 32000 to store as int16s. 
    int16_t sigmar_com[3]; ///<sqrt( Eigenvalues of the moment of inertia tensor ) 
    int16_t sigman_com[3]; ///<sqrt( Eigenvalues of the weighted moment of inertia tensor ) 
    uint16_t sigmar_eigenvecs_com;  ///<Eigenvectors of the moment of inertia tensor, compressed into 16 bits. Compression format TBD. 
    uint16_t sigman_eigenvecs_com;  ///<Eigenvectors of the weighted moment of inertia tensor, compressed into 16 bits. Compression format TBD. 
	int16_t rvcirc_max_com; ///< radius of max velocity, stored as int16 ratio of r100 scaled by 32000.

    // The largest (most massive) subhalo center of mass    
    int16_t sigmavMin_to_sigmav3d_L2com; ///< sigmav_z / sigmavSum, compressed
    int16_t sigmavMax_to_sigmav3d_L2com; ///< sigmav_z / sigmavSum, compressed
    uint16_t sigmav_eigenvecs_L2com;  ///<Eigenvectors of the velocity dispersion tensor, compressed into 16 bits. 
    int16_t sigmavrad_to_sigmav3d_L2com; ///< sigmav_rad / sigmavSum, compressed
    int16_t sigmavtan_to_sigmav3d_L2com; ///< sigmav_tan / sigmavSum, compressed
  int16_t r10_L2com, r25_L2com, r33_L2com, r50_L2com, r67_L2com, r75_L2com, r90_L2com, r95_L2com, r98_L2com;
    	///< Radii of this percentage of mass, relative to L2 center. Expressed as ratios of r100 and compressed to int16. 

	int16_t sigmar_L2com[3]; 
	int16_t sigman_L2com[3]; 
    uint16_t sigmar_eigenvecs_L2com;
    uint16_t sigman_eigenvecs_L2com;
    int16_t rvcirc_max_L2com;   ///< max circular velocity and radius thereof, relative to L2 center

};

>>>>>>> 97668591

#define RVfloat RVint

// We could provide C bindings to the following code if we wanted
// (the RVint unpacking in particular)

/// This class stores the position and velocity in a 20+12 bit format.
/// The positions are supplied relative to the first cell of the group, and converted to box units in the range [-0.5,0.5)
/// For a 2 Gpc/h box, this implies resolution of about 2 kpc/h.
/// The velocities are supplied in km/s and will saturate above +-6000 km/s.
/// This means that velocities have a resolution of 3 km/s, injecting 1 km/s of rms rounding error.
/// This saturation level is motivated by being mildly above the expected
/// escape velocity of the largest clusters.
class RVint {
  public:
    int32_t pv[3];
    inline int32_t pack_pos(float x) {
        int32_t ix = round(x*1048576);
        if (ix<-524288) ix+=1048576;
        if (ix>=524288) ix-=1048576;
        return (ix*4096);
    }
    inline int32_t pack_vel(float v) {
        const float velscale = 6000.0;   // km/s
        int iv = round((v/velscale+1.0)*2048.0);
        if (iv<0) iv=0;
        if (iv>4095) iv=4095;    // We just saturate on super-velocity particles.
        return iv;
    }

    RVint(float px, float py, float pz, float vx, float vy, float vz) {

        // pos from global group coming in in units relative to group's first cell.
        // calculate how much first cell is offset from box center, where box goes from -0.5 to 0.5. 
        // then wrap. 
        pv[0] = pack_pos(px)|pack_vel(vx);
        pv[1] = pack_pos(py)|pack_vel(vy);
        pv[2] = pack_pos(pz)|pack_vel(vz);
    }

    /// This is the code to undo the packing above (for one coordinate).
    // This is amenable to vectorization
    void unpack(int32_t input, float &pos, float &vel) {
        int iv = input&0xfff;
        const float velscale = 6000.0/2048.0;   // km/s
        vel = velscale*(iv-2048);   // km/s
        int ix = input-iv;   // Slightly more expensive, but safer if input ended up cast to int64
        // int ix = input&0xfffff000;         // Alternate
        const float posscale= pow(2.0,-32.0); // Return to [-0.5,0.5)
        // Alternatively, one might prefer include the boxsize
        // const float posscale= boxsize*pow(2.0,-32.0); // Return to [-L/2,L/2)
        pos = ix*posscale;   
    }

};

class RVFloat {
  public:
    float pos[3];
    float vel[3];
    RVFloat(float px, float py, float pz, float vx, float vy, float vz) {
    	pos[0] = px; pos[1] = py; pos[2] = pz;
    	vel[0] = vx; vel[1] = vy; vel[2] = vz;
    }
};

class TaggedPID {
  public:
    uint64_t _pid;
    uint64_t pid() { return _pid; }
    TaggedPID(auxstruct a) { _pid = a.aux & AUX_PID_TAG_DENS_MASK; }
};

class RVfloatPID {
  public:
    uint64_t pid;
    float pos[3];
    float vel[3];
    RVfloatPID(uint64_t _pid, float px, float py, float pz, float vx, float vy, float vz) {
        pid = _pid;
        pos[0] = px; pos[1] = py; pos[2] = pz;
        vel[0] = vx; vel[1] = vy; vel[2] = vz;
    }
};

/*
class TaggedPID {
  public:
    // Cram the PID down into 5 bytes
    unsigned char v[5];
    uint64_t pid() {
        return ((((uint64_t)v[4]*256+(uint64_t)v[3])*256+(uint64_t)v[2])*256+(uint64_t)v[1])*256+(uint64_t)v[0];
    }
    TaggedPID(uint64_t p) {
	uint64_t q = p/256;
	v[0] = (unsigned char)(p-q*256);
	p = q;
	q = p/256;
	v[1] = (unsigned char)(p-q*256);
	p = q;
	q = p/256;
	v[2] = (unsigned char)(p-q*256);
	p = q;
	q = p/256;
	v[3] = (unsigned char)(p-q*256);
	p = q;
	q = p/256;
	v[4] = (unsigned char)(p-q*256);
	assert(q==0);
	return;
    }
};
*/

#endif // __HALOSTAT_HH<|MERGE_RESOLUTION|>--- conflicted
+++ resolved
@@ -5,80 +5,8 @@
 #ifndef __HALOSTAT_HH
 #define __HALOSTAT_HH
 
-<<<<<<< HEAD
-// This contains the actual struct definition
+// The following file contains the actual struct definition
 #include "halostat_cstruct.h"
-=======
-#define RVfloat RVint
-
-
-#define N_LARGEST_SUBHALOS 5
-
-class HaloStat {
-  public:
-    uint64_t id;	///< A unique halo number.
-    uint64_t npstartA;	///< Where to start counting in the particle output for subsample A
-    uint64_t npstartB;  ///< Where to start counting in the particle output for subsample B
-    uint32_t npoutA;	///< Number of taggable particles pos/vel/aux written out in subsample A
-    uint32_t npoutB;    ///< Number of taggable particles pos/vel/aux written out in subsample B
-    uint32_t ntaggedA;	    ///< Number of tagged particle PIDs written out in subsample A. A particle is tagged if it is taggable and is in the largest L2 halo for a given L1 halo. 
-    uint32_t ntaggedB; 
-    uint32_t N;	///< The number of particles in this halo
-    uint32_t L2_N[N_LARGEST_SUBHALOS];   ///< The number of particles in the largest L2 subhalos
-    uint32_t L0_N;    ///< The number of particles in the L0 parent group
-
-    float x_com[3];      ///< Center of mass position
-    float v_com[3];      ///< Center of mass velocity
-    float sigmav3d_com;  ///< Sum of eigenvalues
-    float meanSpeed_com;  ///< Mean speed
-    float L2_sigmav3d;  ///< Velocity dispersion of the L2 particles
-    float L2_meanSpeed;  ///< Mean speed of the L2 particles
-    float r100_com; ///<Radius of 100% of mass 
-    float vcirc_max_com; ///< max velocity 
-    float SO_central_particle[3]; ///< Coordinates of the SO central particle (densest particle). 
-    float SO_central_density;  ///< Density of the SO central particle. 
-    float SO_radius;           ///< Radius of SO halo (distance to particle furthest from central particle) 
-    float x_L2com[3];   ///< Center of mass pos of the largest L2 subhalo
-    float v_L2com[3];   ///< Center of mass vel of the largest L2 subhalo
-    float sigmav3d_L2com;  ///< Sum of eigenvalues
-    float meanSpeed_L2com;  ///< Mean speed
-    float r100_L2com; /// Radius of 100% of mass, relative to L2 center. 
-    float vcirc_max_L2com; 
-    float SO_L2max_central_particle[3]; ///< Coordinates of the SO central particle (densest particle) for the largest L2 subhalo. 
-    float SO_L2max_central_density;  ///< Density of the SO central particle of the largest L2 subhalo. 
-    float SO_L2max_radius;           ///< Radius of SO halo (distance to particle furthest from central particle) for the largest L2 subhalo
-
-    int16_t sigmavMin_to_sigmav3d_com; ///< sigmav_z / sigmavSum, compressed
-    int16_t sigmavMax_to_sigmav3d_com; ///< sigmav_z / sigmavSum, compressed
-    uint16_t sigmav_eigenvecs_com;  ///<Eigenvectors of the velocity dispersion tensor, compressed into 16 bits. 
-    int16_t sigmavrad_to_sigmav3d_com; ///< sigmav_rad / sigmavSum, compressed
-    int16_t sigmavtan_to_sigmav3d_com; ///< sigmav_tan / sigmavSum, compressed
-
-    int16_t r10_com, r25_com, r33_com, r50_com, r67_com, r75_com, r90_com, r95_com, r98_com; ///<Expressed as ratios of r100, and scaled to 32000 to store as int16s. 
-    int16_t sigmar_com[3]; ///<sqrt( Eigenvalues of the moment of inertia tensor ) 
-    int16_t sigman_com[3]; ///<sqrt( Eigenvalues of the weighted moment of inertia tensor ) 
-    uint16_t sigmar_eigenvecs_com;  ///<Eigenvectors of the moment of inertia tensor, compressed into 16 bits. Compression format TBD. 
-    uint16_t sigman_eigenvecs_com;  ///<Eigenvectors of the weighted moment of inertia tensor, compressed into 16 bits. Compression format TBD. 
-	int16_t rvcirc_max_com; ///< radius of max velocity, stored as int16 ratio of r100 scaled by 32000.
-
-    // The largest (most massive) subhalo center of mass    
-    int16_t sigmavMin_to_sigmav3d_L2com; ///< sigmav_z / sigmavSum, compressed
-    int16_t sigmavMax_to_sigmav3d_L2com; ///< sigmav_z / sigmavSum, compressed
-    uint16_t sigmav_eigenvecs_L2com;  ///<Eigenvectors of the velocity dispersion tensor, compressed into 16 bits. 
-    int16_t sigmavrad_to_sigmav3d_L2com; ///< sigmav_rad / sigmavSum, compressed
-    int16_t sigmavtan_to_sigmav3d_L2com; ///< sigmav_tan / sigmavSum, compressed
-  int16_t r10_L2com, r25_L2com, r33_L2com, r50_L2com, r67_L2com, r75_L2com, r90_L2com, r95_L2com, r98_L2com;
-    	///< Radii of this percentage of mass, relative to L2 center. Expressed as ratios of r100 and compressed to int16. 
-
-	int16_t sigmar_L2com[3]; 
-	int16_t sigman_L2com[3]; 
-    uint16_t sigmar_eigenvecs_L2com;
-    uint16_t sigman_eigenvecs_L2com;
-    int16_t rvcirc_max_L2com;   ///< max circular velocity and radius thereof, relative to L2 center
-
-};
-
->>>>>>> 97668591
 
 #define RVfloat RVint
 
