/*** This is a set of classes to accumulate and store a cell-based listing
of objects in a Slab.  The challenge is that we don't know the lengths
as we're creating them, yet must support multi-threading.  The threading
is assumed to be strictly by Pencil, so we do buffering and indexing on
that basis.  We do not guarantee that the buffer is contiguous nor that 
the pencils are in order.  Each pencil is guaranteed to have contiguous
data, ordered by cell.

We limit the number of elements in a Pencil to fit in size int 
(note, this is the number of elements, not the number of bytes).

This is all templated.  

USAGE: 
Initialize SlabAccum<T> s 
Call s.setup(cpd, maxsize);
maxsize should be some estimate of the size requirements per slab, 
but don't sweat it.

When starting a Pencil, call PencilAccum<T> *p = s.StartPencil(pencilnum).
This will detect the thread number and give you an object to append to.
Call p->append(val) to do so.
Call p->FinishCell() after each cell, and p->FinishPencil() after the pencil is done.

It is required that a Pencil be processed by a single thread and
that the cells be processed in order [0,cpd).

You shouldn't access values until FinishPencil is called.
Then s[j] will return the PencilAccum<T>, 
s[j][k] will return the CellPtr<T>,
and s[j][k][n] will return an individual element

s.get_slab_size() will return the total elements in the slab.
s.get_slab_bytes() will return the total bytes in the slab.
s[j]._size will return the number in a pencil.

s.copy_to_ptr(p) will copy the whole slab contents, in pencil order, to a 
contiguous buffer at p, which must be pre-allocated to size().  

s.build_pstart() builds an array s.pstart[j] that contains the starting offset for each pencil,
which is useful for indexing the contiguous buffer..

*/


#ifdef TEST
#include "test_driver_header.cpp"
STimer SlabAccumFree;
#endif

// -----------------------------------------------------------------

/// This is a lightweight indexing of the cells within a pencil
class CellAccum {
  public:
    int start;    // The starting index relative to the PencilAccum *data.
    int _size;	  // The size of the cell
    inline int size() { return _size; }
};

/// We give this simple class as a way to return the pointer to and size of
/// the cell-based data.
template <class T>
class CellPtr {
  public:
    T *start;
    int _size;
  
    inline CellPtr(T *data, CellAccum &c) { 
	start = data+c.start;
	_size = c._size;
    }
    ~CellPtr() { };

    inline int size() { return _size; }

    // Provide a [] to get to an individual element
    inline T operator[](int n) { return start[n]; }

    // Also provide a quick function to get a pointer to an individual element
    inline T *ptr(int n) { return start+n; }
};

// -----------------------------------------------------------------

/// This is just a light-weight vector, forming a linked list.
/// If we run out of space, then we make new space and copy [start,maxsize)
/// into the new space.
/// This buffer cannot exceed a 31-bit size.
template <class T>
class SlabAccumBuffer {
  private:
    T *data;
    SlabAccumBuffer<T> *previous;
    int size, maxsize, start;
    char padding[36];    // Just to make this cacheline safe

  public:
    SlabAccumBuffer<T>() { 
	// We use a null constructor, so don't forget to use setup()
    	data = NULL; previous = NULL; 
	size = maxsize = start = 0;
    }
    void slabfree() {
        // We've been asked to free all of the lists.
	// We provide this destructor explicitly, so it can be called in a loop
    	if (data!=NULL) {
	    #ifdef TEST
	    printf("Freeing memory at %p\n", data);
	    #endif
	    free(data); 
	    data = NULL;
	}
	if (previous!=NULL) {
	    // previous->slabfree();  // This is implied by the destructor
	    delete previous;   // We made it, so we need to get rid of it.
	    previous = NULL;
	}
    }
    ~SlabAccumBuffer<T>() { 
        slabfree();
    }

    bool isNULL() { return data==NULL; }

    #define MAXSlabAccumBuffer 0x3fffffff
	// Cap at a billion elements, but we don't want 2*number to overflow int.
	// This is a huge amount, since this is for a pencil, not a slab.

    // Call setup to initialize the buffer
    void setup(int _maxsize) {
	// printf("Allocating to size %d\n", _maxsize); fflush(NULL);
	size_t bytes = 4096;
	while (bytes<_maxsize*sizeof(T)) bytes <<= 1;
	    // Shift up to the next factor of 2 in bytes.
	    // Then figure out how many objects this is.
	maxsize = bytes/sizeof(T);
	if (maxsize>MAXSlabAccumBuffer) maxsize = MAXSlabAccumBuffer;
		// Save user from themselves
	int ret = posix_memalign((void **)&data, 4096, bytes); assert(ret==0);
	#ifdef TEST
	printf("Allocated %d at position %p\n", maxsize, data);
	#endif
    }

    // If we already have data to load in, do it here.
    void load_from_ptr(void *p, int _size) {
	setup(_size);
	memcpy(data, p, sizeof(T)*_size);
	size = maxsize;
	start = 0;
    }

    // When we start work on a pencil, declare its starting point,
    // in case we need to move the data.
    void set_pencil_start() { start = size; }

    inline void append(T value) {
	if (size<maxsize) {
	    data[size++] = value;
	    return;
	} else {
	    // We've exhausted this buffer
	    // Save off the current buffer
	    // printf("Exceeded a buffer: [%d,%d)\n", start, maxsize);
	    SlabAccumBuffer<T> *p = previous;
	    previous = new SlabAccumBuffer<T>;
	    previous->previous = p;
	    previous->data = data;
	    previous->size = start;
	    previous->maxsize = maxsize;
	    // Make a new buffer
	    if (2*start<maxsize) {
	    	// Apparently, this pencil is already >half the buffer size,
		// so let's make the next one bigger.
		if (maxsize>MAXSlabAccumBuffer/2) {
		    // Don't overflow an int
		    maxsize = MAXSlabAccumBuffer-1;
		    assert(size-start<maxsize);
		} else maxsize = 2*maxsize;
	    }
	    setup(maxsize);
	    // Copy the old data and set up the new buffer.
	    // printf("Copying %d from old to new\n", size-start);
	    memcpy(data, previous->data+start, (size-start)*sizeof(T));
	    size = (size-start);
	    start = 0;
	    // Finally, append the new value
	    data[size++] = value;
	    return;
	}
    }
    
    // Need to provide a way to get to the start point, since it 
    // may have moved!
    inline T *get_pencil_start() { return data+start; }
    inline int get_pencil_size() { return size-start; }

    uint64 get_buffer_size() {
	// Return the total number of entries in all of the buffers
        uint64 total = size;
	SlabAccumBuffer<T> *p = previous;
	while (p!=NULL) {
	    total += p->size;
	    p = p->previous;
	}
	return total;
    }
};

// -----------------------------------------------------------------

/// The PencilAccum class is the way we want to interact with the work in
//  a pencil.
template <class T>
class PencilAccum {
    // These two variables are left in an ill-defined state after FinishPencil(0 is called.
    CellAccum *thiscell;     // Point to the current cell
    int thisstart;	// Start index of current cell

  public:
    SlabAccumBuffer<T> *buffer;    // Pointer to the buffer we're using
    CellAccum *cells;    // Points to an external allocation [0,cpd)
    T *data;		// Eventually we point to the data, location of start index 0
    int _size;		// The number of elements in this pencil
    			// Important: this isn't set until the end!
			// use get_pencil_size() before FinishPencil;
			// use _size after

    // Null constructor, and nothing to destroy/free
    PencilAccum<T>() {
    }
    ~PencilAccum<T>() {
    }

    // Note that get_pencil_size() should only be used before FinishPencil
    inline int get_pencil_size() {
         return buffer->get_pencil_size();
    }

    inline int cellsize(int k) {
	// Get the size of a cell
        return cells[k].size();
    }
    inline T *cellstart(int k) {
	// Get a pointer to the start of the list for a cell
	return data+cells[k].start;
    }
    // Provide [] to get to the Cell-based values
    inline CellPtr<T> operator[](int j) { 
	CellPtr<T> v(data, cells[j]);
    	return v;
	// return CellPtr<T>(data,cells[j]);
    }

    inline void StartPencil() {
	// Call this function at the start of the Pencil
        buffer->set_pencil_start();
	thiscell = cells;   // Start back at the beginning
	thisstart = buffer->get_pencil_size();
	return;
    }

    inline void append(T item) {
	// Call this function to add one item to the current cell
	buffer->append(item);
	return;
    }
    
    inline void FinishCell() {
	// Call this function at the end of each Cell
	// Record this cell
        thiscell->start = thisstart;
	int nextstart = buffer->get_pencil_size();
	thiscell->_size = nextstart-thisstart;
	// Advance to the next one
	thisstart = nextstart;
	thiscell++;
	return;
    }

    inline void FinishPencil() {
	// The data may have moved, so we need to get the final location.
        data = buffer->get_pencil_start();
	_size = buffer->get_pencil_size();
	return;
    }
};

// --------------------------------------------------------------

/// This class allows us to accumulate objects of a particular type
/// in a cell and pencil-based manner.  It supports multi-threaded
/// work by spreading the threads over the pencils.  At the end, one
/// has a clean indexing scheme.

template <class T>
class SlabAccum {
    int cpd;
    CellAccum *cells;		// Will be allocated to [0,cpd**2)

    // We have an accumulation buffer for each thread.
    int maxthreads;
    SlabAccumBuffer<T> *buffers;     // Vector [0,maxthreads)

  public:
    // We index these into Pencils
    PencilAccum<T> *pencils;	// Will be allocated [0,cpd)
    uint64 *pstart;   // Will be allocated [0,cpd)
	    // These indicate the index starts for each pencil, if one were to
	    // repack the pencils into a contiguous buffer.

    // Provide [] to get to the Pencil-based values
    inline PencilAccum<T> operator[](int j) { return pencils[j]; }

    SlabAccum<T>() {
        // Only have null constructor.
	// This keeps this object lightweight until one actually calls setup()
	pencils = NULL; cells = NULL; pstart = NULL; cpd = 0;
	buffers = NULL; maxthreads = 0;
    }
    void destroy() {
	SlabAccumFree.Start();
	if (cells!=NULL) free(cells); cells = NULL;
	if (pencils!=NULL) free(pencils); pencils = NULL;
	if (pstart!=NULL) free(pstart); pstart = NULL;
	if (buffers!=NULL) {
	    // In tcmalloc, we want to allocate and deallocate on the same thread
	    #pragma omp parallel for schedule(static,1)
	    for (int j=0; j<maxthreads; j++) {
		buffers[omp_get_thread_num()].slabfree();
	    }
	    for (int j=0; j<maxthreads; j++)
	    	assertf(buffers[j].isNULL(),
		    "We failed to free a thread-based malloc.\n");
	    delete[] buffers;
	}
	buffers = NULL;
	cpd = maxthreads = 0;
	SlabAccumFree.Stop();
    }
    ~SlabAccum<T>() {
	destroy();
    }

    inline bool is_setup() {
	// Returns true is setup has been called; false otherwise.
        return cpd>0;
    }

    /// The routine to initialize the SlabAccum
    /// 
    /// maxsize is not actually a firm maximum; 
    /// rather it is the user direction on the space to initially reserve.
    /// The arrays can grow.

    void setup(int _cpd, int maxsize) {
	if (pencils==NULL) {
	    cpd = _cpd;
	    int ret;
	    ret = posix_memalign((void **)&pencils, 4096, sizeof(PencilAccum<T>)*cpd); assert(ret==0);
	    ret = posix_memalign((void **)&cells, 4096, sizeof(CellAccum)*cpd*cpd); assert(ret==0);
	    ret = posix_memalign((void **)&pstart, 4096, sizeof(uint64)*(cpd+1)); assert(ret==0);
	    for (int j=0; j<cpd; j++) pencils[j].cells = cells+j*cpd;
	}
	if (buffers==NULL) {
	    // printf("%lu\n",(sizeof(SlabAccumBuffer<T>)));
	    assert(sizeof(SlabAccumBuffer<T>)==64);
	    // Adjust the SlabAccumBuffer padding, if this fails
	    maxthreads = omp_get_max_threads();
	    buffers = new SlabAccumBuffer<T>[maxthreads];
	    // Initialization of buffers, to reserve memory.

	    // maxsize is the user-supplied estimate per slab
	    // We then divide that across the threads, and then
	    // divide by another factor of 5 in the hopes of not having
	    // too much wasted space.  But the SlabBuffer then round up to the 
	    // nearest factor of 2 of bytes, in the hopes that malloc will get
	    // some re-use of these blocks. 
	    maxsize /= maxthreads;
	    maxsize *= 0.2;
	    maxsize = std::max(maxsize,1024);	// Don't waste time with small stuff
	    
	    // In tcmalloc, we want to allocate and deallocate on the same thread
	    #pragma omp parallel for schedule(static,1)
	    for (int j=0; j<maxthreads; j++) {
		buffers[omp_get_thread_num()].setup(maxsize);
	    }
	    // In the one test I ran, we did always have j==thread_num,
	    // but I chose not to trust this.
	    for (int j=0; j<maxthreads; j++)
	    	assertf(!buffers[j].isNULL(),
		    "We failed to assign a thread-based malloc.\n");
	}
    }

    /// Initialize work for this pencil, pnum=y
    /// Return a pointer to this PencilAccum
    PencilAccum<T> *StartPencil(int pnum) {
	int g = omp_get_thread_num();
	pencils[pnum].buffer = buffers+g;
	pencils[pnum].StartPencil();
	// printf("Starting Pencil %d with Thread %d\n", pnum, g);
	return pencils+pnum;
    }

    uint64 get_slab_size() {
        uint64 total = 0;
	for (int j=0; j<maxthreads; j++) total += buffers[j].get_buffer_size();
	return total;
    }

    size_t get_slab_bytes() {
        return sizeof(T)*get_slab_size();
    }

    void build_pstart() {
	uint64 offset = 0;
	for (int j=0; j<cpd; j++) {
	    pstart[j] = offset;
	    offset += pencils[j]._size;
	}
	pstart[cpd] = offset;
    }

    /// Copy all of the data to a new buffer, making this contiguous 
    /// and in pencil order.  This does not allocate space; use size()
    /// to do that in advance.
    /// Also build the pstart[] array
    void copy_to_ptr(T *destination) {
<<<<<<< HEAD
        // Copy all of the data to a new buffer, making this contiguous 
	// and in pencil order.  This does not allocate space; use size()
	// to do that in advance.
	// Also build the pstart[] array (so this will overwrite it
	// if build_pstart() was called first, usually harmless).
=======
>>>>>>> b4e514f3
	uint64 offset = 0;
	for (int j=0; j<cpd; j++) {
	    pstart[j] = offset;
	    memcpy(destination+offset, pencils[j].data, 
	    	sizeof(T)*pencils[j]._size);
	    offset += pencils[j]._size;
	}
	pstart[cpd] = offset;
    }
    
    
    /// Same as copy_to_ptr, but accepts a function to do e.g. unit conversion
    void copy_convert(T *destination, std::function< T(T) > const & conversion) {
        uint64 offset = 0;
        for (int j=0; j<cpd; j++) {
            for(int i = 0; i < pencils[j]._size; i++){
                destination[offset + i] = conversion(pencils[j].data[i]);
            }
            offset += pencils[j]._size;
        }
    }


    /// Write all of the data to a file, making this contiguous 
    /// and in pencil order.  
    void dump_to_file(char fname[]) {
	FILE *fp = fopen(fname, "wb");
	for (int j=0; j<cpd; j++) {
	    fwrite(pencils[j].data, sizeof(T), pencils[j]._size, fp);
	}
	fclose(fp);
    }

    /// Write the CellAccum of the data to a file, making this contiguous 
    /// and in pencil order.  
    void dump_cells_to_file(char fname[]) {
	FILE *fp = fopen(fname, "w");
	for (int j=0; j<cpd; j++) {
	    for (int k=0; k<cpd; k++) {
		fprintf(fp, "%d %d:  %d %d\n",
			j,k, cells[j*cpd+k].start, cells[j*cpd+k].size());
	    }
	}
	fclose(fp);
    }

#ifndef TEST		// The test code doesn't provide LBW
    void pack(int type, int slab) {
        // This will copy a SlabAccum into an unallocated arena
	// We need to allocate space for, and then fill, LBW->(type,slab)
	// This does not delete the SlabAccum

	char *p;
	build_pstart();
	// Precompute the size needed and then allocate it
	uint64 size = 0;
	size+= sizeof(CellAccum)*cpd*cpd;
	size+= sizeof(uint64)*(cpd+1);
	size+= sizeof(T)*pstart[cpd];
	LBW->AllocateSpecificSize(type,slab,size);
	p = LBW->ReturnIDPtr(type,slab);

	memcpy(p, cells, sizeof(CellAccum)*cpd*cpd);
	p+= sizeof(CellAccum)*cpd*cpd;

	memcpy(p, pstart, sizeof(uint64)*(cpd+1));
	p+= sizeof(uint64)*(cpd+1);

	for (int j=0; j<cpd; j++) {
	    memcpy(p, pencils[j].data, sizeof(T)*pencils[j]._size);
	    p+= sizeof(T)*pencils[j]._size;
	}
	return;
    }

    void unpack(int type, int slab) {
	// This unpacks the given Arena into the given SlabAccum, which is 
	// assumed to be uninitialized.
	// This puts the SlabAccum into a static state, after Finish is called.
	// One cannot add any more data.

	// By creating buffers first, we avoid creating one per thread.
	maxthreads = 1;
	buffers = new SlabAccumBuffer<T>[maxthreads];
	setup(P.cpd, 0);
	    // Now cells[], pencils[], and pstart[] exist and pencils[].cells is filled.

	char *p = (char *) LBW->ReturnIDPtr(type,slab);  // Here's where our data is
	// Load the cells[] array
	memcpy(cells, p, sizeof(CellAccum)*cpd*cpd);
	p+= sizeof(CellAccum)*cpd*cpd;

	// Load the pstart[] array and the total size
	memcpy(pstart, p, sizeof(uint64)*(cpd+1));
	p+= sizeof(uint64)*(cpd+1);

	// Allocate the required buffer size
	assertf(pstart[cpd]<2e9, "This arena is too big to be unpacked into one SlabBuffer\n");
	buffers[0].load_from_ptr(p, pstart[cpd]);

	for (int j=0; j<cpd; j++) {
	    pencils[j].buffer = buffers;
	    pencils[j].data = buffers[0].get_pencil_start()+pstart[j];
	    pencils[j]._size = pstart[j+1]-pstart[j];
	}
	return;
    }
#endif

};    // End SlabAccum class

// --------------------------------------------------------------


#ifdef TEST

#define INT int

int main() {
    int cpd = 125;
    int nn = 100;
    SlabAccum<INT> s;
    s.setup(125, 1e5);

    #pragma omp parallel for schedule(static)
    for (int y=0; y<cpd; y++) {
	if (y==0) printf("Running with %d threads\n", omp_get_num_threads());
	PencilAccum<INT> *p = s.StartPencil(y);
	for (int z=0; z<cpd; z++) {
	    for (int n=0;n<nn;n++) {
	        int val = n+nn*(z+y*cpd);
		p->append(val);
	    }
	    p->FinishCell();
	}
	p->FinishPencil();
    }

    int tot = 0;
    for (int y=0; y<cpd; y++) tot += s[y]._size;
    printf("Found %d objects by buffer or %d objects by pencil.  Expected %d\n", 
    		(int)(s.get_slab_size()), tot, cpd*cpd*nn);

    for (int y=0; y<cpd; y+=20) {
	for (int z=0; z<cpd; z+=20) {
	    for (int n=0;n<nn;n+=20) {
	        int val = n+nn*(z+y*cpd);
		if (val-s[y][z][n]!=0) {
		    printf("Error: %d %d %d = %d  vs  %d\n", y, z, n, val, s[y][z][n]);
		    fflush(NULL);
		    exit(1);
		}
	    }
	}
    }

    int *dest;
    dest = (int *) malloc(sizeof(INT)*s.get_slab_size()); 
    s.build_pstart();
    s.copy_to_ptr(dest);
    for (int y=0; y<cpd; y+=20) {
	for (int z=0; z<cpd; z+=20) {
	    for (int n=0;n<nn;n+=20) {
	        int val = n+nn*(z+y*cpd);
		if (val-dest[val]!=0) {
		    printf("Error B: %d %d %d = %d  vs  %d\n", y, z, n, val, dest[val]);
		    fflush(NULL);
		    exit(1);
		}
	    }
	}
    }
    s.destroy();
    free(dest);
    printf("Test successful!\n");
}

#endif <|MERGE_RESOLUTION|>--- conflicted
+++ resolved
@@ -426,16 +426,9 @@
     /// Copy all of the data to a new buffer, making this contiguous 
     /// and in pencil order.  This does not allocate space; use size()
     /// to do that in advance.
-    /// Also build the pstart[] array
+	/// Also build the pstart[] array (so this will overwrite it
+	/// if build_pstart() was called first, usually harmless).
     void copy_to_ptr(T *destination) {
-<<<<<<< HEAD
-        // Copy all of the data to a new buffer, making this contiguous 
-	// and in pencil order.  This does not allocate space; use size()
-	// to do that in advance.
-	// Also build the pstart[] array (so this will overwrite it
-	// if build_pstart() was called first, usually harmless).
-=======
->>>>>>> b4e514f3
 	uint64 offset = 0;
 	for (int j=0; j<cpd; j++) {
 	    pstart[j] = offset;
