</** \file Code to perform spherical overdensity finding on provided particle
sets, in particular the L0 groups.

The algorithms here are purely serial; it is expected that multithreading
will be applied to operate on different L0 groups with different instances
of SOfind.

We are provided with the density of each particle, using a 1-r^2/b^2
kernel where b is the FOF L0 linking length.  We use this to find the
densest particles.  For a uniform density, this kernel has a volume of
(2/5)(4*pi/3)b^3, which is (1.17b)^3.  Given that we use b around 0.20,
that's about 0.25 times the interparticle spacing.  Hence, a uniform
overdensity of 64 would yield about 1 count.  SO(180) is about 3 counts.
For large FOF groups, we expect the percolation density to be around 80,
so 1-2 counts.

If we think that uniform-density percolation happens when the average
counts in a sphere is 1, then we would find N = 2/5 average count in
such a circumstance.  Perhaps this estimate of percolation is missing
a constant of order unity; could consult the More++ paper for that.

Alternatively, if we have a group with 20 particles inside of R_180,
then using (4*pi/3) 180 R_180^3 = M_180 implies a radius R_180 of 
about 0.30 times the interparticle spacing.  If we now approximate
the group density profile as a singular isothermal sphere, then we
have M(<r) = M_180 (R/R_180) and rho(R) = (M_180/R_180) (1/4*pi*R^2).
We can then integrate to find the number of particles in the central
density, N_0 = \int_0^b 4*pi r^2 dr rho (1-r^2/b^2) = (M_180/R_180) (2/3b).

Hence, if we have M_180 = 20 and R_180 = 0.3, with b=0.2 we expect N_0 =
20*(4/9) = 9.  So our innermost density is around 9 for a small group.
Larger groups will have N_0 scaling as M_200^(2/3), so it will get quite
large.  That said, the SIS 1/r^2 density singularity is over-optimistic.
But the key thing is that we don't need to search down to the smallest
density particles.

These numbers all get modified by b^2 in code units to get to the code
densities.  We'll prefer to quote as a cosmic density.

For now, we tie the required minimum FOF density to be the same as the 
SO overdensity.  This is reasonably conservative, as for a big group,
one expects the local (FOF-scale) density at the edge to be ~3 times
less than the SO overdensity of that edge.  But it is also conservative
in the other direction, because for a peaked distribution even in a 
small group, the local density at the center should be higher, as
described above.  Still, this may be a tuning choice.

So far, we are using a greedy algorithm.  We find the densest particle, find
the distance to all others and sort in increasing order.  Then work from
the outside to find the largest radius that has an enclosed overdensity
above the threshold.  That defines the first group.  Then repeat with
the next densest particle, excluding those particles already in a 
group.

We are not implementing any unbinding here.

*/

#define SO_CACHE 1024


class alignas(16) SOcellgroup {
  public:
    FOFparticle cellcenter; // The center of the cell in GlobalGroup coords 
    //FOFloat d2;         // The minimum distance to the current halo nucleus position
    int firstbin;       // The radial bin this cell first appears in.
    int start[5];       // The starting point of particles in the L0 list
    int active;         // Has a cell been touched for this halo center
    FOFloat d2_furthest;  // furthest distance of particle in cell from current nucleus
    
    // We will allow 4 partitions of this list: 
    // [ start[j], start[j+1] ) for j=0,1,2,3.
    // So start[4] is start[0]+np_in_cellgroup
    
    // Null constructors & destructors
    SOcellgroup() { } 
    ~SOcellgroup() { }

    void load(int start_first, int start_next, FOFparticle _center) {
        cellcenter = _center;
        start[0] = start_first;
        start[1] = -1;
        start[4] = start_next;
        active = 0;
        d2_furthest = 0.;
    }
    
    /// Compute the distance to the nearest point in the cell, from the supplied halocenter
    void compute_d2(FOFparticle *halocen) {
        FOFloat distx = fabs(cellcenter.x-halocen->x)-GFC->FOFhalfcell;
        FOFloat disty = fabs(cellcenter.y-halocen->y)-GFC->FOFhalfcell;
        FOFloat distz = fabs(cellcenter.z-halocen->z)-GFC->FOFhalfcell;
        if (distx < 0.) {
            distx = 0;
        }
        if (disty < 0.) {
            disty = 0.;
        }
        if (distz < 0.) {
            distz = 0.;
        }
        // The minimum distance to the current halo nucleus position
        FOFloat d2 = distx*distx+disty*disty+distz*distz;
        firstbin = floor(sqrt(d2)/GFC->SOpartition);

        return;
    }
};


/** This class contains the workspace to do SO finding on a 
given contiguous set of particles.

The input particle sets are not permuted, and no ability to 
permute is supported.   The FOFparticle listing is in the SO
group order, and one uses the indexes therein to access the 
original data for those particles.
*/

class SOcell {
  public:
    FOFparticle *p;     ///< The particles
    FOFloat *density;   ///< The densities
    FOFloat *min_inv_den;  ///< The min densities

    int *halo_inds;       ///< List of halo indices for each particle
    // BTH should I do indbuffer and use it for both cell indices and halo indices?
    FOFloat *d2buffer;    ///< A buffer of distances
    FOFloat *d2_bin;      ///< A buffer of sorted distances
    int np;             ///< The number of particles in this group
    int maxsize;        ///< The maximum number of particles
    
    FOFloat threshold;  ///< The density threshold we are applying
    FOFloat xthreshold;
    FOFloat FOFunitdensity; //  cosmic mean in FOF units
    FOFloat mag_loc = 2.;    /// Condition for creating a center
    FOFloat inner_rad2 = .8*.8; /// What is the inner radius of Delta prime with respect to Delta
    FOFloat min_central;   ///< The minimum FOF-scale density to require for a central particle.
    FOFloat *twothirds;    ///< We compare x^(3/2) to integers so much that we'll cache integers^(2/3)

    FOFgroup *groups;   ///< The list of found groups
    int ngroups;        ///< The number of groups



    SOcellgroup *socg;  ///< a list of the cell groups
    int *cellindex;     ///< a list for each particle in pos of which cell it belongs to
    FOFloat *d2_active; ///< A buffer of distances to the particles in active cells
    integer3 refcell;   ///< the cell index triple for the first particle, -128
  
    int maxcg;          ///< The maximum number of cellgroups
    int ncg;            ///< The active number of cellgroups
    
    FOFTimer Total;
    FOFTimer Copy, Sweep, Distance, Search; 
    long long numdists;  ///< Total number of distances we compute
    long long numsorts;  ///< Total number of sorting elements
    long long numcenters; ///< Total number of SO centers considered


    char pad[CACHE_LINE_SIZE];    // Just to ensure an array of these always fall on
        // a different cache line

    inline void reset(int _size) {
        int ret;
        np = ngroups = 0;
        if (_size+16<maxsize) return;    // Do nothing if we have enough space
        maxsize = _size+16;   // Oversize to limit the number of re-allocations
        assertf(maxsize<8e6, "Maxsize %d is too large\n", maxsize);
            // This is required because FOFparticle is storing the
            // indices in a float.  We could in principle work around
            // this, by using additional bits in a negative exponent.
            // But current Abacus plans do not produce cells this big.
        
        if (p!=NULL) free(p);
        ret = posix_memalign((void **)&p, CACHE_LINE_SIZE, sizeof(FOFparticle)*maxsize);  assert(ret == 0);
        memset(p, 0, sizeof(FOFparticle)*maxsize);

        if (d2buffer!=NULL) free(d2buffer);
        ret = posix_memalign((void **)&d2buffer, CACHE_LINE_SIZE, sizeof(FOFloat)*maxsize);  assert(ret == 0);

        if (d2_bin!=NULL) free(d2_bin);
        ret = posix_memalign((void **)&d2_bin, CACHE_LINE_SIZE, sizeof(FOFloat)*maxsize);  assert(ret == 0);

        if (d2_active!=NULL) free(d2_active);
        ret = posix_memalign((void **)&d2_active, CACHE_LINE_SIZE, sizeof(FOFloat)*maxsize);  assert(ret == 0);

        if (groups!=NULL) free(groups);
        ret = posix_memalign((void **)&groups, CACHE_LINE_SIZE, sizeof(FOFgroup)*maxsize);  assert(ret == 0);

        if (density!=NULL) free(density);
        ret = posix_memalign((void **)&density, CACHE_LINE_SIZE, sizeof(FOFloat)*maxsize);  assert(ret == 0);

        if (min_inv_den!=NULL) free(min_inv_den);
        ret = posix_memalign((void **)&min_inv_den, CACHE_LINE_SIZE, sizeof(FOFloat)*maxsize);  assert(ret == 0);

        if (cellindex!=NULL) free(cellindex);
        ret = posix_memalign((void **)&cellindex, CACHE_LINE_SIZE, sizeof(int)*maxsize);  assert(ret == 0);
    
        if (halo_inds!=NULL) free(halo_inds);
        ret = posix_memalign((void **)&halo_inds, CACHE_LINE_SIZE, sizeof(int)*maxsize);  assert(ret == 0);
    }

    void setup_socg(int size) {
        maxcg = size;
        ncg = 0;
        if (socg!=NULL) free(socg);
        int ret = posix_memalign((void **)&socg, CACHE_LINE_SIZE, sizeof(SOcellgroup)*maxcg);  assert(ret == 0);
    }
        
    void resize_socg() {
        SOcellgroup *newlist;
        int ret = posix_memalign((void **)&newlist, CACHE_LINE_SIZE, sizeof(SOcellgroup)*maxcg*2);  assert(ret == 0);
        memcpy(newlist, socg, sizeof(SOcellgroup)*maxcg);
        maxcg *= 2;   // Double the previous
        free(socg);
        socg = newlist;
        return;
    }

    SOcell() {
        p = NULL;
        d2buffer = NULL;
        d2_bin = NULL;
        d2_active = NULL;
        groups = NULL;
        density = NULL;
        min_inv_den = NULL;
        halo_inds = NULL;

        socg = NULL;
        cellindex = NULL;
    
        maxsize = -1;
        numdists = 0;
        numsorts = 0;
        numcenters = 0;
        reset(32768);
        setup_socg(2048);

        int ret = posix_memalign((void **)&twothirds, 64, sizeof(FOFloat)*(SO_CACHE+2));  assert(ret == 0);
        for (int j=0; j<SO_CACHE+2; j++) twothirds[j] = pow(j,2.0/3.0);
        // We will have terrible bugs if these aren't true!
    #ifdef AVXFOF
        assertf(sizeof(FOFparticle)==16, "FOFparticle is illegal size!");
    #endif
        assertf(sizeof(FOFgroup)%16==0, "FOFgroup is illegal size!");
        return;
    }

    void destroy() {
        if (p!=NULL) free(p); p = NULL;
        if (d2buffer!=NULL) free(d2buffer); d2buffer = NULL;
        if (d2_bin!=NULL) free(d2_bin); d2_bin = NULL;
        if (d2_active!=NULL) free(d2_active); d2_active = NULL;
        if (groups!=NULL) free(groups); groups = NULL;
        if (density!=NULL) free(density); density = NULL;
        if (min_inv_den!=NULL) free(min_inv_den); min_inv_den = NULL;
        if (halo_inds!=NULL) free(halo_inds); halo_inds = NULL;

        if (socg!=NULL) free(socg); socg = NULL;
        if (cellindex!=NULL) free(cellindex); cellindex = NULL;
    }
    ~SOcell() {
        destroy();
        free(twothirds);
    }

    // Co-add the timers in x to this one
    void coadd_timers(SOcell &x) {
        Total.increment(x.Total.get_timer());
        Copy.increment(x.Copy.get_timer());
        Sweep.increment(x.Sweep.get_timer());
        Distance.increment(x.Distance.get_timer());
        Search.increment(x.Search.get_timer());
    }

    /// These are density thresholds in interparticle units,
    /// where the cosmic mean is unity.
    ///
    /// threshold refers to the spherical overdensity we'll require.
    /// min_central refers to the minimum FOFscale density that we require
    /// to make a particle eligible to be the seed of a SO halo.
    /// One probably wants min_central = threshold/3 or so.
    void setup (FOFloat _threshold, FOFloat _min_central) {
        // We're comparing the threshold to overdensity density:
        // mass/(4*PI/3)/r^3.  So that means r^3*threshold*4*PI/3 < count
        // in interparticle length units, which are PPD times the code units.
        // Define T = (threshold*4*PI/3)**(1/3), so that
        // we just compare (r*T)**3 to count.  The positions are in 
        // FOF_RESCALE units, so we have to multiply by PPD/FOF_RESCALE
        // to get to interparticle length units.
        threshold = _threshold;
        xthreshold = pow(threshold*4.0*M_PI/3.0*P.np, 1.0/3.0)/FOF_RESCALE;
        // But we have distance squared, so we'll square this, so that
        // multiplying this by d2 gives (r*T)**2, and ^(3/2) of that 
        // is compared to count.
        xthreshold *= xthreshold;

        // Cosmic unit density yields a count in our FOFscale densities of this:
        // TODO: Document better
        FOFunitdensity = P.np*4.0*M_PI*2.0/15.0*pow(WriteState.DensityKernelRad2,2.5);
        FOFloat M_D = 30.;
        FOFloat sigma3 = M_D*sqrt(threshold*P.np/(48*M_PI*M_PI));
        // Density for a SIS with mass M_D
        min_central = 5./WriteState.DensityKernelRad2*pow(sigma3,2./3); 
        min_central /= (P.np);
        min_central *= FOFunitdensity;
        return;
    }

// =================================================================
// These are still class functions, but we're moving the indentation out by 1
    
/// Consider the list d2_active[start,last) and partition it on the value r2_part
/// Return the index of the first value above r2_part 
int partition_only(FOFloat r2_part, int start, int last) {
    if (start==last) {
        return last;   // could happen if there are no particles in one of the partitions
    }
    int s = start;
    while (s<last && d2_active[s]<=r2_part) s++;
    // Advance start to the first high spot
    while (s<last) {
        last--; // Consider next element in the upper list
        if (d2_active[last]<=r2_part) {
            // We've found an out of place one; flip it with start
            std::swap(p[s],p[last]);
            std::swap(density[s],density[last]);
            std::swap(d2_active[s],d2_active[last]);
            std::swap(halo_inds[s],halo_inds[last]);
            std::swap(min_inv_den[s],min_inv_den[last]);
            s++;
            while (s<last && d2_active[s]<=r2_part) s++;
            // Advance s to the next high spot
        }
    }
    // We're done when start = last.  last is the first high particle
    return last;
}



/// Sets up a given cellgroup for use.  This involves computing the
/// distance to all particles and then partitioning them into 4 shells
/// on the global registration around the already declared halo center.
void partition_cellgroup(SOcellgroup *cg, FOFparticle *center) {
    // Compute the distances from all particles in group cg to 
    // supplied halo center.
    // But the AVX compute_d2() function creates misalignment, so for
    // now we copy the results into the properly indexed array d2_active.
    
    // d2_active has all dist2 to the particles in bins [0,r]
    // (with same indexing as positions *p) to be used later in the loop 
    // from which partition_cellgroup is called;

    int len = cg->start[4]-cg->start[0];
    FOFloat *d2 = compute_d2(center, p+cg->start[0], len, d2buffer, numdists);
    for (int j=0; j<len; j++) {
        d2_active[cg->start[0]+j] = d2[j];
        if (d2[j] > cg->d2_furthest) cg->d2_furthest = d2[j];
    }

    // Partition into 4 radial parts
    FOFloat r2[5];
    for (int j=1; j<=4; j++) {
        r2[j] = GFC->SOpartition*(cg->firstbin+j); r2[j] *= r2[j];
    }
    // These now contain the boundaries (r2[0] is irrelevant)
    cg->start[2] = partition_only(r2[2],cg->start[0],cg->start[4]);
    cg->start[1] = partition_only(r2[1],cg->start[0],cg->start[2]);
    cg->start[3] = partition_only(r2[3],cg->start[2],cg->start[4]);
}

  
/// Searches for the density crossing in this shell, assuming a mass interior
/// to it.  Returns -1 if not found; else returns square distance of threshold.
FOFloat partial_search(int len, int mass, int &size_thresh, FOFloat &inv_enc_den) {
    // number of particles within threshold in that partition
    size_thresh = 0;
    
    // Sort the distances in increasing order
    std::sort(d2_bin, d2_bin+len); 
    numsorts += len;
    // Now sweep in from the center to find the threshold
    FOFloat x;
    for (int j=0; j<len; j++) {
        x = d2_bin[j]*xthreshold;
        size_thresh = j+1; // we want the rightmost on the left side of the density threshold //TODO: ASK
        if (x*sqrt(x)>(size_thresh+mass) && d2_bin[j]>=.5*WriteState.DensityKernelRad2) {
            break;
            // This particle is below the overdensity threshold
        }
    }
    // record result
    assertf(size_thresh+mass>0, "Found a zero mass interior to a SO shell, len = %d", len);
    inv_enc_den = (x*sqrt(x))/((size_thresh+mass)*threshold);
    
    if (size_thresh==len) {
        return -1.0;
    }
    return (d2_bin[size_thresh-1]);
}
    
// ======================  Search SOcellgroup Threshold  ========================
    
/// We will search outward from the given halo center, using the cellgroups
/// and shells to order the search.  Returns the square radius of the chosen 
/// density threshold, the mass interior to that, as well as 
/// the inverse enclosed density implied.  The latter is supposed to be 
/// very close to the inverse of the density threshold, but it might differ
/// if we ran out of particles before getting down to that density.

FOFloat search_socg_thresh(FOFparticle *halocenter, int &mass, FOFloat &inv_enc_den) {
    mass = 0;
    FOFloat FOFr2 = 0;
    FOFloat x = 0;
    
    int size_bin;
    int size_thresh;
    FOFloat d2_thresh;
    FOFloat d2_max = 0.;
    int size_partition;
      
    // Compute the distance to all of the cellgroup centers,
    // and find the furthest one.
    int furthest_firstbin = -1;
    for (int i = 0; i<ncg; i++) {
        socg[i].compute_d2(halocenter);
        // uses minimum distance to halo center and gives us firstbin
        if (socg[i].firstbin > furthest_firstbin) {
            furthest_firstbin = socg[i].firstbin;
        }
    }

    // If we find no density threshold crossing, we'll return furthest edge -- not ideal
    FOFloat r2found; // TODO: REMOVE
    //r2found = (furthest_firstbin)*GFC->SOpartition;
    //r2found *= r2found;
    //inv_enc_den = 1./threshold;//1.e30; //TESTING no defined inv
    
    // Proceed outward through the shells
    for (int r = 0; r<furthest_firstbin+4; r++) {
        // Compute the inner boundary of this shell
        FOFr2 = GFC->SOpartition*(r+1);
        FOFr2 *= FOFr2;
        x = xthreshold*FOFr2; 


        // Partition the newly touched cells 
        for (int i = 0; i<ncg; i++) {
    
            if (socg[i].firstbin == r) {
                socg[i].active = 1;
                // Get start[1] thru start[3] for every new SOgroupcell
                // Compute the d2 in particle order and then use this
                // for partition -- stored in d2_active when fn is called
                partition_cellgroup(socg+i, halocenter);
            }
<<<<<<< HEAD
        }

        // Is there enough mass within to skip or not enough to look
        if (x*sqrt(x) < mass) {
            // Enough mass, so crossing cannot be inside and we just add that mass            
            if (socg[i].firstbin >= r-3 && socg[i].firstbin <= r) {
                // Number of particles in this cell in this partition
                mass += socg[i].start[r-socg[i].firstbin+1]-socg[i].start[r-socg[i].firstbin];
            }
           
=======
            //if (socg[i].firstbin >= r-3 && socg[i].firstbin <= r) {
            // Number of particles in this cell in this partition
            //    mass += socg[i].start[r-socg[i].firstbin+1]-socg[i].start[r-socg[i].firstbin];
            //}
            // mass outer edge of radius
            
            // add the number of pcles in this shell to mass
            // check whether cross for x=r+1 (don't forget mass is at outer edge rn)
        }

        // Is there enough mass within to skip or not enough to look
        if (x*sqrt(x) < mass) { 
            // Enough mass, so crossing cannot be inside and we just add that mass
	    if (socg[i].firstbin >= r-3 && socg[i].firstbin <= r) {
	        // Number of particles in this cell in this partition
	        mass += socg[i].start[r-socg[i].firstbin+1]-socg[i].start[r-socg[i].firstbin];
	    }
>>>>>>> 285bbfa2
        }
        else { 
            // Not enough mass, so there could be a density crossing.
            // Number of all particles that are within this radial bin
            size_bin = 0;
            // for every SOcellgroup crossed by the radial bin
            for (int i = 0; i<ncg; i++) {
                if (socg[i].firstbin >= r-3 && socg[i].firstbin <= r) {
                    // Number of particles for that radial bin in that SOcellgroup
                    size_partition = socg[i].start[r-socg[i].firstbin+1]-socg[i].start[r-socg[i].firstbin];
                    for (int j = 0; j<size_partition; j++) {
                        d2_bin[size_bin+j] = d2_active[socg[i].start[r-socg[i].firstbin]+j];
                    }
                    size_bin+=size_partition;
                }
            }
            // d2_bin is used in partial_search and modified through
            // swapping and sorting; d2_active has all FOF particles in bins 0 through
            // r partitioned and should remain intact till done with the halo center
            // However, we need an array d2_bin
            // to save only the particle distances in r
            
            // Search for density threshold in list, given previous mass.
            Distance.Start();
            //mass -= size_bin; // might be a better way to do BTH TODO
            d2_thresh = partial_search(size_bin, mass, size_thresh, inv_enc_den);
        
            Distance.Stop();
            if (d2_thresh > 0.0) {
                // If something was found, record it
                mass += size_thresh;

                //r2found = d2_thresh;
                return d2_thresh;
            }
            else {
                // False alarm: add all mass in that radial bin
                mass += size_bin;

                //continue;
            }
        }
    }
    // If nothing was found return the largest distance to a particle encountered 
    if (d2_thresh <= 0.0) {
        for (int i = 0; i<ncg; i++) {            
            if (socg[i].d2_furthest > d2_max) d2_max = socg[i].d2_furthest;
        }
      
        x = xthreshold*d2_max;
        inv_enc_den = (x*sqrt(x))/(mass*threshold);
        return d2_max;
    }
    printf("it should never get here\n");
    // Record inverse density and threshold radius
}

  
// ======================  Partition ===========================

/// Partition halos on halo with index i in the [start,last) region.
/// Also find the index of the densest particle in the high-separation
/// region.
///
/// We also return 'size', which should be the first index of the high
/// separation region, relative to start.  This may differ from 
/// what was found externally if there is some conspiracy about 
/// floating point equality comparisons of d2.  
int partition_and_index(int *halos, int halo_i, int start, int last, int &size) {
  
    FOFloat maxdens=-1.0;
    int densest=-1;
    if (start==last) {
        size = 0;
        return -1;    // Nothing to do
    }

    int halo_ip; // next halo
    if (halo_i == 0) halo_ip = halo_i+2; // unassigned particle is after 1st halo
    else if (halo_i == 1) halo_ip = halo_i-1; // first halo
    else halo_ip = halo_i+1;
    int s = start;
    while (s<last && halos[s]==halo_i) s++;
    // Advance start to the first high spot
    while (s<last) {
        // BTH Is it the wording of next element in upper list confusing? It should just mean
        // on the other side of the array -- otherwise it does look for the last low spot
        last--; // Consider next low element in the last part of the list
        if (halos[last]==halo_i) {
            // We've found an out of place one; flip it with start
            std::swap(p[s],p[last]);
            std::swap(density[s],density[last]);
            std::swap(halos[s],halos[last]);
            s++;
            while (s<last && halos[s]==halo_i) s++;
            // Advance s to the next high spot
        }
        if (density[last]>maxdens && halos[last]==halo_ip) {
          maxdens = density[last];
          densest = last;
        }
        // last points at a high particle.  Check if it's the densest
    }
    // We're done when start = last.  last is the first high particle
    size = last-start;
    return densest;
}




// ======================  SO Algorithm  ===========================
int greedySO() {
    int start = 0;  // Index of the first particle of the current group
    int densest = -1;
    FOFloat maxdens = -1.0;
    
    int count = 1;        /// The number of the group
    
    Sweep.Start();
    for (int j=0; j<np; j++) {
        // initializing the arrays
        min_inv_den[j] = 1.e30;
        halo_inds[j] = 0; // unassigned is 0; first is 1; second, third is 2, 3, etc.
        // looking for densest pcle
        if (density[j]>maxdens) {
            maxdens=density[j];
            densest = j;
        }
    }
    Sweep.Stop();
    start = densest;
    
    while (start>=0) {
        // Find the densest particle, move it to the front
        // No eligible central is left.  But we always 
        // try at least one central.

        // TESTING
        //if (count>43910) break; // cap on number of halos per FOF group

        // In this next part, we need to arrive at a value of 
        // d2SO with the property that all of the particles with 
        // d2 <= d2SO are the largest body that satisfies 
        // the overdensity condition.

        // Call search function and obtain inverse density and threshold d2, 
        // but also mass within the threshold

        // If density is insufficient, do not form new halo
        if (density[start]<min_central && count>1) break;
        Search.Start();
        FOFloat inv_enc_den;
        int mass;
        FOFloat d2SO = search_socg_thresh(p+start,mass,inv_enc_den);
        
        
        FOFloat d2SO_pr = d2SO*inner_rad2;
        Search.Stop();
        
        // inverse density used when interpolating 
        FOFloat inv_d;
        // product of density and distance threshold
        FOFloat inv_d2del = inv_enc_den/(d2SO);
        int size;

        int densest = -1;
        FOFloat maxdens = -1.0;

        Sweep.Start();
        // d2_active has d2 to the halo center of all particles in bins 0 through
        // r. The order of p and d2_active should be the same for every particle
        // within the threshold. So let's just use what we know is
        // within the threshold to mark their halos and then deal with the rest which
        // we only need in order to find the next densest

        for (int i = 0; i<ncg; i++) {
            if (socg[i].active == 1) {
                socg[i].active = 0;
                for (int j=socg[i].start[0]; j<socg[i].start[4]; j++) {
                    // for those within prime, set to inactive and count
                    if (d2_active[j]<d2SO_pr) {
                        
                        halo_inds[j] = (halo_inds[j]==0)?(-1):-abs(halo_inds[j]);
                    }

                    // look for the next densest particle which is still active and eligible
                    else if (density[j]>maxdens && density[j]*min_inv_den[j]>mag_loc*FOFunitdensity && halo_inds[j]>=0) {
                        maxdens=density[j];
                        densest = j;
                        if (d2_active[j]>d2SO) continue;
                    }
                    else if (d2_active[j]>d2SO)  continue;
                    
                    // interpolate to get the density of the particle
                    inv_d = d2_active[j]*(inv_d2del);
                    // if j is the densest particle seen so far, mark this as its halo
                    if (min_inv_den[j] > inv_d) {
                        // and update the max dens for that particle 
                        min_inv_den[j] = inv_d;
                    
                        halo_inds[j] = (halo_inds[j]<0)?(-count):count;
                    }
                }
            }
            else {
                for (int j=socg[i].start[0]; j<socg[i].start[4]; j++) {
                    if (density[j]>maxdens && density[j]*min_inv_den[j]>mag_loc*FOFunitdensity && halo_inds[j]>=0) {
                        maxdens=density[j];
                        densest = j;
                    }
                }
            }
        }

        /* TODO: Indeed this last loop may become a bottleneck.  We are touching 
           every particle at the end of each nucleus, exactly the kind of 
           quadratic thing we were trying to avoid.  Is it feasible to keep 
           the "most attractive new center" in each cell group, so that this
           search can be fast, and then update the "most attractive" whenever
           the cell group is involved in a halo?
           Let's get the algorithm working first, then think about this optimization.
        */
        Sweep.Stop();
        count++;

        start = densest;

    }
    return count;
}

void partition_halos(int count) {
    
    for (int j=0; j<np; j++) {
      halo_inds[j] = abs(halo_inds[j]);
    }
    
    
    Sweep.Start();
    int size = 0;
    int start = 0;
    int next_densest;
    int halo_ind;
    for (int i=0; i<count; i++) {
        if (i == 0) halo_ind = 1; // start with first subhalo                
        else if (i == 1) halo_ind = 0; // deal with the unassigned fluff     
        else halo_ind = i; // then rest
      
        // rearrange so that you first sort to the left all particles in halo 0,
        // then all in halo 1, ... i, ... count;
        // and finding the densest particle of those to the right of i while doing so
        next_densest = partition_and_index(halo_inds, halo_ind, start, np, size);
        
        // TODO: it would be mildly more cache friendly to move the 
        // sorting by particle ID number here.
        // BTH Sure, though I am not sure the particle sorting for L2 should work yet.
        // And I guess we don't have to sort the unaffiliated particles? BTH Agreed

        // Mark the group.  Note that the densest particle may not be first.
        // TODO: Will write more documentation tuks
        if (next_densest < 0) {
            numcenters++;
            if (halo_ind > 0) groups[ngroups++] = FOFgroup(start,size);
            start += size;
            continue;
        }
        if (size > 0) {
            numcenters++;
            if (halo_ind > 0) groups[ngroups++] = FOFgroup(start,size);
            start += size;
        }
      
        // Swap so that remaining particles start with the densest.
        std::swap(p[start], p[next_densest]);
        std::swap(density[start], density[next_densest]);
        std::swap(halo_inds[start], halo_inds[next_densest]);
    }
    Sweep.Stop();
}

// ================ Routines for cell indexes and cell groups ================

/// We want our indices to be more local, so let's get the values for one cell.
/// And then we subtract 128, so that the delta(cell) is around 128 +- few.
inline void set_reference_cell(posstruct &p) {
    refcell.x = floor((p.x+CP->halfinvcpd)*CP->cpd)-128;
    refcell.y = floor((p.y+CP->halfinvcpd)*CP->cpd)-128;
    refcell.z = floor((p.z+CP->halfinvcpd)*CP->cpd)-128;
}

/// This provides a simple parsing of the positions back into uniquely
/// numbered cell indices.  
// NOTE: This assumes that particles occupy [-halfinvcpd,+halfinvcpd) in cells
inline int compute_cellindex(posstruct &p) {
    int i = floor((p.x+CP->halfinvcpd)*CP->cpd)-refcell.x;
    int j = floor((p.y+CP->halfinvcpd)*CP->cpd)-refcell.y;
    int k = floor((p.z+CP->halfinvcpd)*CP->cpd)-refcell.z;
    assertf(i>=0&&i<256, "Bad cell index i=%d", i);
    assertf(j>=0&&j<256, "Bad cell index j=%d", j);
    assertf(k>=0&&k<256, "Bad cell index k=%d", k);
    return (i<<16)|(j<<8)|k;
}

/// Given the cellindex number, return the cell center
inline FOFparticle compute_cellcenter(int cellidx) {
    int k = (cellidx&0xff);
    int j = (cellidx&0xff00)>>8;
    int i = (cellidx&0xff0000)>>16;
    assertf(i>=0&&i<256, "Bad cell index i=%d", i);
    assertf(j>=0&&j<256, "Bad cell index j=%d", j);
    assertf(k>=0&&k<256, "Bad cell index k=%d", k);
    posstruct p;
    p.z = CP->invcpd*(k+refcell.z);
    p.y = CP->invcpd*(j+refcell.y);
    p.x = CP->invcpd*(i+refcell.x);
    return FOFparticle(p,0);
}
  
/// Given the cellindex[] array, we want to scan through
void load_socg() {
    unsigned int lastidx = 0x0f000000;   // An impossible index
    int laststart = -1;
    ncg = 0;

    for (int j=0; j<np; j++) {
        if (cellindex[j] == lastidx) continue;
            // else we've found the start of a new group
        if (laststart==-1) {
            // It's the first group, so just start it.
            lastidx = cellindex[j]; laststart = j; continue;
        }
        // else record the old group and start anew
        socg[ncg++].load(laststart, j, compute_cellcenter(lastidx));
        if (ncg>=maxcg) resize_socg();   
                // This guards against overrunning the socg memory
        lastidx = cellindex[j]; laststart = j; 
    }
    // Always have one group left at the end
    socg[ncg++].load(laststart, np, compute_cellcenter(lastidx));
    return;
}


// =================== Main calling routine =================================

/// This takes in all of the positions, velocities, and aux for
/// a cell of size n.

/// It copies pos[0,n) into the FOFparticle array.
/// vel and aux are not used, but acc[0,n) is required, as it carries
/// the FOF-scale densities that we use.
/// Then perform the SO.
/// Return the number of multiplet groups.
/// pos[], etc. will be unchanged.

int findgroups(posstruct *pos, velstruct *vel, auxstruct *aux, FLOAT3p1 *acc, int n) {
    Total.Start();
    reset(n);
    np = n;

    // Load the particles
    Copy.Start();
    set_reference_cell(pos[0]);
    for (int j=0; j<np; j++) {
        p[j] = FOFparticle(pos[j],j);
        density[j] = acc[j].w; 
        cellindex[j] = compute_cellindex(pos[j]);
    }
    // Remove: Copy.Stop() was here

    // Load the cellgroup list from the indices
    load_socg();
    Copy.Stop();

    // TODO question: After this point, do we ever use the particle cellindex again?
    // If not, then let's not permute it. BTH I don't think it's being permuted
    // TODO: In fact, it seems we could have re-used halo_inds[].
    // BTH Am in that case going to use halo_inds here instead of cellindex --> should it be indbuffer
    // I think we agreed that the particle index is in fact all that is needed
    // if we want to put the L1 particles back into cellgroup order.

    int count_halos = greedySO();
    partition_halos(count_halos);
    
    // Sort the particles in each group into their original ordering,
    // as this restores the cell groups for L2.
    // TODO: Didn't add any code to skip this for L2
    // Note: I left the first particle unsorted, as it is planned to be the densest one.  This is a tiny inefficiency for L2: one extra group.


    for (int g=0; g<ngroups; g++) {
        std::sort(p+groups[g].start+1, p+groups[g].start+groups[g].n);
    }

    Total.Stop();
    return ngroups;
}

};    // End of SOCell class


#ifdef UNUSED_CODE
// ======================  SO Hist Search  ===========================
#define SO_HIST_SEARCH 16     ///< The size to switch to the histogram based method
// Timings suggest this is a very small cross-over point.

/// We are given a list of d2[0,len).  We want to find the largest value
/// of d2 such that the count of all values <= that value satisfies
/// the overdensity criterium.  We will accelerate this with a 
/// variant of a radix sort: we don't actually need to sort the whole
/// list, but just find this one intercept.
FOFloat hist_search(FOFloat *d2use, int len) {
    #define SO_BINS 16
    FOFloat norm = SO_BINS*xthreshold*pow(len,-2.0/3.0);
    FOFloat inorm = xthreshold/norm;
    // d2*xthreshold = x, which is to be compared x^(3/2) vs count
    // d2*xthreshold*SO_BINS/len^(2/3) = d2*norm = our integer binning
    // We want bin*inorm = x, so inorm = xthreshold/norm
    // bin*inorm/xthreshold = d2 = bin/norm

    int low = 0;        /// The low-edge of the lowest bin we'll search
    int hi = SO_BINS;   /// The high-edge of the highest bin we'll search
    int size = 0;       /// The number of particles interior to the search range

    if (len > SO_HIST_SEARCH) {
        // Histogram the particles to determine low, high, and size
        // of a more efficient range.
        int bins[SO_BINS];
        for (int j=0; j<SO_BINS; j++) bins[j]=0;
        for (int j=0; j<len; j++) {
            int b = floor(d2use[j]*norm);
            if (b<SO_BINS) bins[b]++;
        }
        // Next, cumulate the bins so that bins[b] contains
        // all particles in bins <= b, i.e., all particles less than b+1
        for (int j=0; j<SO_BINS; j++) size += bins[j];

        // Now we've counted the particles in these bins.
        // If the overdensity criteria is satisfied at the outer
        // boundary of the bin, then we know those particles are in.

        // If the criteria could be satisfied by placing the mass in the
        // bin at the inner boundary, then the boundary could be in that bin.
        // Unfortunately, there is guarantee that such bins are consecutive.

        // If the criteria can't be satisifed even placing all of the mass
        // exterior to that bin at the inner boundary, then we know the boundary
        // is not exterior to that point.  So let's bound the region
        // before committing resources to a sort.
        // We're going to consider whether bin 'low' is all inside
        for (low = SO_BINS-1;low>=0;low--) {
            FOFloat x = (low)*inorm;   // The inner boundary
            if (hi==SO_BINS && x*sqrt(x)<=size) hi = low;   
            // Putting all of this bin's mass at the inner edge,
            // we could possibly get above the density threshold.  
            // So the boundary is interior to (hi+1)*inorm.
            // Can only set this the first (outermost) time
            x = (low+1)*inorm;   // The outer boundary
            if (x*sqrt(x)<=size) break;
            // Even putting all of this bin's mass at the outer edge, 
            // this bin and its interior exceeds the threshold.
            size -= bins[low];
        }
        low++; hi++; 
        // Now low*inorm is the lower bound on the boundary
        // We need to search the range [low,hi]*inorm
        // size contains all of the mass interior to low.
    }

    // We're going to load up particles in range [low,hi]*inorm into 
    // the sorting array starting at size+1
    int start = size;    
    for (int j=0; j<len; j++) {
        FOFloat b = d2use[j]*norm;
        if (b>=low && b<hi) d2_bin[++size] = d2use[j];
        // Need the >= here because if low==0, we need the d2=b=0 self-count
    }
    // Now the particles to be considered are in (start,size]
    // Sort this smaller segment
    std::sort(d2_bin+start+1, d2_bin+size+1);
    numsorts += size-start;

    // Now sweep in from the end to find the threshold
    int max = std::max(start,SO_CACHE);
    for (; size>max; size--) {
        FOFloat x = d2_bin[size]*xthreshold;
        if (x*sqrt(x)<size) goto FoundSORadius;
        // This particle exceeds the overdensity threshold
    }
    for (; size>start; size--) {
        FOFloat x = d2_bin[size]*xthreshold;
        if (x<twothirds[size]) goto FoundSORadius;
        // This particle exceeds the overdensity threshold
        // We have cached the size^(2/3) values, just to avoid
        // the square roots
    }

    FoundSORadius:
    if (size==start) return low/norm;
        // We don't have the particle from the next lower bin, 
        // so just return the boundary
    return d2_bin[size];
}
#endif<|MERGE_RESOLUTION|>--- conflicted
+++ resolved
@@ -457,26 +457,6 @@
                 // for partition -- stored in d2_active when fn is called
                 partition_cellgroup(socg+i, halocenter);
             }
-<<<<<<< HEAD
-        }
-
-        // Is there enough mass within to skip or not enough to look
-        if (x*sqrt(x) < mass) {
-            // Enough mass, so crossing cannot be inside and we just add that mass            
-            if (socg[i].firstbin >= r-3 && socg[i].firstbin <= r) {
-                // Number of particles in this cell in this partition
-                mass += socg[i].start[r-socg[i].firstbin+1]-socg[i].start[r-socg[i].firstbin];
-            }
-           
-=======
-            //if (socg[i].firstbin >= r-3 && socg[i].firstbin <= r) {
-            // Number of particles in this cell in this partition
-            //    mass += socg[i].start[r-socg[i].firstbin+1]-socg[i].start[r-socg[i].firstbin];
-            //}
-            // mass outer edge of radius
-            
-            // add the number of pcles in this shell to mass
-            // check whether cross for x=r+1 (don't forget mass is at outer edge rn)
         }
 
         // Is there enough mass within to skip or not enough to look
@@ -485,8 +465,6 @@
 	    if (socg[i].firstbin >= r-3 && socg[i].firstbin <= r) {
 	        // Number of particles in this cell in this partition
 	        mass += socg[i].start[r-socg[i].firstbin+1]-socg[i].start[r-socg[i].firstbin];
-	    }
->>>>>>> 285bbfa2
         }
         else { 
             // Not enough mass, so there could be a density crossing.
