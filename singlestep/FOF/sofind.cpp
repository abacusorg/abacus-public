/** \file Code to perform spherical overdensity finding on provided particle
sets, in particular the L0 groups.

The algorithms here are purely serial; it is expected that multithreading
will be applied to operate on different L0 groups with different instances
of SOfind.

We are provided with the density of each particle, using a 1-r^2/b^2
kernel where b is the FOF L0 linking length.  We use this to find the
densest particles.  For a uniform density, this kernel has a volume of
(2/5)(4*pi/3)b^3, which is (1.17b)^3.  Given that we use b around 0.20,
that's about 0.25 times the interparticle spacing.  Hence, a uniform
overdensity of 64 would yield about 1 count.  SO(180) is about 3 counts.
For large FOF groups, we expect the percolation density to be around 80,
so 1-2 counts.

If we think that uniform-density percolation happens when the average
counts in a sphere is 1, then we would find N = 2/5 average count in
such a circumstance.  Perhaps this estimate of percolation is missing
a constant of order unity; could consult the More++ paper for that.

Alternatively, if we have a group with 20 particles inside of R_180,
then using (4*pi/3) 180 R_180^3 = M_180 implies a radius R_180 of 
about 0.30 times the interparticle spacing.  If we now approximate
the group density profile as a singular isothermal sphere, then we
have M(<r) = M_180 (R/R_180) and rho(R) = (M_180/R_180) (1/4*pi*R^2).
We can then integrate to find the number of particles in the central
density, N_0 = \int_0^b 4*pi r^2 dr rho (1-r^2/b^2) = (M_180/R_180) (2/3b).

Hence, if we have M_180 = 20 and R_180 = 0.3, with b=0.2 we expect N_0 =
20*(4/9) = 9.  So our innermost density is around 9 for a small group.
Larger groups will have N_0 scaling as M_200^(2/3), so it will get quite
large.  That said, the SIS 1/r^2 density singularity is over-optimistic.
But the key thing is that we don't need to search down to the smallest
density particles.

These numbers all get modified by b^2 in code units to get to the code
densities.  We'll prefer to quote as a cosmic density.

For now, we tie the required minimum FOF density to be the same as the 
SO overdensity.  This is reasonably conservative, as for a big group,
one expects the local (FOF-scale) density at the edge to be ~3 times
less than the SO overdensity of that edge.  But it is also conservative
in the other direction, because for a peaked distribution even in a 
small group, the local density at the center should be higher, as
described above.  Still, this may be a tuning choice.

So far, we are using a greedy algorithm.  We find the densest particle, find
the distance to all others and sort in increasing order.  Then work from
the outside to find the largest radius that has an enclosed overdensity
above the threshold.  That defines the first group.  Then repeat with
the next densest particle, excluding those particles already in a 
group.

We are not implementing any unbinding here.

*/

#define SO_CACHE 1024

#define SO_UNASSIGNED 999999    // A huge number, more than we have groups

class alignas(16) SOcellgroup {
  public:
    FOFparticle cellcenter; // The center of the cell in GlobalGroup coords 
    //FOFloat d2;         // The minimum distance to the current halo nucleus position
    int firstbin;       // The radial bin this cell first appears in.
    int start[5];       // The starting point of particles in the L0 list
    int active;         // Has a cell been touched for this halo center
    FOFloat d2_furthest;  // furthest distance of particle in cell from current nucleus
    
    // We will allow 4 partitions of this list: 
    // [ start[j], start[j+1] ) for j=0,1,2,3.
    // So start[4] is start[0]+np_in_cellgroup
    
    // Null constructors & destructors
    SOcellgroup() { } 
    ~SOcellgroup() { }

    void load(int start_first, int start_next, FOFparticle _center) {
        cellcenter = _center;
        start[0] = start_first;
        start[1] = -1;
        start[4] = start_next;
        active = 0;
        d2_furthest = 0.;
    }

    /// Return the number of particles in a given bin; input must be [0,4)
    inline int binsize(int bin) {
        // assert(bin>=0 && bin<4);   // TODO: Can hope to remove this
        return start[bin+1]-start[bin];
    }
    
    /// Compute the distance to the nearest point in the cell, from the supplied halocenter
    void compute_d2(FOFparticle *halocen) {
        FOFloat distx = fabs(cellcenter.x-halocen->x)-GFC->FOFhalfcell;
        FOFloat disty = fabs(cellcenter.y-halocen->y)-GFC->FOFhalfcell;
        FOFloat distz = fabs(cellcenter.z-halocen->z)-GFC->FOFhalfcell;
        if (distx < 0.) {
            distx = 0;
        }
        if (disty < 0.) {
            disty = 0.;
        }
        if (distz < 0.) {
            distz = 0.;
        }
        // The minimum distance to the current halo nucleus position
        FOFloat d2 = distx*distx+disty*disty+distz*distz;
        firstbin = floor(sqrt(d2)/GFC->SOpartition);

        return;
    }
};


/** This class contains the workspace to do SO finding on a 
given contiguous set of particles.

The input particle sets are not permuted, and no ability to 
permute is supported.   The FOFparticle listing is in the SO
group order, and one uses the indexes therein to access the 
original data for those particles.
*/

class SOcell {
  public:
    FOFparticle *p;     ///< The particles
    FOFloat *density;   ///< The densities
    FOFloat *min_inv_den;  ///< The minimum inverse enclosed densities (i.e., highest enclosed density)

    int *halo_index;       ///< List of halo indices for each particle
    FOFloat *d2buffer;    ///< A buffer of distances
    FOFloat *d2_bin;      ///< A buffer of sorted distances
    int np;             ///< The number of particles in this group
    int maxsize;        ///< The maximum number of particles
    
    FOFloat threshold;  ///< The density threshold we are applying
    FOFloat xthreshold;
    FOFloat FOFunitdensity; //  cosmic mean in FOF units
    FOFloat mag_roche;    /// Condition for a satellite halo to eat up particles belonging to a larger halo
    FOFloat min_central;   ///< The minimum FOF-scale density to require for a central particle.
    FOFloat *twothirds;    ///< We compare x^(3/2) to integers so much that we'll cache integers^(2/3)
    FOFloat min_radius2;    ///< We require that R_Delta be at least 0.5*KernelRadius

    FOFgroup *groups;   ///< The list of found groups
    int ngroups;        ///< The number of groups

    FOFloat *halo_radius2; ///< The distance to the threshold squared for each halo center B.H.
    int *center_particle;  ///< The index of the particle used in each group.

    SOcellgroup *socg;  ///< a list of the cell groups
    int *cellindex;     ///< a list for each particle in pos of which cell it belongs to
    FOFloat *d2_active; ///< A buffer of distances to the particles in active cells
    integer3 refcell;   ///< the cell index triple for the first particle, -128
  
    int maxcg;          ///< The maximum number of cellgroups
    int ncg;            ///< The active number of cellgroups
    
    FOFTimer Total;
    FOFTimer Copy, Sweep, Distance, Search, Sort; 
    long long numdists;  ///< Total number of distances we compute
    long long numsorts;  ///< Total number of sorting elements
    long long numcenters; ///< Total number of SO centers considered
    long long numcg;     ///< Total number of cell groups considered
    long long numgroups; ///< Total number of groups defined (even if smaller than minmass)

    char pad[CACHE_LINE_SIZE];    // Just to ensure an array of these always fall on
        // a different cache line

    inline void reset(int _size) {
        int ret;
        np = ngroups = 0;
        if (_size+16<maxsize) return;    // Do nothing if we have enough space
        maxsize = _size+16;   // Oversize to limit the number of re-allocations
        assertf(maxsize<8e6, "Maxsize %d is too large\n", maxsize);
            // This is required because FOFparticle is storing the
            // indices in a float.  We could in principle work around
            // this, by using additional bits in a negative exponent.
            // But current Abacus plans do not produce cells this big.
        
        if (p!=NULL) free(p);
        ret = posix_memalign((void **)&p, CACHE_LINE_SIZE, sizeof(FOFparticle)*maxsize);  assert(ret == 0);
        memset(p, 0, sizeof(FOFparticle)*maxsize);

        if (d2buffer!=NULL) free(d2buffer);
        ret = posix_memalign((void **)&d2buffer, CACHE_LINE_SIZE, sizeof(FOFloat)*maxsize);  assert(ret == 0);

        if (d2_bin!=NULL) free(d2_bin);
        ret = posix_memalign((void **)&d2_bin, CACHE_LINE_SIZE, sizeof(FOFloat)*maxsize);  assert(ret == 0);

        if (d2_active!=NULL) free(d2_active);
        ret = posix_memalign((void **)&d2_active, CACHE_LINE_SIZE, sizeof(FOFloat)*maxsize);  assert(ret == 0);

        if (groups!=NULL) free(groups);
        ret = posix_memalign((void **)&groups, CACHE_LINE_SIZE, sizeof(FOFgroup)*maxsize);  assert(ret == 0);

        if (density!=NULL) free(density);
        ret = posix_memalign((void **)&density, CACHE_LINE_SIZE, sizeof(FOFloat)*maxsize);  assert(ret == 0);

        if (min_inv_den!=NULL) free(min_inv_den);
        ret = posix_memalign((void **)&min_inv_den, CACHE_LINE_SIZE, sizeof(FOFloat)*maxsize);  assert(ret == 0);

        if (halo_radius2!=NULL) free(halo_radius2); 
        ret = posix_memalign((void **)&halo_radius2, CACHE_LINE_SIZE, sizeof(FOFloat)*maxsize);  assert(ret == 0);

        if (center_particle!=NULL) free(center_particle); 
        ret = posix_memalign((void **)&center_particle, CACHE_LINE_SIZE, sizeof(int)*maxsize);  assert(ret == 0);

        if (cellindex!=NULL) free(cellindex);
        ret = posix_memalign((void **)&cellindex, CACHE_LINE_SIZE, sizeof(int)*maxsize);  assert(ret == 0);
    
        if (halo_index!=NULL) free(halo_index);
        ret = posix_memalign((void **)&halo_index, CACHE_LINE_SIZE, sizeof(int)*maxsize);  assert(ret == 0);
    }

    void setup_socg(int size) {
        maxcg = size;
        ncg = 0;
        if (socg!=NULL) free(socg);
        int ret = posix_memalign((void **)&socg, CACHE_LINE_SIZE, sizeof(SOcellgroup)*maxcg);  assert(ret == 0);
    }
        
    void resize_socg() {
        SOcellgroup *newlist;
        int ret = posix_memalign((void **)&newlist, CACHE_LINE_SIZE, sizeof(SOcellgroup)*maxcg*2);  assert(ret == 0);
        memcpy(newlist, socg, sizeof(SOcellgroup)*maxcg);
        maxcg *= 2;   // Double the previous
        free(socg);
        socg = newlist;
        return;
    }

    SOcell() {
        p = NULL;
        d2buffer = NULL;
        d2_bin = NULL;
        d2_active = NULL;
        groups = NULL;
        density = NULL;
        min_inv_den = NULL;
        halo_radius2 = NULL; 
        center_particle = NULL;
        halo_index = NULL;

        socg = NULL;
        cellindex = NULL;
    
        maxsize = -1;
        numdists = 0;
        numsorts = 0;
        numcenters = 0;
        numcg = 0;
        numgroups = 0;
        reset(32768);
        setup_socg(2048);

        mag_roche = P.SO_RocheCoeff;    /// Condition for a satellite halo to eat up particles belonging to a larger halo

        // We need to convert the R_Delta^2
        min_radius2 = 0.25*WriteState.DensityKernelRad2*FOF_RESCALE*FOF_RESCALE;


        int ret = posix_memalign((void **)&twothirds, 64, sizeof(FOFloat)*(SO_CACHE+2));  assert(ret == 0);
        for (int j=0; j<SO_CACHE+2; j++) twothirds[j] = pow(j,2.0/3.0);
        // We will have terrible bugs if these aren't true!
    #ifdef AVXFOF
        assertf(sizeof(FOFparticle)==16, "FOFparticle is illegal size!");
    #endif
        assertf(sizeof(FOFgroup)%16==0, "FOFgroup is illegal size!");
        return;
    }

    void destroy() {
        if (p!=NULL) free(p); p = NULL;
        if (d2buffer!=NULL) free(d2buffer); d2buffer = NULL;
        if (d2_bin!=NULL) free(d2_bin); d2_bin = NULL;
        if (d2_active!=NULL) free(d2_active); d2_active = NULL;
        if (groups!=NULL) free(groups); groups = NULL;
        if (density!=NULL) free(density); density = NULL;
        if (min_inv_den!=NULL) free(min_inv_den); min_inv_den = NULL;
        if (halo_radius2!=NULL) free(halo_radius2); halo_radius2 = NULL; 
        if (center_particle!=NULL) free(center_particle); center_particle = NULL; 
        if (halo_index!=NULL) free(halo_index); halo_index = NULL;

        if (socg!=NULL) free(socg); socg = NULL;
        if (cellindex!=NULL) free(cellindex); cellindex = NULL;
    }
    ~SOcell() {
        destroy();
        free(twothirds);
    }

    // Co-add the timers in x to this one
    void coadd_timers(SOcell &x) {
        Total.increment(x.Total.get_timer());
        Copy.increment(x.Copy.get_timer());
        Sweep.increment(x.Sweep.get_timer());
        Distance.increment(x.Distance.get_timer());
        Search.increment(x.Search.get_timer());
        Sort.increment(x.Sort.get_timer());
    }

    /// These are density thresholds in interparticle units,
    /// where the cosmic mean is unity.
    ///
    /// threshold refers to the spherical overdensity we'll require.
    /// min_central refers to the minimum FOFscale density that we require
    /// to make a particle eligible to be the seed of a SO halo.
    /// One must keep min_central to be comfortably larger than the density 
    /// at the edge of larger halos, which is threshold/3 for SIS.  
    /// We input _min_central_mass, which is used to compute this.
    void setup (FOFloat _threshold, FOFloat min_central_mass) {
        // We're comparing the threshold to overdensity density:
        // mass/(4*PI/3)/r^3.  So that means r^3*threshold*4*PI/3 < count
        // in interparticle length units, which are PPD times the code units.
        // Define T = (threshold*4*PI/3)**(1/3), so that
        // we just compare (r*T)**3 to count.  The positions are in 
        // FOF_RESCALE units, so we have to multiply by PPD/FOF_RESCALE
        // to get to interparticle length units.
        threshold = _threshold;
        xthreshold = pow(threshold*4.0*M_PI/3.0*P.np, 1.0/3.0)/FOF_RESCALE;
        // But we have distance squared, so we'll square this, so that
        // multiplying this by d2 gives (r*T)**2, and ^(3/2) of that 
        // is compared to count.
        xthreshold *= xthreshold;

        // Cosmic unit density yields a count in our FOFscale densities of this:
        // The (b^2-r^2) weighted density for the cosmic mean is (2/5)(4*PI/3) b^5.
        // And that density for a SIS of a given Delta and M_Delta is 
        // (2/3)(4*PI/3) Delta R_Delta^2 b^3, so that in cosmic units it's
        // (5/3) (1/b^2) (M_Delta^2 Delta/48 pi^2)^(1/3).
        // Keeping this larger than C*Delta requires M_Delta > Delta b^3 sqrt(48 pi^2 C^3/125)
        // which is about 2 Delta b^3 C^1.5.  This is why we scale the min_central_mass
        // with Delta.
        // This is further documented at the top of the file.
        FOFunitdensity = WriteState.FOFunitdensity;
        FOFloat M_D = min_central_mass;
        FOFloat sigma3 = M_D*sqrt(threshold*P.np/(48*M_PI*M_PI));
        // Density for a SIS with mass M_D
        min_central = 5./WriteState.DensityKernelRad2*pow(sigma3,2./3); 
        min_central /= (P.np);
        min_central *= FOFunitdensity;
        return;
    }

// =================================================================
// These are still class functions, but we're moving the indentation out by 1
    
/// Consider the list d2_active[start,last) and partition it on the value r2_part
/// Return the index of the first value above r2_part 
int partition_only(FOFloat r2_part, int start, int last) {
    if (start==last) {
        return last;   // could happen if there are no particles in one of the partitions
    }
    int s = start;
    while (s<last && d2_active[s]<=r2_part) s++;
    // Advance start to the first high spot
    while (s<last) {
        last--; // Consider next element in the upper list
        if (d2_active[last]<=r2_part) {
            // We've found an out of place one; flip it with start
            std::swap(p[s],p[last]);
            std::swap(density[s],density[last]);
            std::swap(d2_active[s],d2_active[last]);
            std::swap(halo_index[s],halo_index[last]);
            std::swap(min_inv_den[s],min_inv_den[last]);
            s++;
            while (s<last && d2_active[s]<=r2_part) s++;
            // Advance s to the next high spot
        }
    }
    // We're done when start = last.  last is the first high particle
    return last;
}



/// Sets up a given cellgroup for use.  This involves computing the
/// distance to all particles and then partitioning them into 4 shells
/// on the global registration around the already declared halo center.
void partition_cellgroup(SOcellgroup *cg, FOFparticle *center) {
    // Compute the distances from all particles in group cg to 
    // supplied halo center.
    // But the AVX compute_d2() function creates misalignment, so for
    // now we copy the results into the properly indexed array d2_active.
    
    // d2_active has all dist2 to the particles in bins [0,r]
    // (with same indexing as positions *p) to be used later in the loop 
    // from which partition_cellgroup is called;

    int len = cg->start[4]-cg->start[0];
    Search.Stop();
    Distance.Start();
    FOFloat *d2 = compute_d2(center, p+cg->start[0], len, d2buffer, numdists);
    Distance.Stop();
    Search.Start();
    for (int j=0; j<len; j++) {
        d2_active[cg->start[0]+j] = d2[j];
        if (d2[j] > cg->d2_furthest) cg->d2_furthest = d2[j];
    }

    // Partition into 4 radial parts
    FOFloat r2[5];
    for (int j=1; j<4; j++) {
        r2[j] = GFC->SOpartition*(cg->firstbin+j); r2[j] *= r2[j];
    }
    // These now contain the boundaries (r2[0] is irrelevant)
    cg->start[2] = partition_only(r2[2],cg->start[0],cg->start[4]);
    cg->start[1] = partition_only(r2[1],cg->start[0],cg->start[2]);
    cg->start[3] = partition_only(r2[3],cg->start[2],cg->start[4]);
}

  
/// Searches for the density crossing in this shell, assuming a mass interior
/// to it.  Returns -1 if not found; else returns square distance of threshold.
/// This code should only be called if the outer edge of the shell, combined
/// with the mass interior to the shell, would fall below the threshold.
FOFloat partial_search(int len, int mass, FOFloat shell_max_rad2, int &size_thresh, FOFloat &inv_enc_den) {
    // number of particles within threshold in that partition
    size_thresh = 0;
    FOFloat x;

    if (len==0) {
        // It is rare, but this could get called on an empty shell.
        // We'll return the answer for the outer edge of the shell.
        // shell_max_rad2 needs to be supplied in the same units as d2_bin[].
        x = shell_max_rad2*xthreshold;
        inv_enc_den = x*sqrt(x)/((size_thresh+mass)*threshold);
        return shell_max_rad2;
    }
    
    // Sort the distances in increasing order
    std::sort(d2_bin, d2_bin+len); 
    numsorts += len;
    // Now sweep in from the center to find the threshold
    for (int j=0; j<len; j++) {
        x = d2_bin[j]*xthreshold;
        size_thresh = j+1; // we want the rightmost on the left side of the density threshold //TODO: ASK
        if (x*sqrt(x)>(size_thresh+mass) && d2_bin[j]>=min_radius2) {
            break;
            // This particle is below the overdensity threshold
        }
    }
    // record result
    // assertf(size_thresh+mass>0, "Found a zero mass interior to a SO shell, len = %d", len);
    inv_enc_den = (x*sqrt(x))/((size_thresh+mass)*threshold);
    
    if (size_thresh==len) {
        // Didn't find a threshold crossing, so return a signal of this.
        return -1.0;
    }
    return (d2_bin[size_thresh-1]);
}
    
// ======================  Search SOcellgroup Threshold  ========================
    
/// We will search outward from the given halo center, using the cellgroups
/// and shells to order the search.  Returns the square radius of the chosen 
/// density threshold, the mass interior to that, as well as 
/// the inverse enclosed density implied.  The latter is supposed to be 
/// very close to the inverse of the density threshold, but it might differ
/// if we ran out of particles before getting down to that density.

FOFloat search_socg_thresh(FOFparticle halocenter, int &mass, FOFloat &inv_enc_den) {
    mass = 0;
    FOFloat FOFr2 = 0;
    FOFloat x = 0;
    
    int size_bin;
    int size_thresh;
<<<<<<< HEAD
    FOFloat d2_thresh = 0.;
    FOFloat d2_max = 0.;
=======
    FOFloat d2_thresh;
>>>>>>> 408221d3
    int size_partition;
      
    // Compute the distance to all of the cellgroup centers,
    // and find the furthest one.
    Search.Stop();
    Distance.Start();
    int furthest_firstbin = -1;
    for (int i = 0; i<ncg; i++) {
        socg[i].compute_d2(&halocenter);
        // uses minimum distance to halo center and gives us firstbin
        if (socg[i].firstbin > furthest_firstbin) {
            furthest_firstbin = socg[i].firstbin;
        }
    }
    Distance.Stop();
    Search.Start();

    // If we find no density threshold crossing, we'll return furthest edge -- not ideal
    // Proceed outward through the shells
    for (int r = 0; r<furthest_firstbin+4; r++) {
        // Compute the outer boundary of this shell
        FOFr2 = GFC->SOpartition*(r+1);
        FOFr2 *= FOFr2;
        x = xthreshold*FOFr2; 


        // Partition the newly touched cells 
        for (int i = 0; i<ncg; i++) {
    
            if (socg[i].firstbin == r) {
                socg[i].active = 1;
                // Get start[1] thru start[3] for every new SOgroupcell
                // Compute the d2 in particle order and then use this
                // for partition -- stored in d2_active when fn is called
                partition_cellgroup(socg+i, &halocenter);
            }
        }

        // Is there enough mass within to skip or not enough to look
        if (x*sqrt(x) < mass) { 
            // Enough mass, so crossing cannot be inside and we just add that mass
            for (int i = 0; i<ncg; i++) {
                int bin = r-socg[i].firstbin;
                if (bin>=0 && bin<4) {
                    // Number of particles in this cell in this partition
                    mass += socg[i].binsize(bin);
                }
            }
        }
        else { 
            // Not enough mass, so there could be a density crossing.
            // We need to gather the distances to all the particles in this radial bin
            size_bin = 0;   // Number of particles within this radial bin
            for (int i = 0; i<ncg; i++) {
                // Is this SOcellgroup crossed by the radial bin?
                int bin = r-socg[i].firstbin;
                if (bin>=0 && bin<4) {
                    size_partition = socg[i].binsize(bin);
                    // Number of particles for that radial bin in that SOcellgroup
                    for (int j=0; j<size_partition; j++) {
                        d2_bin[size_bin+j] = d2_active[socg[i].start[bin]+j];
                    }
                    size_bin += size_partition;
                }
            }
            // d2_bin is used in partial_search and modified through
            // swapping and sorting; d2_active has all FOF particles in bins 0 through
            // r partitioned and should remain intact till done with the halo center.
            
            // Search for density threshold in list, given previous mass.
            d2_thresh = partial_search(size_bin, mass, FOFr2, size_thresh, inv_enc_den);
            if (d2_thresh > 0.0) {
                // If something was found, record it
                mass += size_thresh;
                return d2_thresh;
            }
            else {
                // False alarm: add all mass in that radial bin
                mass += size_bin;
            }
        }
    }
    // If nothing was found return the largest distance to a particle encountered 
    if (d2_thresh <= 0.0) {
        FOFloat d2_max = 0.;
        for (int i = 0; i<ncg; i++) {            
            if (socg[i].d2_furthest > d2_max) d2_max = socg[i].d2_furthest;
        }
      
        x = xthreshold*d2_max;
        inv_enc_den = (x*sqrt(x))/(mass*threshold);
        return d2_max;
    }
    
    QUIT("search_socg_thresh should have returned by now.\n");
    // Record inverse density and threshold radius

    return 0;  // just to silence the compiler
}

  
// ======================  Partition ===========================

/// Partition halos on halo with index i in the [start,last) region.
/// Also find the index of the densest particle in the high-separation
/// region.
///
/// We also return 'size', which should be the first index of the high
/// separation region, relative to start.  This may differ from 
/// what was found externally if there is some conspiracy about 
/// floating point equality comparisons of d2.  
void partition_on_index(int halo_i, int start, int last, int &size) {
    if (start==last) {
        size = 0;
        return;    
    }

    FOFloat maxdens=-1.0;
    int densest=-1;
    int s = start;
    while (s<last && halo_index[s]==halo_i) {
        // Advance start to the first high spot
        if (density[s]>maxdens) { maxdens=density[s]; densest=s; }
        s++;
    }
    while (s<last) {
        // s is now pointed to a high entry; we need to decrement last to find a low entry to swap.
        last--; // Consider next low element in the last part of the list
        if (halo_index[last]==halo_i) {
            // We've found an out of place one; flip it with start
            std::swap(p[s],p[last]);
            std::swap(density[s],density[last]);
            std::swap(halo_index[s],halo_index[last]);
            while (s<last && halo_index[s]==halo_i) {
                if (density[s]>maxdens) { maxdens=density[s]; densest=s; }
                s++;
                // Advance s to the next high spot
            }
        }
    }
    // We're done when start = last.  last is the first high particle.
    size = last-start;
    // Put the densest particle at the starting point.
    if (size>1) {
        std::swap(p[densest],p[start]);
        std::swap(density[densest],density[start]);
        std::swap(halo_index[densest],halo_index[start]);
    }
    return;
}




// ======================  SO Algorithm  ===========================
int greedySO() {
    int start = 0;  // Index of the first particle of the current group
    int densest = -1;
    FOFloat maxdens = -1.0;

    halo_radius2[0] = 0.;  /// halo[0] is the unassigned fluff, counting starts at 1 B.H.
    int count = 1;        /// The number of the group
    
    Sweep.Start();
    // Loop over all particles in the L0 group
    for (int j=0; j<np; j++) {
        // Initialize the minimum inverse enclosed density and halo indices arrays
        min_inv_den[j] = 1.e30;
        halo_index[j] = SO_UNASSIGNED;
        // An unassigned halo has halo_index=SO_UNASSIGNED; 
        // first halo has 1; second 2, third 3, etc.
        // Negative values indicate that a particle is ineligible to be a center
        // Looks for densest particle in L0
        if (density[j]>maxdens) {
            maxdens=density[j];
            densest = j;
        }
    }
    Sweep.Stop();

    // First halo center is the densest particle in the group
    start = densest;
    
    while (start>=0) {

        // If density is insufficient, do not form a new halo.
        // But we always try at least one central.
        if (density[start]<min_central && count>1) break;
        numcenters++;
        center_particle[count] = p[start].index();

        Search.Start();
        FOFloat inv_enc_den;
        int mass;
        // Call search function and obtain inverse density and threshold distance (d2SO), 
        // but also mass within the threshold.
        // Threshold distance d2SO has the property that all particles within it
        // satisfy the overdensity condition
        FOFloat d2SO = search_socg_thresh(p[start],mass,inv_enc_den);
        halo_radius2[count] = d2SO;
        // Threshold distance d2SO has the property that particles
        // found in it can never be eligible centers
        Search.Stop();
        
        // Inverse density used when interpolating
        FOFloat inv_d;
        // Inverse product of the enclosed density and threshold distance squared
        FOFloat inv_d2del = inv_enc_den/(d2SO);

        int densest = -1; // index of the next densest eligible particle
        FOFloat maxdens = -1.0; // density of the next densest eligible particle

        Sweep.Start();

        // Here we record the particles which preliminarily are attributed to the current
        // halo center and look for the next densest particle.
        // d2_active has distances to the halo center of all particles in bins 0 through
        // r. The value of p, density and d2_active for a given particle 
        // within the threshold has the same array index.
        // Loop over all cells, ncg, and split them in two -- active and inactive cells,
        // where the active ones have their minimum distance to halo center within d2SO.
        for (int i = 0; i<ncg; i++) {
            if (socg[i].active == 0) {
                // This cell wasn't used, but it might contain the next halo center.
                // Check all the particles to see if they are eligible and densest.
                for (int j=socg[i].start[0]; j<socg[i].start[4]; j++) {
                    if (density[j]>maxdens && halo_index[j]>=0) {
                        maxdens=density[j];
                        densest = j;
                    }
                }
            } else {
                // This cell was used.
                // Make it inactive to reset the array for the next forming halo
                socg[i].active = 0;
                // Loop over all particles in that cell
                for (int j=socg[i].start[0]; j<socg[i].start[4]; j++) {
                    if (d2_active[j]>d2SO) {
                        // This particle is outside of the halo.
                        // Just check if it's the next center
                        if (density[j]>maxdens && halo_index[j]>=0) {
                            maxdens=density[j];
                            densest = j;
                        }
                        continue;  // Go on to the next particle
                    }
                    // This particle is within the density threshold and might
                    // be part of this halo.

                    // Further, it is ineligible to be a halo center;
                    // this is signalled by a negative halo_index.
                    // halo_index[j] = (halo_index[j]==0)?(-1):-abs(halo_index[j]);
                        // The -1 here will get overwritten just below
                    halo_index[j] = -abs(halo_index[j]);

                    // Interpolate to get the density of the given particle 
                    // Dens(r)=Dens_SO d2SO/r^2
                    inv_d = d2_active[j]*(inv_d2del);
                    // If this is the highest enclosed density yet encountered
                    // for this particle by a sufficient factor mag_roche, 
                    // adopt this halo as its current choice and update max density.
                    if (min_inv_den[j] > mag_roche*inv_d) {
                        halo_index[j] = (halo_index[j]<0)?(-count):count;
                        // Preserve the sign as the indicator of eligibility.
                        min_inv_den[j] = inv_d;
                    }
                    // N.B., in the current code, I think we can only make
                    // negative halo_index[] values.
                }  
            }
        }

        Sweep.Stop();
        count++;
        start = densest;
    }
    return count;
}

/// Having assigned a halo ID to all particles, we now consolidate these into 
/// contiguous sets.  This breaks the SOcellgroup sorting.  The densest particle
/// is put as the first particle in each group.
void partition_halos(int count) {
    
    Sort.Start();
    for (int j=0; j<np; j++) {
      halo_index[j] = abs(halo_index[j]);
    }
    
    int size = 0;
    int start = 0;
    int halo_ind;
    for (int i=0; i<count; i++) {
        // TODO: Document why we're putting the unassigned particles in the second slot
        if (i == 0) halo_ind = 1; // start with first subhalo                
        else if (i == 1) halo_ind = SO_UNASSIGNED; // deal with the unassigned fluff  
        else halo_ind = i; // then rest

        // Partition so as to move left all particles in halo halo_ind.
        // This also moves the densest particle to the start of its list.
        partition_on_index(halo_ind, start, np, size);
	
        // Mark the group.  
        if (size > 0) {
            if (halo_ind < SO_UNASSIGNED) groups[ngroups++] = FOFgroup(start,size,halo_radius2[halo_ind],center_particle[halo_ind]); 
            start += size;
        }
    }
    Sort.Stop();
}

// ================ Routines for cell indexes and cell groups ================

/// We want our indices to be more local, so let's get the values for one cell.
/// And then we subtract 128, so that the delta(cell) is around 128 +- few.
inline void set_reference_cell(posstruct &p) {
    refcell.x = floor((p.x+CP->halfinvcpd)*CP->cpd)-128;
    refcell.y = floor((p.y+CP->halfinvcpd)*CP->cpd)-128;
    refcell.z = floor((p.z+CP->halfinvcpd)*CP->cpd)-128;
}

/// This provides a simple parsing of the positions back into uniquely
/// numbered cell indices.  
// NOTE: This assumes that particles occupy [-halfinvcpd,+halfinvcpd) in cells
inline int compute_cellindex(posstruct &p) {
    int i = floor((p.x+CP->halfinvcpd)*CP->cpd)-refcell.x;
    int j = floor((p.y+CP->halfinvcpd)*CP->cpd)-refcell.y;
    int k = floor((p.z+CP->halfinvcpd)*CP->cpd)-refcell.z;
    // assertf(i>=0&&i<256, "Bad cell index i=%d", i);
    // assertf(j>=0&&j<256, "Bad cell index j=%d", j);
    // assertf(k>=0&&k<256, "Bad cell index k=%d", k);
    return (i<<16)|(j<<8)|k;
}

/// Given the cellindex number, return the cell center
inline FOFparticle compute_cellcenter(int cellidx) {
    int k = (cellidx&0xff);
    int j = (cellidx&0xff00)>>8;
    int i = (cellidx&0xff0000)>>16;
    // assertf(i>=0&&i<256, "Bad cell index i=%d", i);
    // assertf(j>=0&&j<256, "Bad cell index j=%d", j);
    // assertf(k>=0&&k<256, "Bad cell index k=%d", k);
    posstruct p;
    p.z = CP->invcpd*(k+refcell.z);
    p.y = CP->invcpd*(j+refcell.y);
    p.x = CP->invcpd*(i+refcell.x);
    return FOFparticle(p,0);
}
  
/// Given the cellindex[] array, we want to scan through
void load_socg() {
    unsigned int lastidx = 0x0f000000;   // An impossible index
    int laststart = -1;
    ncg = 0;

    for (int j=0; j<np; j++) {
        if (cellindex[j] == lastidx) continue;
            // else we've found the start of a new group
        if (laststart==-1) {
            // It's the first group, so just start it.
            lastidx = cellindex[j]; laststart = j; continue;
        }
        // else record the old group and start anew
        socg[ncg++].load(laststart, j, compute_cellcenter(lastidx));
        if (ncg>=maxcg) resize_socg();   
                // This guards against overrunning the socg memory
        lastidx = cellindex[j]; laststart = j; 
    }
    // Always have one group left at the end
    socg[ncg++].load(laststart, np, compute_cellcenter(lastidx));
    numcg += ncg;
    return;
}


// =================== Main calling routine =================================

/// This takes in all of the positions, velocities, and aux for
/// a cell of size n.

/// It copies pos[0,n) into the FOFparticle array.
/// vel and aux are not used, but acc[0,n) is required, as it carries
/// the FOF-scale densities that we use.
/// Then perform the SO.
/// Return the number of multiplet groups.
/// pos[], etc. will be unchanged.

int findgroups(posstruct *pos, velstruct *vel, auxstruct *aux, FLOAT3p1 *acc, int n) {
    Total.Start();
    reset(n);
    np = n;

    // Load the particles
    Copy.Start();
    set_reference_cell(pos[0]);
    for (int j=0; j<np; j++) {
        p[j] = FOFparticle(pos[j],j);
        density[j] = acc[j].w; 
        cellindex[j] = compute_cellindex(pos[j]);
    }
    // Remove: Copy.Stop() was here

    // Load the cellgroup list from the indices
    load_socg();
    Copy.Stop();

    // TODO question: After this point, do we ever use the particle cellindex again?
    // If not, then let's not permute it. BTH I don't think it's being permuted
    // TODO: In fact, it seems we could have re-used halo_index[].
    // BTH Am in that case going to use halo_index here instead of cellindex --> should it be indbuffer
    // I think we agreed that the particle index is in fact all that is needed
    // if we want to put the L1 particles back into cellgroup order.

    int count_halos = greedySO();
    partition_halos(count_halos);
    
    // Sort the particles in each group into their original ordering,
    // as this restores the cell groups for L2.
    // TODO: Didn't add any code to skip this for L2
    // Note: I left the first particle unsorted, as it is planned to be the densest one.  This is a tiny inefficiency for L2: one extra group.


    Copy.Start();
    for (int g=0; g<ngroups; g++) {
        std::sort(p+groups[g].start+1, p+groups[g].start+groups[g].n);
    }
    numgroups += ngroups;
    Copy.Stop();

    Total.Stop();
    return ngroups;
}

};    // End of SOCell class


#ifdef UNUSED_CODE
// ======================  SO Hist Search  ===========================
#define SO_HIST_SEARCH 16     ///< The size to switch to the histogram based method
// Timings suggest this is a very small cross-over point.

/// We are given a list of d2[0,len).  We want to find the largest value
/// of d2 such that the count of all values <= that value satisfies
/// the overdensity criterium.  We will accelerate this with a 
/// variant of a radix sort: we don't actually need to sort the whole
/// list, but just find this one intercept.
FOFloat hist_search(FOFloat *d2use, int len) {
    #define SO_BINS 16
    FOFloat norm = SO_BINS*xthreshold*pow(len,-2.0/3.0);
    FOFloat inorm = xthreshold/norm;
    // d2*xthreshold = x, which is to be compared x^(3/2) vs count
    // d2*xthreshold*SO_BINS/len^(2/3) = d2*norm = our integer binning
    // We want bin*inorm = x, so inorm = xthreshold/norm
    // bin*inorm/xthreshold = d2 = bin/norm

    int low = 0;        /// The low-edge of the lowest bin we'll search
    int hi = SO_BINS;   /// The high-edge of the highest bin we'll search
    int size = 0;       /// The number of particles interior to the search range

    if (len > SO_HIST_SEARCH) {
        // Histogram the particles to determine low, high, and size
        // of a more efficient range.
        int bins[SO_BINS];
        for (int j=0; j<SO_BINS; j++) bins[j]=0;
        for (int j=0; j<len; j++) {
            int b = floor(d2use[j]*norm);
            if (b<SO_BINS) bins[b]++;
        }
        // Next, cumulate the bins so that bins[b] contains
        // all particles in bins <= b, i.e., all particles less than b+1
        for (int j=0; j<SO_BINS; j++) size += bins[j];

        // Now we've counted the particles in these bins.
        // If the overdensity criteria is satisfied at the outer
        // boundary of the bin, then we know those particles are in.

        // If the criteria could be satisfied by placing the mass in the
        // bin at the inner boundary, then the boundary could be in that bin.
        // Unfortunately, there is guarantee that such bins are consecutive.

        // If the criteria can't be satisifed even placing all of the mass
        // exterior to that bin at the inner boundary, then we know the boundary
        // is not exterior to that point.  So let's bound the region
        // before committing resources to a sort.
        // We're going to consider whether bin 'low' is all inside
        for (low = SO_BINS-1;low>=0;low--) {
            FOFloat x = (low)*inorm;   // The inner boundary
            if (hi==SO_BINS && x*sqrt(x)<=size) hi = low;   
            // Putting all of this bin's mass at the inner edge,
            // we could possibly get above the density threshold.  
            // So the boundary is interior to (hi+1)*inorm.
            // Can only set this the first (outermost) time
            x = (low+1)*inorm;   // The outer boundary
            if (x*sqrt(x)<=size) break;
            // Even putting all of this bin's mass at the outer edge, 
            // this bin and its interior exceeds the threshold.
            size -= bins[low];
        }
        low++; hi++; 
        // Now low*inorm is the lower bound on the boundary
        // We need to search the range [low,hi]*inorm
        // size contains all of the mass interior to low.
    }

    // We're going to load up particles in range [low,hi]*inorm into 
    // the sorting array starting at size+1
    int start = size;    
    for (int j=0; j<len; j++) {
        FOFloat b = d2use[j]*norm;
        if (b>=low && b<hi) d2_bin[++size] = d2use[j];
        // Need the >= here because if low==0, we need the d2=b=0 self-count
    }
    // Now the particles to be considered are in (start,size]
    // Sort this smaller segment
    std::sort(d2_bin+start+1, d2_bin+size+1);
    numsorts += size-start;

    // Now sweep in from the end to find the threshold
    int max = std::max(start,SO_CACHE);
    for (; size>max; size--) {
        FOFloat x = d2_bin[size]*xthreshold;
        if (x*sqrt(x)<size) goto FoundSORadius;
        // This particle exceeds the overdensity threshold
    }
    for (; size>start; size--) {
        FOFloat x = d2_bin[size]*xthreshold;
        if (x<twothirds[size]) goto FoundSORadius;
        // This particle exceeds the overdensity threshold
        // We have cached the size^(2/3) values, just to avoid
        // the square roots
    }

    FoundSORadius:
    if (size==start) return low/norm;
        // We don't have the particle from the next lower bin, 
        // so just return the boundary
    return d2_bin[size];
}
#endif<|MERGE_RESOLUTION|>--- conflicted
+++ resolved
@@ -470,12 +470,8 @@
     
     int size_bin;
     int size_thresh;
-<<<<<<< HEAD
     FOFloat d2_thresh = 0.;
     FOFloat d2_max = 0.;
-=======
-    FOFloat d2_thresh;
->>>>>>> 408221d3
     int size_partition;
       
     // Compute the distance to all of the cellgroup centers,
