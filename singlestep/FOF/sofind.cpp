--- conflicted
+++ resolved
@@ -391,11 +391,8 @@
     // Now sweep in from the center to find the threshold
     FOFloat x;
     for (int j=0; j<len; j++) {
-<<<<<<< HEAD
       //d2_max = d2_bin[j]; TODO: delete
-=======
-        d2_max = d2_bin[j];   // TODO
->>>>>>> aebee661
+
         x = d2_bin[j]*xthreshold;
         size_thresh = j+1; // we want the rightmost on the left side of the density threshold
         if (x*sqrt(x)>(size_thresh+mass) && d2_bin[j]>=.5*WriteState.DensityKernelRad2) {
@@ -404,14 +401,11 @@
         }
     }
     // record result
-<<<<<<< HEAD
-    //assertf((size_thresh+mass) > 0, "No particles anywhere!\n");
-    if ((size_thresh+mass) == 0) return -1.0;
-=======
+
     // TODO: Why does this ever happen?
     assertf(size_thresh+mass>0, "Found a zero mass interior to a SO shell, len = %d", len);
     // if ((size_thresh+mass) == 0) return -1.0;
->>>>>>> aebee661
+
     inv_enc_den = (x*sqrt(x))/((size_thresh+mass)*threshold);
     
     if (size_thresh==len) return -1.0;
@@ -527,13 +521,10 @@
             }
                 
             // Search for density threshold in list, given previous mass.
-<<<<<<< HEAD
+
             Distance.Start(); //TODO: remove the args in partial_search
             d2_thresh = partial_search(d2_bin, size_bin, mass, size_thresh, inv_enc_den,d2_max);
-=======
-            Distance.Start();
-            d2_thresh = partial_search(size_bin, mass, size_thresh, inv_enc_den,d2_max);
->>>>>>> aebee661
+
             Distance.Stop();
             if (d2_thresh > 0.0) {
                 // If something was found, record it
@@ -549,16 +540,10 @@
         }
     }
     // If nothing was found return the largest distance to a particle encountered --> not ideal!
-<<<<<<< HEAD
+
     if (d2_thresh <= 0.0) {
         x = xthreshold*d2_max; //cause we do go to the edge of the furthest cell covering all its pcles
         inv_enc_den = (x*sqrt(x))/(mass*threshold);
-=======
-    // TODO: Seems like there could be mistakes from this.
-    if (d2_thresh < 0.0) {
-        x = xthreshold*d2_max; 
-        inv_enc_den = (x*sqrt(x))/(mass*threshold); 
->>>>>>> aebee661
         return d2_max;
     }
     // Record inverse density and threshold radius
@@ -793,60 +778,6 @@
 
 // ================ Routines for cell indexes and cell groups ================
 
-<<<<<<< HEAD
-
-/*
-=======
-/// We want our indices to be more local, so let's get the values for one cell.
-/// And then we subtract 128, so that the delta(cell) is around 128 +- few.
-inline void set_reference_cell(posstruct &p) {
-    refcell.x = floor((p.x+CP->halfinvcpd)*CP->cpd)-128;
-    refcell.y = floor((p.y+CP->halfinvcpd)*CP->cpd)-128;
-    refcell.z = floor((p.z+CP->halfinvcpd)*CP->cpd)-128;
-}
-
->>>>>>> aebee661
-/// This provides a simple parsing of the positions back into uniquely
-/// numbered cell indices.  
-// NOTE: This assumes that particles occupy [-halfinvcpd,+halfinvcpd) in cells
-inline int compute_cellindex(posstruct &p) {
-<<<<<<< HEAD
-    int i = floor((p.x+GFC->FOFhalfcell)/(2.*GFC->FOFhalfcell))+128;
-    int j = floor((p.y+GFC->FOFhalfcell)/(2.*GFC->FOFhalfcell))+128;
-    int k = floor((p.z+GFC->FOFhalfcell)/(2.*GFC->FOFhalfcell))+128;
-=======
-    int i = floor((p.x+CP->halfinvcpd)*CP->cpd)-refcell.x;
-    int j = floor((p.y+CP->halfinvcpd)*CP->cpd)-refcell.y;
-    int k = floor((p.z+CP->halfinvcpd)*CP->cpd)-refcell.z;
-    assertf(i>=0&&i<256, "Bad cell index i=%d", i);
-    assertf(j>=0&&j<256, "Bad cell index j=%d", j);
-    assertf(k>=0&&k<256, "Bad cell index k=%d", k);
->>>>>>> aebee661
-    return (i<<16)|(j<<8)|k;
-}
-
-/// Given the cellindex number, return the cell center
-inline FOFparticle compute_cellcenter(int cellidx) {
-    int k = (cellidx&0xff);
-    int j = (cellidx&0xff00)>>8;
-    int i = (cellidx&0xff0000)>>16;
-    assertf(i>=0&&i<256, "Bad cell index i=%d from %d", i, cellidx);
-    assertf(j>=0&&j<256, "Bad cell index j=%d from %d", j, cellidx);
-    assertf(k>=0&&k<256, "Bad cell index k=%d from %d", k, cellidx);
-    posstruct p;
-<<<<<<< HEAD
-    p.x = (i-128)*2.*GFC->FOFhalfcell;
-    p.y = (j-128)*2.*GFC->FOFhalfcell;
-    p.z = (k-128)*2.*GFC->FOFhalfcell;
-=======
-    p.z = CP->invcpd*(k+refcell.z);
-    p.y = CP->invcpd*(j+refcell.y);
-    p.x = CP->invcpd*(i+refcell.x);
->>>>>>> aebee661
-    return FOFparticle(p,0);
-}
-*/
-
 /// We want our indices to be more local, so let's get the values for one cell.
 /// And then we subtract 128, so that the delta(cell) is around 128 +- few.
 inline void set_reference_cell(posstruct &p) {
