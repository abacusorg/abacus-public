#include "halostat.hh"
#include "sym3eigenval.cpp"
#include "euler16.c"

inline float3 WrapPosition(float3 a) {
    while (a.x> 0.5) a.x-=1.0;
    while (a.x<-0.5) a.x+=1.0;
    while (a.y> 0.5) a.y-=1.0;
    while (a.y<-0.5) a.y+=1.0;
    while (a.z> 0.5) a.z-=1.0;
    while (a.z<-0.5) a.z+=1.0;
    return a;
}

#define assign_to_vector(a,b) { a[0] = b.x; a[1] = b.y; a[2] = b.z; }
    /** Fill a HaloStat object and return it.

    We are given the L1 particles as pos/vel/aux from [0,size).
    These are in the original order; we don't care.
    We are also given the L2 FOF results class.
    The particle positions have already been wrapped to the first cell;
    we will wrap to global coords, using offset
    Velocities will be converted to our usual velocity output
    convention of unit-box redshift-space displacements
    */

HaloStat ComputeStats(int size, 
	posstruct *L1pos, velstruct *L1vel, auxstruct *L1aux, 
	#ifdef SPHERICAL_OVERDENSITY
	    SOcell &L2, 
	#else
	    FOFcell &L2, 
	#endif
	posstruct offset) {
    HaloStat h;
    const int16_t INT16SCALE = 32000;
    h.N = size;
    // Compute the center of mass
    double3 com = double3(0.0, 0.0, 0.0);
    for (int p=0; p<size; p++) com += L1pos[p];
    float3 x = com/size;
    h.x[0] = com.x; h.x[1] = com.y; h.x[2] = com.z; 
    com = double3(0.0, 0.0, 0.0);
    for (int p=0; p<size; p++) com += L1vel[p];
    float3 v = com/size/ReadState.VelZSpace_to_Canonical;
    assign_to_vector(h.v, v);

    // Find the largest L2 subhalos and the largest COM
    // Groups are already in descending order of multiplicity
    for (int j=0; j<N_LARGEST_SUBHALOS; j++) 
	if (j<L2.ngroups) h.L2cntr_N[j] = L2.groups[j].n; 
	    else h.L2cntr_N[j] = 1;
	    // Strictly speaking, there might not be any singlet particles,
	    // but the far more likely case is that there are.
	    // So this output could be in error, i.e., 0 and 1 are not distinguished

	// We are always guaranteed to have some L2 singlet particles,
	// but singlet particles do not have groups!
	int L2_largest_np = 1;
    FOFparticle *start = L2.p;
	if (L2.ngroups > 0){
		start = L2.p + L2.groups[0].start;
		L2_largest_np = L2.groups[0].n;
	}

    com = double3(0.0, 0.0, 0.0);
    for (int p=0; p<L2_largest_np; p++) 
    	com += L1pos[start[p].index()];
    float3 L2cntr_x = com/h.L2cntr_N[0];
    com = double3(0.0, 0.0, 0.0);
    for (int p=0; p<L2_largest_np; p++) 
    	com += L1vel[start[p].index()];
    float3 L2cntr_v = com/h.L2cntr_N[0]/ReadState.VelZSpace_to_Canonical;
    assign_to_vector(h.L2cntr_v, L2cntr_v);

    // Now we can go through the particles to compute radii and moments
    // We can use L2.d2buffer for scratch space; it is guaranteed to be big enough
    double vxx, vxy, vxz, vyy, vyz, vzz, vrr, vtt;
    double rxx, rxy, rxz, ryy, ryz, rzz;
    float vmax, rvmax;	

    vxx = vxy = vxz = vyy = vyz = vzz = 0.0;
    rxx = rxy = rxz = ryy = ryz = rzz = 0.0;
    vrr = vtt = 0.0;
    for (int p=0; p<size; p++) {
		posstruct dr = L1pos[p]-x;
		L2.d2buffer[p] = dr.norm2();

		velstruct dv = L1vel[p]/ReadState.VelZSpace_to_Canonical - v;

		vxx += dv.x*dv.x; vxy += dv.x*dv.y; vxz += dv.x*dv.z;
		vyy += dv.y*dv.y; vyz += dv.y*dv.z; vzz += dv.z*dv.z;
		rxx += dr.x*dr.x; rxy += dr.x*dr.y; rxz += dr.x*dr.z;
		ryy += dr.y*dr.y; ryz += dr.y*dr.z; rzz += dr.z*dr.z;
		posstruct n = dr*(1.0/sqrt(dr.norm2()+1e-20));
		float vr = dv.x*n.x+dv.y*n.y+dv.z*n.z;
		vrr += vr*vr; // Accumulate
		vtt += dv.norm2()-vr*vr;  // Accumulate
    }

    //B.H.
    vtt *= 0.5;
    //beta = 1-sigma_r^2/sigma_t^2;
    
    
    std::sort(L2.d2buffer, L2.d2buffer+size);
    
    h.r100 = sqrt(L2.d2buffer[size-1]); 
    // r10, r25, r50, r67, r75, r90: Expressed as ratios of r100, and scaled to 32000 to store as int16s.   
    h.r10  = lround(sqrt(L2.d2buffer[size/10  ]) / h.r100 * INT16SCALE); 
    h.r25  = lround(sqrt(L2.d2buffer[size/4   ]) / h.r100 * INT16SCALE); 
    h.r33  = lround(sqrt(L2.d2buffer[size/3   ]) / h.r100 * INT16SCALE); 
    h.r50  = lround(sqrt(L2.d2buffer[size/2   ]) / h.r100 * INT16SCALE); 
    h.r67  = lround(sqrt(L2.d2buffer[size*2/3 ]) / h.r100 * INT16SCALE); 
    h.r75  = lround(sqrt(L2.d2buffer[size*3/4 ]) / h.r100 * INT16SCALE); 
    h.r90  = lround(sqrt(L2.d2buffer[size*9/10]) / h.r100 * INT16SCALE); 
	
	double sigmav[3], sigmar[3]; 
	double sigmav_vecs[3][3]; 
	double sigmar_vecs[3][3]; 

	FindEigensystem(vxx, vxy, vxz, vyy, vyz, vzz, sigmav, (double * )sigmav_vecs);
    FindEigensystem(rxx, rxy, rxz, ryy, ryz, rzz, sigmar, (double * )sigmar_vecs);

<<<<<<< HEAD
    h.sigmav3d = sqrt(sigmav[0] + sigmav[1] + sigmav[2]); 
=======
    int r_maj, r_min, v_maj, v_min = 0; 
    for (int i = 0; i < 3; i ++) {
        if (sigmar[i] < sigmar[r_maj]) r_maj = i; 
        if (sigmar[i] > sigmar[r_min]) r_min = i;

        if (sigmav[i] < sigmav[v_maj]) v_maj = i; 
        if (sigmav[i] > sigmav[v_min]) v_min = i;
    }

    float major[3], minor[3]; 
    major[0] = sigmar_vecs[r_maj][0]; 
    major[1] = sigmar_vecs[r_maj][1];
    major[2] = sigmar_vecs[r_maj][2]; 
    minor[0] = sigmar_vecs[r_min][0]; 
    minor[1] = sigmar_vecs[r_min][1];
    minor[2] = sigmar_vecs[r_min][2]; 

    h.sigmar_eigenvecs = pack_euler16(major, minor);

    major[0] = sigmav_vecs[v_maj][0]; 
    major[1] = sigmav_vecs[v_maj][1];
    major[2] = sigmav_vecs[v_maj][2]; 
    minor[0] = sigmav_vecs[v_min][0]; 
    minor[1] = sigmav_vecs[v_min][1];
    minor[2] = sigmav_vecs[v_min][2]; 

    h.sigmav_eigenvecs = pack_euler16(major, minor);

    h.sigmav3d = (sigmav[0] + sigmav[1] + sigmav[2]) / 3.0; 
>>>>>>> 8de9ca8e
    h.sigmavMin_to_sigmav3d = lround( sqrt(sigmav[2])  / h.sigmav3d * INT16SCALE ); 
    h.sigmavMax_to_sigmav3d = lround( sqrt(sigmav[0])  / h.sigmav3d * INT16SCALE ); 
    // h.sigmav3d_to_sigmavMaj = lround( h.sigmav3d/sqrt(sigmav[0]) * INT16SCALE );
    h.sigmavtan_to_sigmav3d = lround(sqrt(vtt)/h.sigmav3d * INT16SCALE ); 
    h.sigmavrad_to_sigmav3d = lround(sqrt(vrr)/h.sigmav3d * INT16SCALE ); 

    for(int i = 0; i < 3; i++) h.sigmar[i] = lround(sqrt(sigmar[i]) / h.r100 * INT16SCALE );
<<<<<<< HEAD
    
#ifdef SPHERICAL_OVERDENSITY
    h.SO_L2cntr_central_particle[0] = L2.p[0].x;
    h.SO_L2cntr_central_particle[1] = L2.p[0].y;
    h.SO_L2cntr_central_particle[2] = L2.p[0].z;
    h.SO_L2cntr_central_particle[3] = L2.p[0].n;	
    h.SO_central_density  = L2.density[0]; 
	//!!!h.SO_radius           = sqrt(L2.halo_thresh2); 
#endif 	
=======
	
>>>>>>> 8de9ca8e
    // We search for the max of vcirc, which is proportional to sqrt(G*M/R).
    // The 4th power of that is proportional to N^2/R^2.
    vmax = 0.0;
    for (int p=size/10; p<size; p++) {
		float v4 = p*p/L2.d2buffer[p];
		if (v4>vmax) { vmax = v4; rvmax = L2.d2buffer[p]; }
    }
    h.rvcirc_max = lround(sqrt(rvmax) / h.r100 * INT16SCALE );    // Get to radial units and compress into int16. 
    float GMpart = 3*P.Omega_M*pow(100*ReadState.BoxSizeHMpc,2)/(8*M_PI*P.np*ReadState.ScaleFactor);
    h.vcirc_max = sqrt(GMpart*sqrt(vmax))/ReadState.VelZSpace_to_kms;  // This is sqrt(G*M_particle*N/R).

    // Repeat this, finding moments and radii around the largest subhalo COM
    vxx = vxy = vxz = vyy = vyz = vzz = 0.0;
    rxx = rxy = rxz = ryy = ryz = rzz = 0.0;
    vrr = vtt = 0.0;
    for (int p=0; p<size; p++) {
		posstruct dr = L1pos[p]-L2cntr_x;
		L2.d2buffer[p] = dr.norm2();
		velstruct dv = L1vel[p]/ReadState.VelZSpace_to_Canonical - L2cntr_v;
		vxx += dv.x*dv.x; vxy += dv.x*dv.y; vxz += dv.x*dv.z;
		vyy += dv.y*dv.y; vyz += dv.y*dv.z; vzz += dv.z*dv.z;
		rxx += dr.x*dr.x; rxy += dr.x*dr.y; rxz += dr.x*dr.z;
		ryy += dr.y*dr.y; ryz += dr.y*dr.z; rzz += dr.z*dr.z;
		posstruct n = dr*(1.0/sqrt(dr.norm2()+1e-20));
		float vr = dv.x*n.x+dv.y*n.y+dv.z*n.z;
		vrr += vr*vr; // Accumulate
		vtt += dv.norm2()-vr*vr;  // Accumulate
    }
    std::sort(L2.d2buffer, L2.d2buffer+size);

    // B.H.
    vtt *= 0.5;
    
    h.L2cntr_r100 = sqrt(L2.d2buffer[size-1]);   
    // r10, r25, r50, r67, r75, r90 relative to largest L2 center: Expressed as ratios of r100, and scaled to 32000 to store as int16s. 
    h.L2cntr_r10  = lround(sqrt(L2.d2buffer[size/10  ]) / h.L2cntr_r100 * INT16SCALE); 
    h.L2cntr_r25  = lround(sqrt(L2.d2buffer[size/4   ]) / h.L2cntr_r100 * INT16SCALE); 
    h.L2cntr_r33  = lround(sqrt(L2.d2buffer[size/3   ]) / h.L2cntr_r100 * INT16SCALE); 
    h.L2cntr_r50  = lround(sqrt(L2.d2buffer[size/2   ]) / h.L2cntr_r100 * INT16SCALE); 
    h.L2cntr_r67  = lround(sqrt(L2.d2buffer[size*2/3 ]) / h.L2cntr_r100 * INT16SCALE); 
    h.L2cntr_r75  = lround(sqrt(L2.d2buffer[size*3/4 ]) / h.L2cntr_r100 * INT16SCALE); 
    h.L2cntr_r90  = lround(sqrt(L2.d2buffer[size*9/10]) / h.L2cntr_r100 * INT16SCALE); 


    FindEigensystem(vxx, vxy, vxz, vyy, vyz, vzz, sigmav, (double * )sigmav_vecs);
    FindEigensystem(rxx, rxy, rxz, ryy, ryz, rzz, sigmar, (double * )sigmar_vecs);

<<<<<<< HEAD
    h.L2cntr_sigmav3d = sqrt(sigmav[0] + sigmav[1] + sigmav[2]);
=======
    r_maj, r_min, v_maj, v_min = 0; 
    for (int i = 0; i < 3; i ++) {
        if (sigmar[i] < sigmar[r_maj]) r_maj = i; 
        if (sigmar[i] > sigmar[r_min]) r_min = i;

        if (sigmav[i] < sigmav[v_maj]) v_maj = i; 
        if (sigmav[i] > sigmav[v_min]) v_min = i;
    }

    major[0] = sigmar_vecs[r_maj][0]; 
    major[1] = sigmar_vecs[r_maj][1];
    major[2] = sigmar_vecs[r_maj][2]; 
    minor[0] = sigmar_vecs[r_min][0]; 
    minor[1] = sigmar_vecs[r_min][1];
    minor[2] = sigmar_vecs[r_min][2]; 

    h.L2cntr_sigmar_eigenvecs = pack_euler16(major, minor);

    major[0] = sigmav_vecs[v_maj][0]; 
    major[1] = sigmav_vecs[v_maj][1];
    major[2] = sigmav_vecs[v_maj][2]; 
    minor[0] = sigmav_vecs[v_min][0]; 
    minor[1] = sigmav_vecs[v_min][1];
    minor[2] = sigmav_vecs[v_min][2]; 

    h.L2cntr_sigmav_eigenvecs = pack_euler16(major, minor);

    h.L2cntr_sigmav3d = (sigmav[0] + sigmav[1] + sigmav[2]) / 3.0; 
>>>>>>> 8de9ca8e
    h.L2cntr_sigmavMin_to_sigmav3d = lround( sqrt(sigmav[2])  / h.L2cntr_sigmav3d * INT16SCALE ); 
    h.L2cntr_sigmavMax_to_sigmav3d = lround( sqrt(sigmav[0])  / h.L2cntr_sigmav3d * INT16SCALE ); 
    // h.L2cntr_sigmav3d_to_sigmavMaj = lround( h.L2cntr_sigmav3d/sqrt(sigmav[0]) * INT16SCALE );
    h.L2cntr_sigmavtan_to_sigmav3d = lround(sqrt(vtt)/h.L2_cntr_sigmav3d * INT16SCALE ); 
    h.L2cntr_sigmavrad_to_sigmav3d = lround(sqrt(vrr)/h.L2_cntr_sigmav3d * INT16SCALE ); 
	
    for(int i = 0; i < 3; i++) h.L2cntr_sigmar[i] = lround(sqrt(sigmar[i]) / h.r100 * INT16SCALE );

    // We search for the max of vcirc, which is proportional to sqrt(G*M/R).
    // The 4th power of that is proportional to N^2/R^2.
    vmax = 0.0;
    for (int p=size/10; p<size; p++) {
	float v4 = p*p/L2.d2buffer[p];
	if (v4>vmax) { vmax = v4; rvmax = L2.d2buffer[p]; }
    }
    h.L2cntr_rvcirc_max = lround(sqrt(rvmax) / h.L2cntr_r100 * INT16SCALE );    // Get to radial units and compress into int16. 
    h.L2cntr_vcirc_max = sqrt(GMpart*sqrt(vmax))/ReadState.VelZSpace_to_kms;  // This is sqrt(N/R).
	
    x += offset; 
    x = WrapPosition(x);
    L2cntr_x += offset; L2cntr_x = WrapPosition(L2cntr_x);
    assign_to_vector(h.x, x);
    assign_to_vector(h.L2cntr_x, L2cntr_x);
 
    return h;
};


<|MERGE_RESOLUTION|>--- conflicted
+++ resolved
@@ -122,39 +122,9 @@
 	FindEigensystem(vxx, vxy, vxz, vyy, vyz, vzz, sigmav, (double * )sigmav_vecs);
     FindEigensystem(rxx, rxy, rxz, ryy, ryz, rzz, sigmar, (double * )sigmar_vecs);
 
-<<<<<<< HEAD
+
     h.sigmav3d = sqrt(sigmav[0] + sigmav[1] + sigmav[2]); 
-=======
-    int r_maj, r_min, v_maj, v_min = 0; 
-    for (int i = 0; i < 3; i ++) {
-        if (sigmar[i] < sigmar[r_maj]) r_maj = i; 
-        if (sigmar[i] > sigmar[r_min]) r_min = i;
-
-        if (sigmav[i] < sigmav[v_maj]) v_maj = i; 
-        if (sigmav[i] > sigmav[v_min]) v_min = i;
-    }
-
-    float major[3], minor[3]; 
-    major[0] = sigmar_vecs[r_maj][0]; 
-    major[1] = sigmar_vecs[r_maj][1];
-    major[2] = sigmar_vecs[r_maj][2]; 
-    minor[0] = sigmar_vecs[r_min][0]; 
-    minor[1] = sigmar_vecs[r_min][1];
-    minor[2] = sigmar_vecs[r_min][2]; 
-
-    h.sigmar_eigenvecs = pack_euler16(major, minor);
-
-    major[0] = sigmav_vecs[v_maj][0]; 
-    major[1] = sigmav_vecs[v_maj][1];
-    major[2] = sigmav_vecs[v_maj][2]; 
-    minor[0] = sigmav_vecs[v_min][0]; 
-    minor[1] = sigmav_vecs[v_min][1];
-    minor[2] = sigmav_vecs[v_min][2]; 
-
-    h.sigmav_eigenvecs = pack_euler16(major, minor);
-
-    h.sigmav3d = (sigmav[0] + sigmav[1] + sigmav[2]) / 3.0; 
->>>>>>> 8de9ca8e
+
     h.sigmavMin_to_sigmav3d = lround( sqrt(sigmav[2])  / h.sigmav3d * INT16SCALE ); 
     h.sigmavMax_to_sigmav3d = lround( sqrt(sigmav[0])  / h.sigmav3d * INT16SCALE ); 
     // h.sigmav3d_to_sigmavMaj = lround( h.sigmav3d/sqrt(sigmav[0]) * INT16SCALE );
@@ -162,7 +132,7 @@
     h.sigmavrad_to_sigmav3d = lround(sqrt(vrr)/h.sigmav3d * INT16SCALE ); 
 
     for(int i = 0; i < 3; i++) h.sigmar[i] = lround(sqrt(sigmar[i]) / h.r100 * INT16SCALE );
-<<<<<<< HEAD
+
     
 #ifdef SPHERICAL_OVERDENSITY
     h.SO_L2cntr_central_particle[0] = L2.p[0].x;
@@ -172,9 +142,6 @@
     h.SO_central_density  = L2.density[0]; 
 	//!!!h.SO_radius           = sqrt(L2.halo_thresh2); 
 #endif 	
-=======
-	
->>>>>>> 8de9ca8e
     // We search for the max of vcirc, which is proportional to sqrt(G*M/R).
     // The 4th power of that is proportional to N^2/R^2.
     vmax = 0.0;
@@ -222,38 +189,9 @@
     FindEigensystem(vxx, vxy, vxz, vyy, vyz, vzz, sigmav, (double * )sigmav_vecs);
     FindEigensystem(rxx, rxy, rxz, ryy, ryz, rzz, sigmar, (double * )sigmar_vecs);
 
-<<<<<<< HEAD
+
     h.L2cntr_sigmav3d = sqrt(sigmav[0] + sigmav[1] + sigmav[2]);
-=======
-    r_maj, r_min, v_maj, v_min = 0; 
-    for (int i = 0; i < 3; i ++) {
-        if (sigmar[i] < sigmar[r_maj]) r_maj = i; 
-        if (sigmar[i] > sigmar[r_min]) r_min = i;
-
-        if (sigmav[i] < sigmav[v_maj]) v_maj = i; 
-        if (sigmav[i] > sigmav[v_min]) v_min = i;
-    }
-
-    major[0] = sigmar_vecs[r_maj][0]; 
-    major[1] = sigmar_vecs[r_maj][1];
-    major[2] = sigmar_vecs[r_maj][2]; 
-    minor[0] = sigmar_vecs[r_min][0]; 
-    minor[1] = sigmar_vecs[r_min][1];
-    minor[2] = sigmar_vecs[r_min][2]; 
-
-    h.L2cntr_sigmar_eigenvecs = pack_euler16(major, minor);
-
-    major[0] = sigmav_vecs[v_maj][0]; 
-    major[1] = sigmav_vecs[v_maj][1];
-    major[2] = sigmav_vecs[v_maj][2]; 
-    minor[0] = sigmav_vecs[v_min][0]; 
-    minor[1] = sigmav_vecs[v_min][1];
-    minor[2] = sigmav_vecs[v_min][2]; 
-
-    h.L2cntr_sigmav_eigenvecs = pack_euler16(major, minor);
-
-    h.L2cntr_sigmav3d = (sigmav[0] + sigmav[1] + sigmav[2]) / 3.0; 
->>>>>>> 8de9ca8e
+
     h.L2cntr_sigmavMin_to_sigmav3d = lround( sqrt(sigmav[2])  / h.L2cntr_sigmav3d * INT16SCALE ); 
     h.L2cntr_sigmavMax_to_sigmav3d = lround( sqrt(sigmav[0])  / h.L2cntr_sigmav3d * INT16SCALE ); 
     // h.L2cntr_sigmav3d_to_sigmavMaj = lround( h.L2cntr_sigmav3d/sqrt(sigmav[0]) * INT16SCALE );
