--- conflicted
+++ resolved
@@ -98,10 +98,7 @@
     // r10, r25, r50, r67, r75, r90: Expressed as ratios of r100, and scaled to 32000 to store as int16s.   
     h.r10  = lround(sqrt(L2.d2buffer[size/10  ]) / h.r100 * INT16SCALE); 
     h.r25  = lround(sqrt(L2.d2buffer[size/4   ]) / h.r100 * INT16SCALE); 
-<<<<<<< HEAD
     h.r33  = lround(sqrt(L2.d2buffer[size/3   ]) / h.r100 * INT16SCALE); 
-=======
->>>>>>> 8ddee4c2
     h.r50  = lround(sqrt(L2.d2buffer[size/2   ]) / h.r100 * INT16SCALE); 
     h.r67  = lround(sqrt(L2.d2buffer[size*2/3 ]) / h.r100 * INT16SCALE); 
     h.r75  = lround(sqrt(L2.d2buffer[size*3/4 ]) / h.r100 * INT16SCALE); 
@@ -114,18 +111,10 @@
 	FindEigensystem(vxx, vxy, vxz, vyy, vyz, vzz, sigmav, (double * )sigmav_vecs);
     FindEigensystem(rxx, rxy, rxz, ryy, ryz, rzz, sigmar, (double * )sigmar_vecs);
 
-<<<<<<< HEAD
     h.sigmav3d = (sigmav[0] + sigmav[1] + sigmav[2]) / 3.0; 
     h.sigmavMin_to_sigmav3d = lround( sqrt(sigmav[2])  / h.sigmav3d * INT16SCALE ); 
     h.sigmav3d_to_sigmavMaj = lround( h.sigmav3d/sqrt(sigmav[0]) * INT16SCALE );
 
-
-=======
-    h.sigmavSum = sqrt(sigmav[0] * sigmav[0] + sigmav[1] * sigmav[1] + sigmav[2] * sigmav[2]); 
-    h.sigmavz_to_sigmav = lround( sigmav[2]/ h.sigmavSum * INT16SCALE ); 
-    h.sigmavx_to_sigmav = lround( sigmav[0]/ h.sigmavSum * INT16SCALE );
-
->>>>>>> 8ddee4c2
     for(int i = 0; i < 3; i++) h.sigmar[i] = lround(sqrt(sigmar[i]) / h.r100 * INT16SCALE );
 	
 #ifdef SPHERICAL_OVERDENSITY
@@ -163,7 +152,6 @@
 
     h.L2cntr_r100 = sqrt(L2.d2buffer[size-1]);   
     // r10, r25, r50, r67, r75, r90 relative to largest L2 center: Expressed as ratios of r100, and scaled to 32000 to store as int16s. 
-<<<<<<< HEAD
     h.L2cntr_r10  = lround(sqrt(L2.d2buffer[size/10  ]) / h.L2cntr_r100 * INT16SCALE); 
     h.L2cntr_r25  = lround(sqrt(L2.d2buffer[size/4   ]) / h.L2cntr_r100 * INT16SCALE); 
     h.L2cntr_r33  = lround(sqrt(L2.d2buffer[size/3   ]) / h.L2cntr_r100 * INT16SCALE); 
@@ -171,31 +159,15 @@
     h.L2cntr_r67  = lround(sqrt(L2.d2buffer[size*2/3 ]) / h.L2cntr_r100 * INT16SCALE); 
     h.L2cntr_r75  = lround(sqrt(L2.d2buffer[size*3/4 ]) / h.L2cntr_r100 * INT16SCALE); 
     h.L2cntr_r90  = lround(sqrt(L2.d2buffer[size*9/10]) / h.L2cntr_r100 * INT16SCALE); 
-=======
-    h.subhalo_r10  = lround(sqrt(L2.d2buffer[size/10  ]) / h.subhalo_r100 * INT16SCALE); 
-    h.subhalo_r25  = lround(sqrt(L2.d2buffer[size/4   ]) / h.subhalo_r100 * INT16SCALE); 
-    h.subhalo_r50  = lround(sqrt(L2.d2buffer[size/2   ]) / h.subhalo_r100 * INT16SCALE); 
-    h.subhalo_r67  = lround(sqrt(L2.d2buffer[size*2/3 ]) / h.subhalo_r100 * INT16SCALE); 
-    h.subhalo_r75  = lround(sqrt(L2.d2buffer[size*3/4 ]) / h.subhalo_r100 * INT16SCALE); 
-    h.subhalo_r90  = lround(sqrt(L2.d2buffer[size*9/10]) / h.subhalo_r100 * INT16SCALE); 
->>>>>>> 8ddee4c2
 
     FindEigensystem(vxx, vxy, vxz, vyy, vyz, vzz, sigmav, (double * )sigmav_vecs);
     FindEigensystem(rxx, rxy, rxz, ryy, ryz, rzz, sigmar, (double * )sigmar_vecs);
 
-<<<<<<< HEAD
     h.L2cntr_sigmav3d = (sigmav[0] + sigmav[1] + sigmav[2]) / 3.0; 
     h.L2cntr_sigmavMin_to_sigmav3d = lround( sqrt(sigmav[2])  / h.L2cntr_sigmav3d * INT16SCALE ); 
     h.L2cntr_sigmav3d_to_sigmavMaj = lround( h.L2cntr_sigmav3d/sqrt(sigmav[0]) * INT16SCALE );
 	
     for(int i = 0; i < 3; i++) h.L2cntr_sigmar[i] = lround(sqrt(sigmar[i]) / h.r100 * INT16SCALE );
-=======
-    h.subhalo_sigmavSum = sqrt(sigmav[0] * sigmav[0] + sigmav[1] * sigmav[1] + sigmav[2] * sigmav[2]); 
-    h.subhalo_sigmavz_to_sigmav = lround( sigmav[2]/ h.subhalo_sigmavSum * INT16SCALE ); 
-    h.subhalo_sigmavx_to_sigmav = lround( sigmav[0]/ h.subhalo_sigmavSum * INT16SCALE );
-	
-    for(int i = 0; i < 3; i++) h.subhalo_sigmar[i] = lround(sqrt(sigmar[i]) / h.r100 * INT16SCALE );
->>>>>>> 8ddee4c2
 	
 #ifdef SPHERICAL_OVERDENSITY
 	h.SO_L2cntr_central_particle[0] = L2.p[0].x;
@@ -213,13 +185,8 @@
 	float v4 = p*p/L2.d2buffer[p];
 	if (v4>vmax) { vmax = v4; rvmax = L2.d2buffer[p]; }
     }
-<<<<<<< HEAD
     h.L2cntr_rvcirc_max = lround(sqrt(rvmax) / h.L2cntr_r100 * INT16SCALE );    // Get to radial units and compress into int16. 
     h.L2cntr_vcirc_max = sqrt(GMpart*sqrt(vmax))/ReadState.VelZSpace_to_kms;  // This is sqrt(N/R).
-=======
-    h.subhalo_rvcirc_max = lround(sqrt(rvmax) / h.subhalo_r100 * INT16SCALE );    // Get to radial units and compress into int16. 
-    h.subhalo_vcirc_max = sqrt(GMpart*sqrt(vmax))/ReadState.VelZSpace_to_kms;  // This is sqrt(N/R).
->>>>>>> 8ddee4c2
 	
     x += offset; 
     x = WrapPosition(x);
