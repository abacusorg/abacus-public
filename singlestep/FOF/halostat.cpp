#include "halostat.hh"
#include "sym3eigenval.cpp"
#include "euler16.c"

inline float3 WrapPosition(float3 a) {
    while (a.x> 0.5) a.x-=1.0;
    while (a.x<-0.5) a.x+=1.0;
    while (a.y> 0.5) a.y-=1.0;
    while (a.y<-0.5) a.y+=1.0;
    while (a.z> 0.5) a.z-=1.0;
    while (a.z<-0.5) a.z+=1.0;
    return a;
}

/// This sorts the eigenvalues and vectors so that the largest is first.
inline void sort_eig(double sigma[3], double sigma_vecs[3][3]) {
    // Remember that the eigenvectors are in columns, so [0..2][j] is the jth.
    #define SWAP_EIG(a,b) std::swap(sigma[a],sigma[b]); \
        std::swap(sigma_vecs[0][a],sigma_vecs[0][b]); \
        std::swap(sigma_vecs[1][a],sigma_vecs[1][b]); \
        std::swap(sigma_vecs[2][a],sigma_vecs[2][b]); 

    if (sigma[0]<sigma[1]) { SWAP_EIG(0,1) }   // Now 0>1
    if (sigma[1]<sigma[2]) { SWAP_EIG(1,2) }   // Now 1>2
    if (sigma[0]<sigma[1]) { SWAP_EIG(0,1) }   // Now 0>1
    return;
    #undef SWAP_EIG
}

/// In addition to returning the eigenvector euler16 packing,
/// this code also sorts the inputs into descending order of eigenvalues.
uint16_t pack_euler16_eig(double sigma[3], double sigma_vecs[3][3]) {
    sort_eig(sigma, sigma_vecs);
    int imaj = 0, imin = 2;
    float major[3], minor[3];
    major[0] = sigma_vecs[0][imaj];
    major[1] = sigma_vecs[1][imaj];
    major[2] = sigma_vecs[2][imaj];
    minor[0] = sigma_vecs[0][imin];
    minor[1] = sigma_vecs[1][imin];
    minor[2] = sigma_vecs[2][imin];
    return pack_euler16(major, minor);
}

#define assign_to_vector(a,b) { a[0] = b.x; a[1] = b.y; a[2] = b.z; }
    /** Fill a HaloStat object and return it.

    We are given the L1 particles as pos/vel/aux from [0,size).
    These are in the original order; we don't care.
    We are also given the L2 FOF results class.
    The particle positions have already been wrapped to the first cell;
    we will wrap to global coords, using offset
    Velocities will be converted to our usual velocity output
    convention of unit-box redshift-space displacements
    */

HaloStat ComputeStats(int size, 
	posstruct *L1pos, velstruct *L1vel, auxstruct *L1aux, 
	#ifdef SPHERICAL_OVERDENSITY
	    SOcell &L2, 
	#else
	    FOFcell &L2, 
	#endif
	posstruct offset) {
    HaloStat h;
    const int16_t INT16SCALE = 32000;
    h.N = size;
    float isize = 1.0/size;

    
    // Compute the center of mass
    double3 com = double3(0.0, 0.0, 0.0);
    for (int p=0; p<size; p++) com += L1pos[p];
    float3 x_com = com*isize;
    com = double3(0.0, 0.0, 0.0);
    for (int p=0; p<size; p++) com += L1vel[p];
    float3 v_com = com*isize/ReadState.VelZSpace_to_Canonical;
    assign_to_vector(h.v_com, v_com);

    // Find the largest L2 subhalos and the largest COM
    // Groups are already in descending order of multiplicity
    for (int j=0; j<N_LARGEST_SUBHALOS; j++) 
	if (j<L2.ngroups) h.L2_N[j] = L2.groups[j].n; 
	    else h.L2_N[j] = 1;
	    // Strictly speaking, there might not be any singlet particles,
	    // but the far more likely case is that there are.
	    // So this output could be in error, i.e., 0 and 1 are not distinguished

	// We are always guaranteed to have some L2 singlet particles,
	// but singlet particles do not have groups!
	int L2_largest_np = 1;
    FOFparticle *start = L2.p;
	if (L2.ngroups > 0){
		start = L2.p + L2.groups[0].start;
		L2_largest_np = L2.groups[0].n;
	}

    com = double3(0.0, 0.0, 0.0);
    for (int p=0; p<L2_largest_np; p++) 
    	com += L1pos[start[p].index()];
    float3 x_L2com = com/h.L2_N[0];
    com = double3(0.0, 0.0, 0.0);
    for (int p=0; p<L2_largest_np; p++) 
    	com += L1vel[start[p].index()];
    float3 v_L2com = com/h.L2_N[0]/ReadState.VelZSpace_to_Canonical;
    assign_to_vector(h.v_L2com, v_L2com);


    // Now we can go through the particles to compute radii and moments. We can use
    // L2.d2sort and L2.d2buffer for scratch space; they are guaranteed to be big enough
    for (int p=0; p<size; p++) {
                posstruct dr = L1pos[p]-x_com;
		L2.d2buffer[p] = dr.norm2();
		L2.d2sort[p] = L2.d2buffer[p];
	    
    std::sort(L2.d2sort, L2.d2sort+size);

    float r90sq = L2.d2sort[size*9/10]; // radius with respect to which we compute the second moments
    float isize_r90 = 1./(size*9/10); // number of elements within that radius
    
    h.r100_com = sqrt(L2.d2sort[size-1]); 
    // r10, r25, r50, r67, r75, r90, r95, r98: Expressed as ratios of r100, and scaled to 32000 to store as int16s.   
    h.r10_com  = lround(sqrt(L2.d2sort[size/10  ]) / h.r100_com * INT16SCALE); 
    h.r25_com  = lround(sqrt(L2.d2sort[size/4   ]) / h.r100_com * INT16SCALE); 
    h.r33_com  = lround(sqrt(L2.d2sort[size/3   ]) / h.r100_com * INT16SCALE); 
    h.r50_com  = lround(sqrt(L2.d2sort[size/2   ]) / h.r100_com * INT16SCALE); 
    h.r67_com  = lround(sqrt(L2.d2sort[size*2/3 ]) / h.r100_com * INT16SCALE); 
    h.r75_com  = lround(sqrt(L2.d2sort[size*3/4 ]) / h.r100_com * INT16SCALE); 
    h.r90_com  = lround(sqrt(r90sq)) / h.r100_com * INT16SCALE);
    h.r95_com  = lround(sqrt(L2.d2sort[size*19/20]) / h.r100_com * INT16SCALE); 	
    h.r98_com  = lround(sqrt(L2.d2sort[size*49/50]) / h.r100_com * INT16SCALE);
    
    double vxx, vxy, vxz, vyy, vyz, vzz, vrr, vtt;
    double rxx, rxy, rxz, ryy, ryz, rzz;
    double nxx, nxy, nxz, nyy, nyz, nzz;
    float vmax, rvmax, vmean; 

    vxx = vxy = vxz = vyy = vyz = vzz = 0.0;
    rxx = rxy = rxz = ryy = ryz = rzz = 0.0;
    nxx = nxy = nxz = nyy = nyz = nzz = 0.0;
    vrr = vtt = vmean = 0.0;
    for (int p=0; p<size; p++) {
        if (L2.d2buffer[p] < r90sq) {
		posstruct dr = L1pos[p]-x_com;
		velstruct dv = L1vel[p]/ReadState.VelZSpace_to_Canonical-v_com;

		vxx += dv.x*dv.x; vxy += dv.x*dv.y; vxz += dv.x*dv.z;
		vyy += dv.y*dv.y; vyz += dv.y*dv.z; vzz += dv.z*dv.z;
		rxx += dr.x*dr.x; rxy += dr.x*dr.y; rxz += dr.x*dr.z;
		ryy += dr.y*dr.y; ryz += dr.y*dr.z; rzz += dr.z*dr.z;
		posstruct n = dr*(1.0/sqrt(dr.norm2()+1e-20));
		float vr = dv.x*n.x+dv.y*n.y+dv.z*n.z;
		vrr += vr*vr; // Accumulate
		vtt += dv.norm2()-vr*vr;  // Accumulate
		nxx += n.x*n.x; nxy += n.x*n.y; nxz += n.x*n.z;
		nyy += n.y*n.y; nyz += n.y*n.z; nzz += n.z*n.z;
		vmean += sqrt(dv.norm2());
	}
    }
    // Normalize by the number of particles
    rxx *= isize_r90; rxy *= isize_r90; rxz *= isize_r90;
    ryy *= isize_r90; ryz *= isize_r90; rzz *= isize_r90;
    vxx *= isize_r90; vxy *= isize_r90; vxz *= isize_r90;
    vyy *= isize_r90; vyz *= isize_r90; vzz *= isize_r90;
    nxx *= isize_r90; nxy *= isize_r90; nxz *= isize_r90;
    nyy *= isize_r90; nyz *= isize_r90; nzz *= isize_r90;
    vrr *= isize_r90; vtt *= isize_r90*0.5; vmean *= isize_r90; // Tangential is scaled per dimension
     
    double sigmav[3], sigmar[3], sigman[3]; 
    double sigmav_vecs[3][3]; 
    double sigmar_vecs[3][3]; 
    double sigman_vecs[3][3]; 

    FindEigensystem(vxx, vxy, vxz, vyy, vyz, vzz, sigmav, (double * )sigmav_vecs);
    FindEigensystem(rxx, rxy, rxz, ryy, ryz, rzz, sigmar, (double * )sigmar_vecs);
    FindEigensystem(nxx, nxy, nxz, nyy, nyz, nzz, sigman, (double * )sigman_vecs);
    
    h.sigmar_eigenvecs_com = pack_euler16_eig(sigmar, sigmar_vecs);
    h.sigmav_eigenvecs_com = pack_euler16_eig(sigmav, sigmav_vecs);
    h.sigman_eigenvecs_com = pack_euler16_eig(sigman, sigman_vecs);

<<<<<<< HEAD
    h.sigmav3d_com = sqrt(sigmav[0] + sigmav[1] + sigmav[2]); 
    h.sigmavMin_to_sigmav3d_com = lround( sqrt(sigmav[2])  / h.sigmav3d_com * INT16SCALE ); 
    h.sigmavMax_to_sigmav3d_com = lround( sqrt(sigmav[0])  / h.sigmav3d_com * INT16SCALE ); 
    h.sigmavtan_to_sigmav3d_com = lround(sqrt(vtt)/h.sigmav3d_com * INT16SCALE ); 
    h.sigmavrad_to_sigmav3d_com = lround(sqrt(vrr)/h.sigmav3d_com * INT16SCALE );
    h.vmean_com = vmean;
=======
    h.sigmar_eigenvecs = pack_euler16_eig(sigmar, sigmar_vecs);
    h.sigmav_eigenvecs = pack_euler16_eig(sigmav, sigmav_vecs);
    h.sigman_eigenvecs = pack_euler16_eig(sigman, sigman_vecs);
    // The eigenvalues are now sorted in descending order

    h.sigmav3d = sqrt(sigmav[0] + sigmav[1] + sigmav[2]); 
    h.sigmavMin_to_sigmav3d = lround( sqrt(sigmav[2])  / h.sigmav3d * INT16SCALE ); 
    h.sigmavMax_to_sigmav3d = lround( sqrt(sigmav[0])  / h.sigmav3d * INT16SCALE ); 
    // h.sigmav3d_to_sigmavMaj = lround( h.sigmav3d/sqrt(sigmav[0]) * INT16SCALE );
    h.sigmavtan_to_sigmav3d = lround(sqrt(vtt)/h.sigmav3d * INT16SCALE ); 
    h.sigmavrad_to_sigmav3d = lround(sqrt(vrr)/h.sigmav3d * INT16SCALE ); 

    for(int i = 0; i < 3; i++) h.sigmar[i] = lround(sqrt(sigmar[i]) / h.r100 * INT16SCALE );
    for(int i = 0; i < 3; i++) h.sigman[i] = lround(sqrt(sigman[i]) * INT16SCALE );
>>>>>>> da925bc3

    for(int i = 0; i < 3; i++) h.sigmar_com[i] = lround(sqrt(sigmar[i]) / h.r100_com * INT16SCALE );
    for(int i = 0; i < 3; i++) h.sigman_com[i] = lround(sqrt(sigman[i]) * INT16SCALE );
    
    
#ifdef SPHERICAL_OVERDENSITY
    h.SO_L2max_central_particle[0] = L2.p[0].x;
    h.SO_L2max_central_particle[1] = L2.p[0].y;
    h.SO_L2max_central_particle[2] = L2.p[0].z;
    h.SO_L2max_central_particle[3] = L2.p[0].n;	
    h.SO_central_density  = L2.density[0]; 
	//!!!h.SO_radius           = sqrt(L2.halo_thresh2); 
#endif 	
    // We search for the max of vcirc, which is proportional to sqrt(G*M/R).
    // The 4th power of that is proportional to N^2/R^2.
    vmax = 0.0;
    for (int p=size/10; p<size; p++) {
		float v4 = p*p/L2.d2buffer[p];
		if (v4>vmax) { vmax = v4; rvmax = L2.d2buffer[p]; }
    }
    h.rvcirc_max_com = lround(sqrt(rvmax) / h.r100_com * INT16SCALE );    // Get to radial units and compress into int16. 
    float GMpart = 3*P.Omega_M*pow(100*ReadState.BoxSizeHMpc,2)/(8*M_PI*P.np*ReadState.ScaleFactor);
    h.vcirc_max_com = sqrt(GMpart*sqrt(vmax))/ReadState.VelZSpace_to_kms;  // This is sqrt(G*M_particle*N/R).
    
    // Repeat this, finding moments and radii around the largest subhalo COM
    for (int p=0; p<size; p++) {
                posstruct dr = L1pos[p]-x_L2com;
		L2.d2buffer[p] = dr.norm2();
		L2.d2sort[p] = L2.d2buffer[p];
	    
    std::sort(L2.d2sort, L2.d2sort+size);

    r90sq = L2.d2sort[size*9/10]; // radius within which we compute the second moments
    isize_r90 = 1./(size*9/10); // number of elements within that radius
    
    h.r100_L2com = sqrt(L2.d2sort[size-1]); 
    // r10, r25, r50, r67, r75, r90, r95, r98 wrt COM of the largest L2. Expressed as ratios of r100, and scaled to 32000 to store as int16s.   
    h.r10_L2com  = lround(sqrt(L2.d2sort[size/10  ]) / h.r100_L2com * INT16SCALE); 
    h.r25_L2com  = lround(sqrt(L2.d2sort[size/4   ]) / h.r100_L2com * INT16SCALE); 
    h.r33_L2com  = lround(sqrt(L2.d2sort[size/3   ]) / h.r100_L2com * INT16SCALE); 
    h.r50_L2com  = lround(sqrt(L2.d2sort[size/2   ]) / h.r100_L2com * INT16SCALE); 
    h.r67_L2com  = lround(sqrt(L2.d2sort[size*2/3 ]) / h.r100_L2com * INT16SCALE); 
    h.r75_L2com  = lround(sqrt(L2.d2sort[size*3/4 ]) / h.r100_L2com * INT16SCALE); 
    h.r90_L2com  = lround(sqrt(r90sq)) / h.r100_L2com * INT16SCALE);
    h.r95_L2com  = lround(sqrt(L2.d2sort[size*19/20]) / h.r100_L2com * INT16SCALE); 	
    h.r98_L2com  = lround(sqrt(L2.d2sort[size*49/50]) / h.r100_L2com * INT16SCALE);

    vxx = vxy = vxz = vyy = vyz = vzz = 0.0;
    rxx = rxy = rxz = ryy = ryz = rzz = 0.0;
    nxx = nxy = nxz = nyy = nyz = nzz = 0.0;
    vrr = vtt = vmean = 0.0;
    for (int p=0; p<size; p++) {
        if (L2.d2buffer[p] < r90sq) {
		posstruct dr = L1pos[p]-x_L2com;
		velstruct dv = L1vel[p]/ReadState.VelZSpace_to_Canonical-v_L2com;

		vxx += dv.x*dv.x; vxy += dv.x*dv.y; vxz += dv.x*dv.z;
		vyy += dv.y*dv.y; vyz += dv.y*dv.z; vzz += dv.z*dv.z;
		rxx += dr.x*dr.x; rxy += dr.x*dr.y; rxz += dr.x*dr.z;
		ryy += dr.y*dr.y; ryz += dr.y*dr.z; rzz += dr.z*dr.z;
		posstruct n = dr*(1.0/sqrt(dr.norm2()+1e-20));
		float vr = dv.x*n.x+dv.y*n.y+dv.z*n.z;
		vrr += vr*vr; // Accumulate
		vtt += dv.norm2()-vr*vr;  // Accumulate
		nxx += n.x*n.x; nxy += n.x*n.y; nxz += n.x*n.z;
		nyy += n.y*n.y; nyz += n.y*n.z; nzz += n.z*n.z;
		vmean += sqrt(dv.norm2());
	}
    }
    // Normalize by the number of particles
    rxx *= isize_r90; rxy *= isize_r90; rxz *= isize_r90;
    ryy *= isize_r90; ryz *= isize_r90; rzz *= isize_r90;
    vxx *= isize_r90; vxy *= isize_r90; vxz *= isize_r90;
    vyy *= isize_r90; vyz *= isize_r90; vzz *= isize_r90;
    nxx *= isize_r90; nxy *= isize_r90; nxz *= isize_r90;
    nyy *= isize_r90; nyz *= isize_r90; nzz *= isize_r90;
    vrr *= isize_r90; vtt *= isize_r90*0.5; vmean *= isize_r90; // Tangential is scaled per dimension

    FindEigensystem(vxx, vxy, vxz, vyy, vyz, vzz, sigmav, (double * )sigmav_vecs);
    FindEigensystem(rxx, rxy, rxz, ryy, ryz, rzz, sigmar, (double * )sigmar_vecs);
    FindEigensystem(nxx, nxy, nxz, nyy, nyz, nzz, sigman, (double * )sigman_vecs);
    
    h.sigmar_eigenvecs_L2com = pack_euler16_eig(sigmar, sigmar_vecs);
    h.sigmav_eigenvecs_L2com = pack_euler16_eig(sigmav, sigmav_vecs);
    h.sigman_eigenvecs_L2com = pack_euler16_eig(sigman, sigman_vecs);

<<<<<<< HEAD
    h.sigmav3d_L2com = sqrt(sigmav[0] + sigmav[1] + sigmav[2]); 
    h.sigmavMin_to_sigmav3d_L2com = lround( sqrt(sigmav[2])  / h.sigmav3d_L2com * INT16SCALE ); 
    h.sigmavMax_to_sigmav3d_L2com = lround( sqrt(sigmav[0])  / h.sigmav3d_L2com * INT16SCALE ); 
    h.sigmavtan_to_sigmav3d_L2com = lround(sqrt(vtt)/h.sigmav3d_L2com * INT16SCALE ); 
    h.sigmavrad_to_sigmav3d_L2com = lround(sqrt(vrr)/h.sigmav3d_L2com * INT16SCALE ); 
    h.vmean_L2com = vmean;
    
    for(int i = 0; i < 3; i++) h.sigmar_L2com[i] = lround(sqrt(sigmar[i]) / h.r100_L2com * INT16SCALE );
    for(int i = 0; i < 3; i++) h.sigman_L2com[i] = lround(sqrt(sigman[i]) * INT16SCALE );
    
=======
    h.L2cntr_sigmar_eigenvecs = pack_euler16_eig(sigmar, sigmar_vecs);
    h.L2cntr_sigmav_eigenvecs = pack_euler16_eig(sigmav, sigmav_vecs);
    h.L2cntr_sigman_eigenvecs = pack_euler16_eig(sigman, sigman_vecs);
    // The eigenvalues are now sorted in descending order

    h.L2cntr_sigmav3d = sqrt(sigmav[0] + sigmav[1] + sigmav[2]);
    h.L2cntr_sigmavMin_to_sigmav3d = lround( sqrt(sigmav[2])  / h.L2cntr_sigmav3d * INT16SCALE ); 
    h.L2cntr_sigmavMax_to_sigmav3d = lround( sqrt(sigmav[0])  / h.L2cntr_sigmav3d * INT16SCALE ); 
    // h.L2cntr_sigmav3d_to_sigmavMaj = lround( h.L2cntr_sigmav3d/sqrt(sigmav[0]) * INT16SCALE );
    h.L2cntr_sigmavtan_to_sigmav3d = lround(sqrt(vtt)/h.L2cntr_sigmav3d * INT16SCALE ); 
    h.L2cntr_sigmavrad_to_sigmav3d = lround(sqrt(vrr)/h.L2cntr_sigmav3d * INT16SCALE ); 
	
    for(int i = 0; i < 3; i++) h.L2cntr_sigmar[i] = lround(sqrt(sigmar[i]) / h.r100 * INT16SCALE );
    for(int i = 0; i < 3; i++) h.L2cntr_sigman[i] = lround(sqrt(sigman[i]) * INT16SCALE );

>>>>>>> da925bc3
    // We search for the max of vcirc, which is proportional to sqrt(G*M/R).
    // The 4th power of that is proportional to N^2/R^2.
    vmax = 0.0;
    for (int p=size/10; p<size; p++) {
	float v4 = p*p/L2.d2buffer[p];
	if (v4>vmax) { vmax = v4; rvmax = L2.d2buffer[p]; }
    }
    h.rvcirc_max_L2com = lround(sqrt(rvmax) / h.r100_L2com * INT16SCALE );    // Get to radial units and compress into int16. 
    h.vcirc_max_L2com = sqrt(GMpart*sqrt(vmax))/ReadState.VelZSpace_to_kms;  // This is sqrt(N/R).
	
    x_com += offset; x_com = WrapPosition(x_com);
    x_L2com += offset; x_L2com = WrapPosition(x_L2com);
    assign_to_vector(h.x_com, x_com);
    assign_to_vector(h.x_L2com, x_L2com);
 
    return h;
};


<|MERGE_RESOLUTION|>--- conflicted
+++ resolved
@@ -178,30 +178,14 @@
     h.sigmar_eigenvecs_com = pack_euler16_eig(sigmar, sigmar_vecs);
     h.sigmav_eigenvecs_com = pack_euler16_eig(sigmav, sigmav_vecs);
     h.sigman_eigenvecs_com = pack_euler16_eig(sigman, sigman_vecs);
-
-<<<<<<< HEAD
+    // The eigenvalues are now sorted in descending order
+	  
     h.sigmav3d_com = sqrt(sigmav[0] + sigmav[1] + sigmav[2]); 
     h.sigmavMin_to_sigmav3d_com = lround( sqrt(sigmav[2])  / h.sigmav3d_com * INT16SCALE ); 
     h.sigmavMax_to_sigmav3d_com = lround( sqrt(sigmav[0])  / h.sigmav3d_com * INT16SCALE ); 
     h.sigmavtan_to_sigmav3d_com = lround(sqrt(vtt)/h.sigmav3d_com * INT16SCALE ); 
     h.sigmavrad_to_sigmav3d_com = lround(sqrt(vrr)/h.sigmav3d_com * INT16SCALE );
     h.vmean_com = vmean;
-=======
-    h.sigmar_eigenvecs = pack_euler16_eig(sigmar, sigmar_vecs);
-    h.sigmav_eigenvecs = pack_euler16_eig(sigmav, sigmav_vecs);
-    h.sigman_eigenvecs = pack_euler16_eig(sigman, sigman_vecs);
-    // The eigenvalues are now sorted in descending order
-
-    h.sigmav3d = sqrt(sigmav[0] + sigmav[1] + sigmav[2]); 
-    h.sigmavMin_to_sigmav3d = lround( sqrt(sigmav[2])  / h.sigmav3d * INT16SCALE ); 
-    h.sigmavMax_to_sigmav3d = lround( sqrt(sigmav[0])  / h.sigmav3d * INT16SCALE ); 
-    // h.sigmav3d_to_sigmavMaj = lround( h.sigmav3d/sqrt(sigmav[0]) * INT16SCALE );
-    h.sigmavtan_to_sigmav3d = lround(sqrt(vtt)/h.sigmav3d * INT16SCALE ); 
-    h.sigmavrad_to_sigmav3d = lround(sqrt(vrr)/h.sigmav3d * INT16SCALE ); 
-
-    for(int i = 0; i < 3; i++) h.sigmar[i] = lround(sqrt(sigmar[i]) / h.r100 * INT16SCALE );
-    for(int i = 0; i < 3; i++) h.sigman[i] = lround(sqrt(sigman[i]) * INT16SCALE );
->>>>>>> da925bc3
 
     for(int i = 0; i < 3; i++) h.sigmar_com[i] = lround(sqrt(sigmar[i]) / h.r100_com * INT16SCALE );
     for(int i = 0; i < 3; i++) h.sigman_com[i] = lround(sqrt(sigman[i]) * INT16SCALE );
@@ -288,7 +272,8 @@
     h.sigmav_eigenvecs_L2com = pack_euler16_eig(sigmav, sigmav_vecs);
     h.sigman_eigenvecs_L2com = pack_euler16_eig(sigman, sigman_vecs);
 
-<<<<<<< HEAD
+    // The eigenvalues are now sorted in descending order
+
     h.sigmav3d_L2com = sqrt(sigmav[0] + sigmav[1] + sigmav[2]); 
     h.sigmavMin_to_sigmav3d_L2com = lround( sqrt(sigmav[2])  / h.sigmav3d_L2com * INT16SCALE ); 
     h.sigmavMax_to_sigmav3d_L2com = lround( sqrt(sigmav[0])  / h.sigmav3d_L2com * INT16SCALE ); 
@@ -299,23 +284,6 @@
     for(int i = 0; i < 3; i++) h.sigmar_L2com[i] = lround(sqrt(sigmar[i]) / h.r100_L2com * INT16SCALE );
     for(int i = 0; i < 3; i++) h.sigman_L2com[i] = lround(sqrt(sigman[i]) * INT16SCALE );
     
-=======
-    h.L2cntr_sigmar_eigenvecs = pack_euler16_eig(sigmar, sigmar_vecs);
-    h.L2cntr_sigmav_eigenvecs = pack_euler16_eig(sigmav, sigmav_vecs);
-    h.L2cntr_sigman_eigenvecs = pack_euler16_eig(sigman, sigman_vecs);
-    // The eigenvalues are now sorted in descending order
-
-    h.L2cntr_sigmav3d = sqrt(sigmav[0] + sigmav[1] + sigmav[2]);
-    h.L2cntr_sigmavMin_to_sigmav3d = lround( sqrt(sigmav[2])  / h.L2cntr_sigmav3d * INT16SCALE ); 
-    h.L2cntr_sigmavMax_to_sigmav3d = lround( sqrt(sigmav[0])  / h.L2cntr_sigmav3d * INT16SCALE ); 
-    // h.L2cntr_sigmav3d_to_sigmavMaj = lround( h.L2cntr_sigmav3d/sqrt(sigmav[0]) * INT16SCALE );
-    h.L2cntr_sigmavtan_to_sigmav3d = lround(sqrt(vtt)/h.L2cntr_sigmav3d * INT16SCALE ); 
-    h.L2cntr_sigmavrad_to_sigmav3d = lround(sqrt(vrr)/h.L2cntr_sigmav3d * INT16SCALE ); 
-	
-    for(int i = 0; i < 3; i++) h.L2cntr_sigmar[i] = lround(sqrt(sigmar[i]) / h.r100 * INT16SCALE );
-    for(int i = 0; i < 3; i++) h.L2cntr_sigman[i] = lround(sqrt(sigman[i]) * INT16SCALE );
-
->>>>>>> da925bc3
     // We search for the max of vcirc, which is proportional to sqrt(G*M/R).
     // The 4th power of that is proportional to N^2/R^2.
     vmax = 0.0;
