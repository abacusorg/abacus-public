/** \file This is the top-level code for group-finding.
We include this file in the program, and it includes the rest.
*/

// Use GLOG instead of STDLOG to write to the lastrun.groupstats file
// #define GLOG(verbosity,...) { if (verbosity<=stdlog_threshold_global) { \
// 	LOG(*grouplog,__VA_ARGS__); grouplog->flush(); } }

#define GLOG(verbosity,...) { if (verbosity<=stdlog_threshold_global) fprintf(reportfp,__VA_ARGS__); }


#include "fof_sublist.cpp"
	// Code to do FOF on a set (e.g., a cell)

#include "grouplink.cpp"
	// Code to store the list of links between CellGroups.
	// This is GCC->GLL

#include "cellgroup.cpp"
	// Code to define and create CellGroups.

#include "multiplicity_stats.cpp"


class GlobalGroupSlab;
class MicrostepControl;


/** This is the control class for all group finding.

It contains slab-based lists of the CellGroups and GlobalGroups,
as well as the GroupLinkList.  It also contains stats and timings
and generates a detailed log report.

*/

class GroupFindingControl {
  public:
    int cpd;		
    FOFloat linking_length;    ///< In code units
    FOFloat boundary;	///< The distance from the origin that indicates that something
    		///< is within linking_length of the edge
    int GroupRadius;    ///< Cell radius for group finding
    FOFloat invcpd;
    uint64 np; ///< the number of particles in the simulation; used to compute buffers
    uint64 particles_per_pencil;	///< Typical number of particles per pencil
    uint64 particles_per_slab;	///< Typical number of particles per slab

    // Parameters for finding subgroups
    FOFloat linking_length_level1;
    FOFloat linking_length_level2;
    FOFloat SOdensity1;	///< The density threshold for SO L1
    FOFloat SOdensity2;	///< The density threshold for SO L2
    int minhalosize;	///< The minimum size for a level 1 halo to be outputted

    // Globals for SO finding
    FOFloat FOFhalfcell;     // The half cell size
    FOFloat SOpartition;  // The radial binning

    uint64 pPtot, fPtot, fGtot, CGtot, GGtot, Ltot, CGactive;
    int largest_GG;
    FLOAT maxFOFdensity;
    double meanFOFdensity;

    MultiplicityStats L0stats, L1stats;
    // BOT
    MultiplicityStats L2stats;
  
    long long numdists1, numdists2;	
    	///< The total number of distances computed
    long long numsorts1, numsorts2;	
    	///< The total number of sorting elements 
    long long numcenters1, numcenters2;	
    	///< The total number of centers considered
    long long numcg1, numcg2;	
    	///< The total number of cell groups used
    long long numgroups1, numgroups2;	
    	///< The total number of groups found
    int max_group_diameter;

    SlabAccum<CellGroup> *cellgroups;   // Allocated [0,cpd), one for each slab
    int *cellgroups_status;     // Allocated [0,cpd) for each slab. 
    	// 0 means CellGroups not found.
    	// 1 means CellGroups found but slab not closed.
    	// 2 means slab closed (so CellGroups may be deleted).
    GroupLinkList *GLL;

    GlobalGroupSlab **globalslabs;    // Allocated [0,cpd), one for each slab
    MicrostepControl **microstepcontrol;

    STimer CellGroupTime, CreateFaceTime, FindLinkTime, 
    	SortLinks, IndexLinks, FindGlobalGroupTime, IndexGroups, 
        DeferGroups, ClearDefer,
	GatherGroups, ScatterAux, ScatterGroups, ProcessLevel1, OutputLevel1;
    PTimer L1FOF, L2FOF, L1Tot;
    PTimer IndexLinksSearch, IndexLinksIndex;
	
	// std::ofstream *grouplog;

    // number of timeslice output particles written to disk
    uint64 n_L0_output = 0;

    void setupGGS();

    /// The constructor, where we load the key parameters
    ///
    /// The 2nd and 3rd parameters give the L1 and L2 parameters,
    /// either for FOF linking length or SO overdensity, depending on 
    /// that global definition.
    /// FOF lengths should be comoving lengths in code units (unit box)
    GroupFindingControl(FOFloat _linking_length, 
    	FOFloat _level1, FOFloat _level2,
        int _cpd, int _GroupRadius, int _minhalosize, uint64 _np) {
        /*
    #ifdef STANDALONE_FOF
        grouplog = &stdlog;
    #else
        std::string glogfn = P.LogDirectory;
        glogfn += "/lastrun"; glogfn += NodeString; glogfn += ".groupstats";
        grouplog = new std::ofstream();
        grouplog->open(glogfn);
    #endif
    */
    


        char onoff[5];
        #ifdef AVXFOF
            sprintf(onoff, "on");
        #else
            sprintf(onoff, "off");
        #endif
        STDLOG(0,"Group finding sizeof(FOFloat)=%d, sizeof(FLOAT)=%d, AVXFOF is %s\n", sizeof(FOFloat), sizeof(FLOAT), onoff);

        cpd = _cpd; 
        linking_length = _linking_length;
        #ifdef SPHERICAL_OVERDENSITY
            SOdensity1 = _level1;
            SOdensity2 = _level2;
            STDLOG(0,"Planning for L1/2 group finding with SO: %f and %f\n", 
                SOdensity1, SOdensity2);
        #else
            linking_length_level1 = _level1;
            linking_length_level2 = _level2;
            STDLOG(0,"Planning for L1/2 group finding with FOF: %f and %f\n", 
                linking_length_level1, linking_length_level2);
        #endif
        FOFhalfcell = FOF_RESCALE/2.0*CP->invcpd;     // The half cell size
        SOpartition = FOFhalfcell*2.0*sqrt(3.0)/3.0;  // The radial binning
        STDLOG(1,"SO parameters: FOFhalfcell = %f, SOpartition = %f\n", FOFhalfcell, SOpartition);

        minhalosize = _minhalosize;
        invcpd = 1. / (double) _cpd;
        boundary = (invcpd/2.0-linking_length);
        np = _np;
        particles_per_pencil = np/cpd/cpd;
        particles_per_slab = np/cpd;
        GroupRadius = _GroupRadius;
        cellgroups = new SlabAccum<CellGroup>[cpd];
        cellgroups_status = new int[cpd];
        for (int j=0;j<cpd;j++) cellgroups_status[j] = 0;
        GLL = new GroupLinkList(cpd, np/cpd*linking_length/invcpd*3*15);    
        STDLOG(1,"Allocated %.2f GB for GroupLinkList\n", sizeof(GroupLink)*GLL->maxlist/1024./1024./1024.);
        
        setupGGS();
        // This is a MultiAppendList, so the buffer cannot grow. 
        // It will be storing links between cells.  Most particles do 
        // not generate such a link; on average 3*linking_length/cellsize do. 
        // But we will have up to 10 slabs worth in here.
        // So we need to be a bit generous.
        pPtot = fPtot = fGtot = CGtot = GGtot = Ltot = 0;
        CGactive = 0;
        maxFOFdensity = 0.0;
        largest_GG = 0;
        numdists1 = numsorts1 = numcenters1 = numcg1 = numgroups1 = 0;
        numdists2 = numsorts2 = numcenters2 = numcg2 = numgroups2 = 0;
        max_group_diameter = 0;
        return;
    }

    ~GroupFindingControl();

    int WrapSlab(int s) {
	while (s<0) s+=cpd;
	while (s>=cpd) s-=cpd;
	return s;
    }
    integer3 WrapCell(int i, int j, int k) {
        return integer3(WrapSlab(i), WrapSlab(j), WrapSlab(k));
    }
    
    void ConstructCellGroups(int slab);
    void DestroyCellGroups(int slab);
	
    /// This generates the log report
    void report(FILE *reportfp) {
	 GLOG(0,"Considered %f G particles as active\n", CGactive/1e9);
	 // The FOFdensities are weighted by b^2-r^2.  When integrated,
	 // that yields a mass at unit density of 
   	 // (2/15)*4*PI*b^5*np
	 GLOG(0,"Maximum reported density = %f (%e in code units)\n", maxFOFdensity/WriteState.FOFunitdensity, maxFOFdensity);
	 meanFOFdensity /= P.np;    
	 meanFOFdensity -= WriteState.DensityKernelRad2;  // Subtract self-count
	 GLOG(0,"Mean reported non-self density = %f (%e in code units)\n", meanFOFdensity/WriteState.FOFunitdensity, meanFOFdensity);
	 GLOG(0,"Found %f G cell groups (including boundary singlets)\n", CGtot/1e9);
	 GLOG(0,"Used %f G pseudoParticles, %f G faceParticles, %f G faceGroups\n",
	     pPtot/1e9, fPtot/1e9, fGtot/1e9);
	 GLOG(0,"Found %f M links between groups.\n", Ltot/1e6);
	 GLOG(0,"Found %f M global groups\n", GGtot/1e6);
	 GLOG(0,"Longest GroupLink list was %f M, compared to %f M allocation (%f MB)\n", GLL->longest/1e6, GLL->maxlist/1e6, GLL->maxlist/1024/1024*sizeof(GroupLink));
	 GLOG(0,"Widest L0 Diameter reached %d slabs from the first\n", max_group_diameter);

#ifdef PARALLEL
	 MPI_REDUCE_TO_ZERO(&max_group_diameter, 1, MPI_INT, MPI_MAX);
#endif
	 WriteState.MaxGroupDiameter = max_group_diameter; 

	 GLOG(0,"Largest Global Group has %d particles\n", largest_GG);
	 WriteState.MaxL0GroupSize = largest_GG; 

	 GLOG(0,"L0 group multiplicity distribution:\n");
	 L0stats.report_multiplicities(reportfp);

	 GLOG(0,"L1 & L2 groups min size = %d\n", minhalosize);
	 GLOG(0,"L1 groups required %f G distances, %f G sorts, %f G centers, %f G cg\n", numdists1/1e9, numsorts1/1e9, numcenters1/1e9, numcg1/1e9);
	 GLOG(0,"L2 groups required %f G distances, %f G sorts, %f G centers, %f G cg\n", numdists2/1e9, numsorts2/1e9, numcenters2/1e9, numcg2/1e9);
	 GLOG(0,"L1 group multiplicity distribution:\n");
	 GLOG(0,"Total number of L1 groups considered %f M\n", numgroups1/1e6);
	 L1stats.report_multiplicities(reportfp);
	 GLOG(0,"L2 group multiplicity distribution:\n");
	 GLOG(0,"Total number of L2 groups considered %f M\n", numgroups2/1e6);
     L2stats.report_multiplicities(reportfp);
     
	 float total_time = CellGroupTime.Elapsed()+
			CreateFaceTime.Elapsed()+
			FindLinkTime.Elapsed()+
			SortLinks.Elapsed()+
			IndexLinks.Elapsed()+
			FindGlobalGroupTime.Elapsed()+
			IndexGroups.Elapsed()+
			GatherGroups.Elapsed()+
			ProcessLevel1.Elapsed()+
            ScatterAux.Elapsed()+
			ScatterGroups.Elapsed();
     float total_cycle;
	 GLOG(0,"Timings: \n");
	 #define RFORMAT(a) a.Elapsed(), a.Elapsed()/total_time*100.0
	 #define CFORMAT(a) a.Elapsed(), a.Elapsed()/total_cycle*100.0
	 GLOG(0,"Finding Cell Groups:     %8.4f sec (%5.2f%%)\n",
			RFORMAT(CellGroupTime));
	 GLOG(0,"Creating Faces:          %8.4f sec (%5.2f%%)\n",
			RFORMAT(CreateFaceTime));
	 GLOG(0,"Finding Group Links:     %8.4f sec (%5.2f%%)\n",
			RFORMAT(FindLinkTime));
	 GLOG(0,"Sort Links:              %8.4f sec (%5.2f%%)\n",
			RFORMAT(SortLinks));
	 GLOG(0,"Index Links:             %8.4f sec (%5.2f%%)\n",
			RFORMAT(IndexLinks));
	 // printf("     Searching:               %8.4f sec\n", IndexLinksSearch.Elapsed());
	 GLOG(0,"Indexing (P):                %8.4g cyc\n", IndexLinksIndex.Elapsed());
	 GLOG(0,"Defer Groups:            %8.4f sec (%5.2f%%)\n",
			RFORMAT(DeferGroups));
	 GLOG(0,"Find Global Groups:      %8.4f sec (%5.2f%%)\n",
			RFORMAT(FindGlobalGroupTime));
	 GLOG(0,"Clear Deferrals:         %8.4f sec (%5.2f%%)\n",
			RFORMAT(ClearDefer));
	 GLOG(0,"Index Global Groups:     %8.4f sec (%5.2f%%)\n",
			RFORMAT(IndexGroups));
	 GLOG(0,"Gather Group Particles:  %8.4f sec (%5.2f%%)\n",
			RFORMAT(GatherGroups));
	 GLOG(0,"Level 1 & 2 Processing:  %8.4f sec (%5.2f%%)\n",
			RFORMAT(ProcessLevel1));
     total_cycle = L1Tot.Elapsed();
	 GLOG(0,"Level 1 FOF (P):               %8.4g cyc (%5.2f%%)\n",
			CFORMAT(L1FOF));
	 GLOG(0,"Level 2 FOF (P):               %8.4g cyc (%5.2f%%)\n",
			CFORMAT(L2FOF));
	 GLOG(0,"Level 1 Total (P):             %8.4g cyc (%5.2f%%)\n",
			CFORMAT(L1Tot));
	 GLOG(0,"Level 1 Output:          %8.4f sec (%5.2f%%)\n",
            RFORMAT(OutputLevel1));
	 GLOG(0,"Scatter Aux:             %8.4f sec (%5.2f%%)\n",
            RFORMAT(ScatterAux));
	 GLOG(0,"Scatter Group Particles: %8.4f sec (%5.2f%%)\n",
			RFORMAT(ScatterGroups));
	 GLOG(0,"Total Booked Time:       %8.4f sec (%5.2f Mp/sec)\n", total_time, np/total_time*1e-6);
	 #undef RFORMAT
    }
};

/// We keep the code for Constructing CellGroups in here, because
/// it is where the cellgroups[] are created and destroyed.

void GroupFindingControl::ConstructCellGroups(int slab) {
    // Construct the Cell Groups for this slab
    CellGroupTime.Start();
    slab = WrapSlab(slab);
    cellgroups[slab].setup(cpd, particles_per_slab/20);     
    	// Guessing that the number of groups is 20-fold less than particles
    int nthread = omp_get_max_threads();
    FOFcell doFOF[nthread];
    #pragma omp parallel for schedule(static,1)
    for (int g=0; g<nthread; g++) 
    	doFOF[g].setup(linking_length, boundary);

    padded<uint64> _local_CGactive[nthread];
    padded<FLOAT> _local_maxFOFdensity[nthread];
    padded<double> _local_meanFOFdensity[nthread];
    for(int i = 0; i < nthread; i++){
        _local_CGactive[i] = 0;
        _local_maxFOFdensity[i] = 0;
        _local_meanFOFdensity[i] = 0;
    }

    FLOAT DensityKernelRad2 = WriteState.DensityKernelRad2;
    FLOAT L0DensityThreshold = WriteState.L0DensityThreshold;

    if (L0DensityThreshold>0) {
        // We've been asked to compare the kernel density to a particular
	// density (unit of cosmic mean) to make a particle L0 eligible.
	// Remember that this density does include the self-count.
	// The FOFdensities are weighted by b^2-r^2.  When integrated,
	// that yields a mass at unit density of 
	// (2/15)*4*PI*b^5*np
	L0DensityThreshold *= WriteState.FOFunitdensity;  // Now in code units
    } else {
        L0DensityThreshold = DensityKernelRad2;
	// We want to be sensitive to a single particle beyond the self-count.
    }

    NUMA_FOR(j,0,cpd)
	int g = omp_get_thread_num();
        PencilAccum<CellGroup> *cg = cellgroups[slab].StartPencil(j);
        for (int k=0; k<cpd; k++) {
	    // Find CellGroups in (slab,j,k).  Append results to cg.
	    Cell c = CP->GetCell(slab, j, k);

	    int active_particles = c.count();
	    #ifdef COMPUTE_FOF_DENSITY
	    if (DensityKernelRad2>0 && c.acc != NULL) {
            // We may be calling this from a context like standalone_fof where we haven't computed accelerations
            // TOOD: maybe we want to turn off COMPUTE_FOF_DENSITY instead?

	        // The FOF-scale density is in acc.w.  
		// All zeros cannot be in groups, partition them to the end
		for (int p=0; p<active_particles; p++) {
            float dens = c.acc[p].w; 
<<<<<<< HEAD
		    _local_meanFOFdensity[g] += dens;
=======
            c.aux[p].set_density(dens);
		    _meanFOFdensity += dens;
>>>>>>> 403e2dc8
			// This will be the mean over all particles, not just
			// the active ones

		    if (dens>L0DensityThreshold) {
			// Active particle; retain and accumulate stats
			_local_maxFOFdensity[g]=std::max(_local_maxFOFdensity[g].i, dens);
		    } else {
		        // We found an inactive particle; swap to end.
			active_particles--;
			std::swap(c.pos[p], c.pos[active_particles]);
			std::swap(c.vel[p], c.vel[active_particles]);
			std::swap(c.aux[p], c.aux[active_particles]);
			std::swap(c.acc[p], c.acc[active_particles]);
			p--; // Need to try this location again
		   }
		}
	    }
	    // By limiting the particles being considered, we automatically
	    // will exclude these particles from being in the boundary
	    // singlet set.  So they will not be in the CellGroups and 
	    // hence never considered further.
	    #endif
	    _local_CGactive[g] += active_particles;

	    doFOF[g].findgroups(c.pos, c.vel, c.aux, c.acc, active_particles);

	    // We need to clear the L0 & L1 bits for this timestep
        // This has been moved to the merge, so the bits never get written out
	    // for (int p=0; p<c.count(); p++) c.aux[p].reset_L01_bits();

	    for (int gr=0; gr<doFOF[g].ngroups; gr++) {
		CellGroup tmp(doFOF[g].groups[gr], boundary);
		cg->append(tmp);
	    }
	    // Also need to look at the singlets!
	    for (int p=doFOF[g].nmultiplets; p<doFOF[g].nsinglet_boundary; p++) {
		CellGroup tmp(p, c.pos[p], boundary);
	        cg->append(tmp);
	    }
	    cg->FinishCell();
	}
	cg->FinishPencil();
    }

    uint64 _CGactive = 0;
    FLOAT _maxFOFdensity = 0;
    double _meanFOFdensity = 0;

    for(int i = 0; i < nthread; i++){
        _CGactive += _local_CGactive[i];
        _maxFOFdensity = std::max(_maxFOFdensity, _local_maxFOFdensity[i].i);
        _meanFOFdensity += _local_meanFOFdensity[i];
    }

    // Best if we destroy on the same thread, for tcmalloc
    #pragma omp parallel for schedule(static,1)
    for (int g=0; g<omp_get_max_threads(); g++) 
    	doFOF[g].destroy();
    uint64 tot = cellgroups[slab].get_slab_size();
    CGtot += tot;
    cellgroups_status[slab] = 1;
    CGactive += _CGactive;
    meanFOFdensity += _meanFOFdensity;
    maxFOFdensity = std::max(maxFOFdensity, _maxFOFdensity);
    STDLOG(2,"Found %d cell groups in slab %d\n", tot, slab);
    CellGroupTime.Stop();
    return;
}

void GroupFindingControl::DestroyCellGroups(int slab) {
    slab = WrapSlab(slab);
    cellgroups[slab].destroy();
    cellgroups_status[slab] = 2;
    return;
}

#ifdef STANDALONE_FOF
GroupFindingControl *GFC = NULL;	
	// We have one global instance of this, initialized in proepi
#endif

#include "findgrouplinks.cpp"
	// Code to search between pairs of cells and find the linked groups,
	// which get added to GLL.


#include "sofind.cpp"

// ===================== Output Field Particles ===============

#include "halostat.cpp"
    // Code to compute L1 halo properties

#include "globalgroup.cpp"

/// Code to traverse the links and find the GlobalGroups as 
/// sets of CellGroups (stored by their LinkIDs).

void GroupFindingControl::setupGGS() {
    globalslabs = new GlobalGroupSlab*[cpd];
    microstepcontrol = new MicrostepControl*[cpd];
    for(int i = 0; i < cpd; i++){
        globalslabs[i] = NULL;
        microstepcontrol[i] = NULL;
    }
}

GroupFindingControl::~GroupFindingControl() { 
    delete[] cellgroups;
    for (int j=0;j<cpd;j++) assert(cellgroups_status[j] != 1);
    delete[] cellgroups_status;
    delete GLL;
    /*
    #ifndef STANDALONE_FOF
    grouplog->close();
    delete grouplog;
    #endif
    */

    delete[] globalslabs;
}

/** The driver routine to find the GlobalGroups in a slab
and then find and output the subgroups.
*/

void FindAndProcessGlobalGroups(int slab) {
    slab = GFC->WrapSlab(slab);
    assert(GFC->globalslabs[slab] == NULL);
    GlobalGroupSlab *GGS = new GlobalGroupSlab;
    GFC->globalslabs[slab] = GGS;
    GGS->setup(slab);
    GGS->CreateGlobalGroups();
    STDLOG(2,"Closed global groups in slab %d, finding %d groups involving %d cell groups\n", slab, GGS->globalgroups.get_slab_size(), GGS->globalgrouplist.get_slab_size());
    GFC->GGtot += GGS->globalgroups.get_slab_size();

    // Now process and output each one....
    // Start by gathering all of the particles into a contiguous set.
    GGS->GatherGlobalGroups();
    STDLOG(1,"Gathered %d particles from global groups in slab %d\n", GGS->np, slab);
    GFC->largest_GG = std::max(GFC->largest_GG, GGS->largest_group);
    // TODO: This largest_GG work is now superceded by MultiplicityHalos
    // The GGS->globalgroups[j][k][n] now reference these as [start,start+np)
	
	// ReadState.DoGroupFindingOutput is decided in InitGroupFinding()
	if(ReadState.DoGroupFindingOutput)
		GGS->FindSubGroups();
    GGS->ScatterGlobalGroupsAux();

    // Output the information about the Global Groups
    #ifdef ASCII_TEST_OUTPUT
        GGS->SimpleOutput();
    #endif
	if(ReadState.DoGroupFindingOutput)
		GGS->HaloOutput();

#ifndef STANDALONE_FOF
    // We have a split time slice output model where non-L0 particles and L0 particles go in separate files
    if(ReadState.DoTimeSliceOutput){
        FLOAT unkickfactor = WriteState.FirstHalfEtaKick;
        STDLOG(1,"Outputting L0 group particles in slab %d with unkick factor %f\n", slab, unkickfactor);
        GFC->n_L0_output += GGS->L0TimeSliceOutput(unkickfactor);
    }
#endif
}

void FinishGlobalGroups(int slab){
	slab = GFC->WrapSlab(slab);
    GlobalGroupSlab *GGS = GFC->globalslabs[slab];

	// pos,vel have been updated in the group-local particle copies by microstepping
    // now push these updates to the original slabs
    if(GFC->microstepcontrol[slab]!=NULL) {
        GGS->ScatterGlobalGroups();
    }
    delete GGS;
    GFC->globalslabs[slab] = NULL;
}<|MERGE_RESOLUTION|>--- conflicted
+++ resolved
@@ -345,12 +345,8 @@
 		// All zeros cannot be in groups, partition them to the end
 		for (int p=0; p<active_particles; p++) {
             float dens = c.acc[p].w; 
-<<<<<<< HEAD
-		    _local_meanFOFdensity[g] += dens;
-=======
             c.aux[p].set_density(dens);
 		    _meanFOFdensity += dens;
->>>>>>> 403e2dc8
 			// This will be the mean over all particles, not just
 			// the active ones
 
