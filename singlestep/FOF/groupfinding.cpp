/** \file This is the top-level code for group-finding.
We include this file in the program, and it includes the rest.
*/

// Use GLOG instead of STDLOG to write to the lastrun.groupstats file
#define GLOG(verbosity,...) { if (verbosity<=stdlog_threshold_global) { \
	LOG(*grouplog,__VA_ARGS__); grouplog->flush(); } }


#include "fof_sublist.cpp"
	// Code to do FOF on a set (e.g., a cell)

#include "slab_accum.cpp"
	// Code to establish templated slab-based storage of flexible size 
	// that is cell indexed and multi-threaded by pencil

#include "grouplink.cpp"
	// Code to store the list of links between CellGroups.
	// This is GCC->GLL

#include "cellgroup.cpp"
	// Code to define and create CellGroups.

#include "multiplicity_stats.cpp"


class GlobalGroupSlab;
class MicrostepControl;


/** This is the control class for all group finding.

It contains slab-based lists of the CellGroups and GlobalGroups,
as well as the GroupLinkList.  It also contains stats and timings
and generates a detailed log report.

*/

class GroupFindingControl {
  public:
    int cpd;		
    FOFloat linking_length;    ///< In code units
    FOFloat boundary;	///< The distance from the origin that indicates that something
    		///< is within linking_length of the edge
    int GroupRadius;    ///< Cell radius for group finding
    FOFloat invcpd;
    uint64 np; ///< the number of particles in the simulation; used to compute buffers
    uint64 particles_per_pencil;	///< Typical number of particles per pencil
    uint64 particles_per_slab;	///< Typical number of particles per slab

    // Parameters for finding subgroups
    FOFloat linking_length_level1;
    FOFloat linking_length_level2;
    FOFloat SOdensity1;	///< The density threshold for SO L1
    FOFloat SOdensity2;	///< The density threshold for SO L2
    int minhalosize;	///< The minimum size for a level 1 halo to be outputted

    uint64 pPtot, fPtot, fGtot, CGtot, GGtot, Ltot, CGactive;
    int largest_GG;
    FLOAT maxFOFdensity;
    double meanFOFdensity;

    MultiplicityStats L0stats, L1stats;
    long long numdists1, numdists2;	
    	///< The total number of distances computed
    long long numsorts1, numsorts2;	
    	///< The total number of sorting elements 
    long long numcenters1, numcenters2;	
    	///< The total number of centers considered

    SlabAccum<CellGroup> *cellgroups;   // Allocated [0,cpd), one for each slab
    int *cellgroups_status;     // Allocated [0,cpd) for each slab. 
    	// 0 means CellGroups not found.
    	// 1 means CellGroups found but slab not closed.
    	// 2 means slab closed (so CellGroups may be deleted).
    GroupLinkList *GLL;

    GlobalGroupSlab **globalslabs;    // Allocated [0,cpd), one for each slab
    MicrostepControl **microstepcontrol;

    STimer CellGroupTime, CreateFaceTime, FindLinkTime, 
    	SortLinks, IndexLinks, FindGlobalGroupTime, IndexGroups, 
	GatherGroups, ScatterAux, ScatterGroups, ProcessLevel1, OutputLevel1;
    PTimer L1FOF, L2FOF, L1Tot;
    PTimer IndexLinksSearch, IndexLinksIndex;
	
	std::ofstream *grouplog;

    // number of timeslice output particles written to disk
    uint64 n_L0_output = 0;

    void setupGGS();

    /// The constructor, where we load the key parameters
    ///
    /// The 2nd and 3rd parameters give the L1 and L2 parameters,
    /// either for FOF linking length or SO overdensity, depending on 
    /// that global definition.
    /// FOF lengths should be comoving lengths in code units (unit box)
    GroupFindingControl(FOFloat _linking_length, 
<<<<<<< HEAD
    	FOFloat _linking_length_level1, FOFloat _linking_length_level2,
    int _cpd, int _GroupRadius, int _minhalosize, uint64 _np) {
=======
    	FOFloat _level1, FOFloat _level2,
    int _cpd, FOFloat _invcpd, int _GroupRadius, int _minhalosize, uint64 _np) {
>>>>>>> a4da01e5
#ifdef STANDALONE_FOF
    grouplog = &stdlog;
#else
    std::string glogfn = P.LogDirectory;
    glogfn += "/lastrun.groupstats";
    grouplog = new std::ofstream();
    grouplog->open(glogfn);
#endif

	char onoff[5];
	#ifdef AVX_FOF
	    sprintf(onoff, "on");
	#else
	    sprintf(onoff, "off");
	#endif
	STDLOG(0,"Group finding sizeof(FOFloat)=%d, sizeof(FLOAT)=%d, AVX_FOF is %s\n", sizeof(FOFloat), sizeof(FLOAT), onoff);

	cpd = _cpd; 
	linking_length = _linking_length;
	#ifdef SPHERICAL_OVERDENSITY
	    SOdensity1 = _level1;
	    SOdensity2 = _level2;
	    STDLOG(0,"Planning for L1/2 group finding with SO: %f and %f\n", 
	    	SOdensity1, SOdensity2);
	#else
	    linking_length_level1 = _level1;
	    linking_length_level2 = _level2;
	    STDLOG(0,"Planning for L1/2 group finding with FOF: %f and %f\n", 
	    	linking_length_level1, linking_length_level2);
	#endif
	minhalosize = _minhalosize;
	invcpd = 1. / (double) _cpd;
	boundary = (invcpd/2.0-linking_length);
	np = _np;
	particles_per_pencil = np/cpd/cpd;
	particles_per_slab = np/cpd;
	GroupRadius = _GroupRadius;
	cellgroups = new SlabAccum<CellGroup>[cpd];
	cellgroups_status = new int[cpd];
	for (int j=0;j<cpd;j++) cellgroups_status[j] = 0;
<<<<<<< HEAD
	GLL = new GroupLinkList(cpd, np/cpd*linking_length/invcpd*3*15);    
    STDLOG(1,"Allocated %.2f GB for GroupLinkList\n", sizeof(GroupLink)*GLL->maxlist/1024./1024./1024.)
=======
	GLL = new GroupLinkList(cpd, np/cpd*linking_length/_invcpd*3*15);    
    STDLOG(1,"Allocated %.3f GB for GroupLinkList\n", sizeof(GroupLink)*GLL->maxlist/1024./1024./1024.)
>>>>>>> a4da01e5
	
	setupGGS();
	// This is a MultiAppendList, so the buffer cannot grow. 
	// It will be storing links between cells.  Most particles do 
	// not generate such a link; on average 3*linking_length/cellsize do. 
	// But we will have up to 10 slabs worth in here.
	// So we need to be a bit generous.
        pPtot = fPtot = fGtot = CGtot = GGtot = Ltot = 0;
	CGactive = 0;
	maxFOFdensity = 0.0;
	largest_GG = 0;
	numdists1 = numsorts1 = numcenters1 = 0;
	numdists2 = numsorts2 = numcenters2 = 0;
	return;
    }

    ~GroupFindingControl();

    int WrapSlab(int s) {
	while (s<0) s+=cpd;
	while (s>=cpd) s-=cpd;
	return s;
    }
    integer3 WrapCell(int i, int j, int k) {
        return integer3(WrapSlab(i), WrapSlab(j), WrapSlab(k));
    }
    
    void ConstructCellGroups(int slab);
    void DestroyCellGroups(int slab);
	
    /// This generates the log report
    void report() {
	 GLOG(0,"Considered %f G particles as active\n", CGactive/1e9);
	 // The FOFdensities are weighted by b^2-r^2.  When integrated,
	 // that yields a mass at unit density of 
   	 // (2/15)*4*PI*b^5*np
	 float FOFunitdensity = P.np*4.0*M_PI*2.0/15.0*pow(WriteState.DensityKernelRad2,2.5)+1e-30;
	 GLOG(0,"Maximum reported density = %f (%e in code units)\n", maxFOFdensity/FOFunitdensity, maxFOFdensity);
	 meanFOFdensity /= P.np-WriteState.DensityKernelRad2;
	 GLOG(0,"Mean reported non-self density = %f (%e in code units)\n", meanFOFdensity/FOFunitdensity, meanFOFdensity);
	 GLOG(0,"Found %f G cell groups (including boundary singlets)\n", CGtot/1e9);
	 GLOG(0,"Used %f G pseudoParticles, %f G faceParticles, %f G faceGroups\n",
	     pPtot/1e9, fPtot/1e9, fGtot/1e9);
	 GLOG(0,"Found %f M links between groups.\n", Ltot/1e6);
	 GLOG(0,"Found %f M global groups\n", GGtot/1e6);
	 GLOG(0,"Longest GroupLink list was %f M, compared to %f M allocation (%f MB)\n", GLL->longest/1e6, GLL->maxlist/1e6, GLL->maxlist/1024/1024*sizeof(GroupLink));
	 GLOG(0,"Largest Global Group has %d particles\n", largest_GG);

	 GLOG(0,"L0 group multiplicity distribution:\n");
	 L0stats.report_multiplicities(grouplog);

	 GLOG(0,"L1 & L2 groups min size = %d\n", minhalosize);
	 GLOG(0,"L1 groups required %f G distances, %f G sorts, %f G centers\n", numdists1/1e9, numsorts1/1e9, numcenters1/1e9);
	 GLOG(0,"L2 groups required %f G distances, %f G sorts, %f G centers\n", numdists2/1e9, numsorts2/1e9, numcenters2/1e9);
	 GLOG(0,"L1 group multiplicity distribution:\n");
	 L1stats.report_multiplicities(grouplog);

	 float total_time = CellGroupTime.Elapsed()+
			CreateFaceTime.Elapsed()+
			FindLinkTime.Elapsed()+
			SortLinks.Elapsed()+
			IndexLinks.Elapsed()+
			FindGlobalGroupTime.Elapsed()+
			IndexGroups.Elapsed()+
			GatherGroups.Elapsed()+
			ProcessLevel1.Elapsed()+
            ScatterAux.Elapsed()+
			ScatterGroups.Elapsed();
	 GLOG(0,"Timings: \n");
	 #define RFORMAT(a) a.Elapsed(), a.Elapsed()/total_time*100.0
	 GLOG(0,"Finding Cell Groups:     %8.4f sec (%5.2f%%)\n",
			RFORMAT(CellGroupTime));
	 GLOG(0,"Creating Faces:          %8.4f sec (%5.2f%%)\n",
			RFORMAT(CreateFaceTime));
	 GLOG(0,"Finding Group Links:     %8.4f sec (%5.2f%%)\n",
			RFORMAT(FindLinkTime));
	 GLOG(0,"Sort Links:              %8.4f sec (%5.2f%%)\n",
			RFORMAT(SortLinks));
	 GLOG(0,"Index Links:             %8.4f sec (%5.2f%%)\n",
			RFORMAT(IndexLinks));
	 // printf("     Searching:               %8.4f sec\n", IndexLinksSearch.Elapsed());
	 GLOG(0,"Indexing (P):                %8.4f sec\n", IndexLinksIndex.Elapsed());
	 GLOG(0,"Find Global Groups:      %8.4f sec (%5.2f%%)\n",
			RFORMAT(FindGlobalGroupTime));
	 GLOG(0,"Index Global Groups:     %8.4f sec (%5.2f%%)\n",
			RFORMAT(IndexGroups));
	 GLOG(0,"Gather Group Particles:  %8.4f sec (%5.2f%%)\n",
			RFORMAT(GatherGroups));
	 GLOG(0,"Level 1 & 2 Processing:  %8.4f sec (%5.2f%%)\n",
			RFORMAT(ProcessLevel1));
	 GLOG(0,"Level 1 FOF (P):               %8.4f sec (%5.2f%%)\n",
			RFORMAT(L1FOF));
	 GLOG(0,"Level 2 FOF (P):               %8.4f sec (%5.2f%%)\n",
			RFORMAT(L2FOF));
	 GLOG(0,"Level 1 Total (P):             %8.4f sec (%5.2f%%)\n",
			RFORMAT(L1Tot));
	 GLOG(0,"Level 1 Output:          %8.4f sec (%5.2f%%)\n",
            RFORMAT(OutputLevel1));
	 GLOG(0,"Scatter Aux:             %8.4f sec (%5.2f%%)\n",
            RFORMAT(ScatterAux));
	 GLOG(0,"Scatter Group Particles: %8.4f sec (%5.2f%%)\n",
			RFORMAT(ScatterGroups));
	 GLOG(0,"Total Booked Time:       %8.4f sec (%5.2f Mp/sec)\n", total_time, np/total_time*1e-6);
	 #undef RFORMAT
    }
};

/// We keep the code for Constructing CellGroups in here, because
/// it is where the cellgroups[] are created and destroyed.

void GroupFindingControl::ConstructCellGroups(int slab) {
    // Construct the Cell Groups for this slab
    CellGroupTime.Start();
    slab = WrapSlab(slab);
    cellgroups[slab].setup(cpd, particles_per_slab/20);     
    	// Guessing that the number of groups is 20-fold less than particles
    FOFcell doFOF[omp_get_max_threads()];
    #pragma omp parallel for schedule(static,1)
    for (int g=0; g<omp_get_max_threads(); g++) 
    	doFOF[g].setup(linking_length, boundary);

    uint64 _CGactive = 0; 
    FLOAT _maxFOFdensity = 0.0;
    double _meanFOFdensity = 0.0;
    FLOAT DensityKernelRad2 = WriteState.DensityKernelRad2;
    #pragma omp parallel for schedule(dynamic,1) reduction(+:_CGactive) reduction(max:_maxFOFdensity) reduction(+:_meanFOFdensity)
    for (int j=0; j<cpd; j++) {
	int g = omp_get_thread_num();
        PencilAccum<CellGroup> *cg = cellgroups[slab].StartPencil(j);
        for (int k=0; k<cpd; k++) {
	    // Find CellGroups in (slab,j,k).  Append results to cg.
	    Cell c = PP->GetCell(slab, j, k);

	    int active_particles = c.count();
	    #ifdef COMPUTE_FOF_DENSITY
	    if (DensityKernelRad2>0) {
	        // The FOF-scale density is in acc.w.  
		// All zeros cannot be in groups, partition them to the end
		for (int p=0; p<active_particles; p++) {
		    _meanFOFdensity += c.acc[p].w;
			// This will be the mean over all particles, not just
			// the active ones
		    if (c.acc[p].w>DensityKernelRad2) {
			// Active particle; retain and accumulate stats
			_maxFOFdensity=std::max(_maxFOFdensity, c.acc[p].w);
		    } else {
		        // We found an inactive particle; swap to end.
			active_particles--;
			std::swap(c.pos[p], c.pos[active_particles]);
			std::swap(c.vel[p], c.vel[active_particles]);
			std::swap(c.aux[p], c.aux[active_particles]);
			std::swap(c.acc[p], c.acc[active_particles]);
			p--; // Need to try this location again
		   }
		}
	    }
	    // By limiting the particles being considered, we automatically
	    // will exclude these particles from being in the boundary
	    // singlet set.  So they will not be in the CellGroups and 
	    // hence never considered further.
	    #endif
	    _CGactive += active_particles;

	    doFOF[g].findgroups(c.pos, c.vel, c.aux, c.acc, active_particles);
	    // We need to clear the L0 & L1 bits for this timestep
	    for (int p=0; p<c.count(); p++) c.aux[p].reset_L01_bits();
	    for (int gr=0; gr<doFOF[g].ngroups; gr++) {
		CellGroup tmp(doFOF[g].groups[gr], boundary);
		cg->append(tmp);
	    }
	    // Also need to look at the singlets!
	    for (int p=doFOF[g].nmultiplets; p<doFOF[g].nsinglet_boundary; p++) {
		CellGroup tmp(p, c.pos[p], boundary);
	        cg->append(tmp);
	    }
	    cg->FinishCell();
	}
	cg->FinishPencil();
    }
    // Best if we destroy on the same thread, for tcmalloc
    #pragma omp parallel for schedule(static,1)
    for (int g=0; g<omp_get_max_threads(); g++) 
    	doFOF[g].destroy();
    uint64 tot = cellgroups[slab].get_slab_size();
    CGtot += tot;
    cellgroups_status[slab] = 1;
    CGactive += _CGactive;
    meanFOFdensity += _meanFOFdensity;
    maxFOFdensity = std::max(maxFOFdensity, _maxFOFdensity);
    STDLOG(1,"Found %d cell groups in slab %d\n", tot, slab);
    CellGroupTime.Stop();
    return;
}

void GroupFindingControl::DestroyCellGroups(int slab) {
    slab = WrapSlab(slab);
    cellgroups[slab].destroy();
    cellgroups_status[slab] = 2;
    return;
}

#ifdef STANDALONE_FOF
GroupFindingControl *GFC = NULL;	
	// We have one global instance of this, initialized in proepi
#endif

#include "findgrouplinks.cpp"
	// Code to search between pairs of cells and find the linked groups,
	// which get added to GLL.


// ===================== Output Field Particles ===============

#include "halostat.cpp"
	// Code to compute L1 halo properties

/** Gather all of the taggable particles that aren't in L1 groups into
two vectors, converting to global positions.  

Space must be allocated beforehand.  Returns the number of elements used.
Warning: This must be called after ScatterGlobalGroupsAux() and before
ScatterGlobalGroups()
*/

uint64 GatherTaggableFieldParticles(int slab, RVfloat *pv, TaggedPID *pid, FLOAT unkickfactor) {
    slab = GFC->WrapSlab(slab);
    uint64 nfield = 0;
    for (int j=0; j<GFC->cpd; j++)
	for (int k=0; k<GFC->cpd; k++) {
	    // Loop over cells
	    posstruct offset = PP->CellCenter(slab, j, k);
	    Cell c = PP->GetCell(slab, j, k);
	    for (int p=0; p<c.count(); p++)
		if (c.aux[p].is_taggable() && !c.aux[p].is_L1()) {
		    // We found a taggable field particle
		    posstruct r = c.pos[p] + offset;
		    velstruct v = c.vel[p];
            if(c.acc != NULL)
                v -= unkickfactor*TOFLOAT3(c.acc[p]);
		    pv[nfield] = RVfloat(r.x, r.y, r.z, v.x, v.y, v.z);
		    pid[nfield] = c.aux[p].pid();
		    nfield++;
		}
	}
    return nfield;
}

// ===================== Global Groups ===============

#include "globalgroup.cpp"

/// Code to traverse the links and find the GlobalGroups as 
/// sets of CellGroups (stored by their LinkIDs).

void GroupFindingControl::setupGGS() {
    globalslabs = new GlobalGroupSlab*[cpd];
    microstepcontrol = new MicrostepControl*[cpd];
    for(int i = 0; i < cpd; i++){
        globalslabs[i] = NULL;
        microstepcontrol[i] = NULL;
    }
}

GroupFindingControl::~GroupFindingControl() { 
    delete[] cellgroups;
    for (int j=0;j<cpd;j++) assert(cellgroups_status[j] == 2);
    delete[] cellgroups_status;
    delete GLL;
    #ifndef STANDALONE_FOF
    grouplog->close();
    delete grouplog;
    #endif

    delete[] globalslabs;
}

/** The driver routine to find the GlobalGroups in a slab
and then find and output the subgroups.
*/

void FindAndProcessGlobalGroups(int slab) {
    slab = GFC->WrapSlab(slab);
    assert(GFC->globalslabs[slab] == NULL);
    GlobalGroupSlab *GGS = new GlobalGroupSlab;
    GFC->globalslabs[slab] = GGS;
    GGS->setup(slab);
    GGS->CreateGlobalGroups();
    STDLOG(1,"Closed global groups in slab %d, finding %d groups involving %d cell groups\n", slab, GGS->globalgroups.get_slab_size(), GGS->globalgrouplist.get_slab_size());
    GFC->GGtot += GGS->globalgroups.get_slab_size();

    // Now process and output each one....
    // Start by gathering all of the particles into a contiguous set.
    GGS->GatherGlobalGroups();
    STDLOG(1,"Gathered %d particles from global groups in slab %d\n", GGS->np, slab);
    GFC->largest_GG = std::max(GFC->largest_GG, GGS->largest_group);
    // TODO: This largest_GG work is now superceded by MultiplicityHalos
    // The GGS->globalgroups[j][k][n] now reference these as [start,start+np)
	
	int do_output;
#ifndef STANDALONE_FOF
    do_output = ReadState.DoGroupFindingOutput;
#else
	do_output = 1;
#endif
	if(do_output)
		GGS->FindSubGroups();
    GGS->ScatterGlobalGroupsAux();

    #ifdef ASCII_TEST_OUTPUT
    GGS->SimpleOutput();
    #endif
	if(do_output)
		GGS->HaloOutput();

#ifndef STANDALONE_FOF
    // We have a split time slice output model where non-L0 particles and L0 particles go in separate files
    if(ReadState.DoTimeSliceOutput){
        FLOAT unkickfactor = WriteState.FirstHalfEtaKick;
        STDLOG(1,"Outputting L0 group particles in slab %d with unkick factor %f\n", slab, unkickfactor);
        GFC->n_L0_output += GGS->L0TimeSliceOutput(unkickfactor);
    }
#endif
}

void FinishGlobalGroups(int slab){
	slab = GFC->WrapSlab(slab);
    GlobalGroupSlab *GGS = GFC->globalslabs[slab];

	// pos,vel have been updated in the group-local particle copies by microstepping
    // now push these updates to the original slabs
    GGS->ScatterGlobalGroups();
    delete GGS;
    GFC->globalslabs[slab] = NULL;
}<|MERGE_RESOLUTION|>--- conflicted
+++ resolved
@@ -98,13 +98,8 @@
     /// that global definition.
     /// FOF lengths should be comoving lengths in code units (unit box)
     GroupFindingControl(FOFloat _linking_length, 
-<<<<<<< HEAD
     	FOFloat _linking_length_level1, FOFloat _linking_length_level2,
     int _cpd, int _GroupRadius, int _minhalosize, uint64 _np) {
-=======
-    	FOFloat _level1, FOFloat _level2,
-    int _cpd, FOFloat _invcpd, int _GroupRadius, int _minhalosize, uint64 _np) {
->>>>>>> a4da01e5
 #ifdef STANDALONE_FOF
     grouplog = &stdlog;
 #else
@@ -145,13 +140,8 @@
 	cellgroups = new SlabAccum<CellGroup>[cpd];
 	cellgroups_status = new int[cpd];
 	for (int j=0;j<cpd;j++) cellgroups_status[j] = 0;
-<<<<<<< HEAD
 	GLL = new GroupLinkList(cpd, np/cpd*linking_length/invcpd*3*15);    
     STDLOG(1,"Allocated %.2f GB for GroupLinkList\n", sizeof(GroupLink)*GLL->maxlist/1024./1024./1024.)
-=======
-	GLL = new GroupLinkList(cpd, np/cpd*linking_length/_invcpd*3*15);    
-    STDLOG(1,"Allocated %.3f GB for GroupLinkList\n", sizeof(GroupLink)*GLL->maxlist/1024./1024./1024.)
->>>>>>> a4da01e5
 	
 	setupGGS();
 	// This is a MultiAppendList, so the buffer cannot grow. 
