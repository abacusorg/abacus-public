/** \file This is the top-level code for group-finding.
We include this file in the program, and it includes the rest.
*/

// Use GLOG instead of STDLOG to write to the lastrun.groupstats file
#define GLOG(verbosity,...) { if (verbosity<=stdlog_threshold_global) { \
	LOG(*grouplog,__VA_ARGS__); grouplog->flush(); } }


#include "fof_sublist.cpp"
	// Code to do FOF on a set (e.g., a cell)

#include "slab_accum.cpp"
	// Code to establish templated slab-based storage of flexible size 
	// that is cell indexed and multi-threaded by pencil

#include "grouplink.cpp"
	// Code to store the list of links between CellGroups.
	// This is GCC->GLL

#include "cellgroup.cpp"
	// Code to define and create CellGroups.

#include "multiplicity_stats.cpp"


class GlobalGroupSlab;
class MicrostepControl;


/** This is the control class for all group finding.

It contains slab-based lists of the CellGroups and GlobalGroups,
as well as the GroupLinkList.  It also contains stats and timings
and generates a detailed log report.

*/

class GroupFindingControl {
  public:
    int cpd;		
    FOFloat linking_length;    ///< In code units
    FOFloat boundary;	///< The distance from the origin that indicates that something
    		///< is within linking_length of the edge
    int GroupRadius;    ///< Cell radius for group finding
    FOFloat invcpd;
    uint64 np; ///< the number of particles in the simulation; used to compute buffers
    uint64 particles_per_pencil;	///< Typical number of particles per pencil
    uint64 particles_per_slab;	///< Typical number of particles per slab

    // Parameters for finding subgroups
    FOFloat linking_length_level1;
    FOFloat linking_length_level2;
    FOFloat SOdensity1;	///< The density threshold for SO L1
    FOFloat SOdensity2;	///< The density threshold for SO L2
    int minhalosize;	///< The minimum size for a level 1 halo to be outputted

    uint64 pPtot, fPtot, fGtot, CGtot, GGtot, Ltot, CGactive;
    int largest_GG;
    FLOAT maxFOFdensity;
    double meanFOFdensity;

    MultiplicityStats L0stats, L1stats;
    long long numdists1, numdists2;	
    	///< The total number of distances computed
    long long numsorts1, numsorts2;	
    	///< The total number of sorting elements 
    long long numcenters1, numcenters2;	
    	///< The total number of centers considered

    SlabAccum<CellGroup> *cellgroups;   // Allocated [0,cpd), one for each slab
    int *cellgroups_status;     // Allocated [0,cpd) for each slab. 
    	// 0 means CellGroups not found.
    	// 1 means CellGroups found but slab not closed.
    	// 2 means slab closed (so CellGroups may be deleted).
    GroupLinkList *GLL;

    GlobalGroupSlab **globalslabs;    // Allocated [0,cpd), one for each slab
    MicrostepControl **microstepcontrol;

    STimer CellGroupTime, CreateFaceTime, FindLinkTime, 
    	SortLinks, IndexLinks, FindGlobalGroupTime, IndexGroups, 
	GatherGroups, ScatterAux, ScatterGroups, ProcessLevel1, OutputLevel1;
    PTimer L1FOF, L2FOF, L1Tot;
    PTimer IndexLinksSearch, IndexLinksIndex;
	
	std::ofstream *grouplog;

    // number of timeslice output particles written to disk
    uint64 n_L0_output = 0;

    void setupGGS();

    /// The constructor, where we load the key parameters
    ///
    /// The 2nd and 3rd parameters give the L1 and L2 parameters,
    /// either for FOF linking length or SO overdensity, depending on 
    /// that global definition.
    /// FOF lengths should be comoving lengths in code units (unit box)
    GroupFindingControl(FOFloat _linking_length, 
    	FOFloat _level1, FOFloat _level2,
    int _cpd, int _GroupRadius, int _minhalosize, uint64 _np) {
#ifdef STANDALONE_FOF
    grouplog = &stdlog;
#else
    std::string glogfn = P.LogDirectory;
    glogfn += "/lastrun"; glogfn += NodeString; glogfn += ".groupstats";
    grouplog = new std::ofstream();
    grouplog->open(glogfn);
#endif

	char onoff[5];
	#ifdef AVXFOF
	    sprintf(onoff, "on");
	#else
	    sprintf(onoff, "off");
	#endif
	STDLOG(1,"Group finding sizeof(FOFloat)=%d, sizeof(FLOAT)=%d, AVXFOF is %s\n", sizeof(FOFloat), sizeof(FLOAT), onoff);

	cpd = _cpd; 
	linking_length = _linking_length;
	#ifdef SPHERICAL_OVERDENSITY
	    SOdensity1 = _level1;
	    SOdensity2 = _level2;
	    STDLOG(0,"Planning for L1/2 group finding with SO: %f and %f\n", 
	    	SOdensity1, SOdensity2);
	#else
	    linking_length_level1 = _level1;
	    linking_length_level2 = _level2;
	    STDLOG(0,"Planning for L1/2 group finding with FOF: %f and %f\n", 
	    	linking_length_level1, linking_length_level2);
	#endif
	minhalosize = _minhalosize;
	invcpd = 1. / (double) _cpd;
	boundary = (invcpd/2.0-linking_length);
	np = _np;
	particles_per_pencil = np/cpd/cpd;
	particles_per_slab = np/cpd;
	GroupRadius = _GroupRadius;
	cellgroups = new SlabAccum<CellGroup>[cpd];
	cellgroups_status = new int[cpd];
	for (int j=0;j<cpd;j++) cellgroups_status[j] = 0;
	GLL = new GroupLinkList(cpd, np/cpd*linking_length/invcpd*3*15);    
    STDLOG(1,"Allocated %.2f GB for GroupLinkList\n", sizeof(GroupLink)*GLL->maxlist/1024./1024./1024.)
	
	setupGGS();
	// This is a MultiAppendList, so the buffer cannot grow. 
	// It will be storing links between cells.  Most particles do 
	// not generate such a link; on average 3*linking_length/cellsize do. 
	// But we will have up to 10 slabs worth in here.
	// So we need to be a bit generous.
        pPtot = fPtot = fGtot = CGtot = GGtot = Ltot = 0;
	CGactive = 0;
	maxFOFdensity = 0.0;
	largest_GG = 0;
	numdists1 = numsorts1 = numcenters1 = 0;
	numdists2 = numsorts2 = numcenters2 = 0;
	return;
    }

    ~GroupFindingControl();

    int WrapSlab(int s) {
	while (s<0) s+=cpd;
	while (s>=cpd) s-=cpd;
	return s;
    }
    integer3 WrapCell(int i, int j, int k) {
        return integer3(WrapSlab(i), WrapSlab(j), WrapSlab(k));
    }
    
    void ConstructCellGroups(int slab);
    void DestroyCellGroups(int slab);
	
    /// This generates the log report
    void report() {
	 GLOG(0,"Considered %f G particles as active\n", CGactive/1e9);
	 // The FOFdensities are weighted by b^2-r^2.  When integrated,
	 // that yields a mass at unit density of 
   	 // (2/15)*4*PI*b^5*np
	 float FOFunitdensity = P.np*4.0*M_PI*2.0/15.0*pow(WriteState.DensityKernelRad2,2.5)+1e-30;
	 GLOG(0,"Maximum reported density = %f (%e in code units)\n", maxFOFdensity/FOFunitdensity, maxFOFdensity);
	 meanFOFdensity /= P.np;    
	 meanFOFdensity -= WriteState.DensityKernelRad2;  // Subtract self-count
	 GLOG(0,"Mean reported non-self density = %f (%e in code units)\n", meanFOFdensity/FOFunitdensity, meanFOFdensity);
	 GLOG(0,"Found %f G cell groups (including boundary singlets)\n", CGtot/1e9);
	 GLOG(0,"Used %f G pseudoParticles, %f G faceParticles, %f G faceGroups\n",
	     pPtot/1e9, fPtot/1e9, fGtot/1e9);
	 GLOG(0,"Found %f M links between groups.\n", Ltot/1e6);
	 GLOG(0,"Found %f M global groups\n", GGtot/1e6);
	 GLOG(0,"Longest GroupLink list was %f M, compared to %f M allocation (%f MB)\n", GLL->longest/1e6, GLL->maxlist/1e6, GLL->maxlist/1024/1024*sizeof(GroupLink));
	 GLOG(0,"Largest Global Group has %d particles\n", largest_GG);

	 GLOG(0,"L0 group multiplicity distribution:\n");
	 L0stats.report_multiplicities(grouplog);

	 GLOG(0,"L1 & L2 groups min size = %d\n", minhalosize);
	 GLOG(0,"L1 groups required %f G distances, %f G sorts, %f G centers\n", numdists1/1e9, numsorts1/1e9, numcenters1/1e9);
	 GLOG(0,"L2 groups required %f G distances, %f G sorts, %f G centers\n", numdists2/1e9, numsorts2/1e9, numcenters2/1e9);
	 GLOG(0,"L1 group multiplicity distribution:\n");
	 L1stats.report_multiplicities(grouplog);

	 float total_time = CellGroupTime.Elapsed()+
			CreateFaceTime.Elapsed()+
			FindLinkTime.Elapsed()+
			SortLinks.Elapsed()+
			IndexLinks.Elapsed()+
			FindGlobalGroupTime.Elapsed()+
			IndexGroups.Elapsed()+
			GatherGroups.Elapsed()+
			ProcessLevel1.Elapsed()+
            ScatterAux.Elapsed()+
			ScatterGroups.Elapsed();
	 GLOG(0,"Timings: \n");
	 #define RFORMAT(a) a.Elapsed(), a.Elapsed()/total_time*100.0
	 GLOG(0,"Finding Cell Groups:     %8.4f sec (%5.2f%%)\n",
			RFORMAT(CellGroupTime));
	 GLOG(0,"Creating Faces:          %8.4f sec (%5.2f%%)\n",
			RFORMAT(CreateFaceTime));
	 GLOG(0,"Finding Group Links:     %8.4f sec (%5.2f%%)\n",
			RFORMAT(FindLinkTime));
	 GLOG(0,"Sort Links:              %8.4f sec (%5.2f%%)\n",
			RFORMAT(SortLinks));
	 GLOG(0,"Index Links:             %8.4f sec (%5.2f%%)\n",
			RFORMAT(IndexLinks));
	 // printf("     Searching:               %8.4f sec\n", IndexLinksSearch.Elapsed());
	 GLOG(0,"Indexing (P):                %8.4f sec\n", IndexLinksIndex.Elapsed());
	 GLOG(0,"Find Global Groups:      %8.4f sec (%5.2f%%)\n",
			RFORMAT(FindGlobalGroupTime));
	 GLOG(0,"Index Global Groups:     %8.4f sec (%5.2f%%)\n",
			RFORMAT(IndexGroups));
	 GLOG(0,"Gather Group Particles:  %8.4f sec (%5.2f%%)\n",
			RFORMAT(GatherGroups));
	 GLOG(0,"Level 1 & 2 Processing:  %8.4f sec (%5.2f%%)\n",
			RFORMAT(ProcessLevel1));
	 GLOG(0,"Level 1 FOF (P):               %8.4f sec (%5.2f%%)\n",
			RFORMAT(L1FOF));
	 GLOG(0,"Level 2 FOF (P):               %8.4f sec (%5.2f%%)\n",
			RFORMAT(L2FOF));
	 GLOG(0,"Level 1 Total (P):             %8.4f sec (%5.2f%%)\n",
			RFORMAT(L1Tot));
	 GLOG(0,"Level 1 Output:          %8.4f sec (%5.2f%%)\n",
            RFORMAT(OutputLevel1));
	 GLOG(0,"Scatter Aux:             %8.4f sec (%5.2f%%)\n",
            RFORMAT(ScatterAux));
	 GLOG(0,"Scatter Group Particles: %8.4f sec (%5.2f%%)\n",
			RFORMAT(ScatterGroups));
	 GLOG(0,"Total Booked Time:       %8.4f sec (%5.2f Mp/sec)\n", total_time, np/total_time*1e-6);
	 #undef RFORMAT
    }
};

/// We keep the code for Constructing CellGroups in here, because
/// it is where the cellgroups[] are created and destroyed.

void GroupFindingControl::ConstructCellGroups(int slab) {
    // Construct the Cell Groups for this slab
    CellGroupTime.Start();
    slab = WrapSlab(slab);
    cellgroups[slab].setup(cpd, particles_per_slab/20);     
    	// Guessing that the number of groups is 20-fold less than particles
    FOFcell doFOF[omp_get_max_threads()];
    #pragma omp parallel for schedule(static,1)
    for (int g=0; g<omp_get_max_threads(); g++) 
    	doFOF[g].setup(linking_length, boundary);

    uint64 _CGactive = 0; 
    FLOAT _maxFOFdensity = 0.0;
    double _meanFOFdensity = 0.0;
    FLOAT DensityKernelRad2 = WriteState.DensityKernelRad2;
    FLOAT L0DensityThreshold = WriteState.L0DensityThreshold;

    if (L0DensityThreshold>0) {
        // We've been asked to compare the kernel density to a particular
	// density (unit of cosmic mean) to make a particle L0 eligible.
	// Remember that this density does include the self-count.
	// The FOFdensities are weighted by b^2-r^2.  When integrated,
	// that yields a mass at unit density of 
	// (2/15)*4*PI*b^5*np
	FLOAT FOFunitdensity = P.np*4.0*M_PI*2.0/15.0*pow(WriteState.DensityKernelRad2,2.5)+1e-30;
	L0DensityThreshold *= FOFunitdensity;  // Now in code units
    } else {
        L0DensityThreshold = DensityKernelRad2;
	// We want to be sensitive to a single particle beyond the self-count.
    }

    #pragma omp parallel for schedule(dynamic,1) reduction(+:_CGactive) reduction(max:_maxFOFdensity) reduction(+:_meanFOFdensity)
    for (int j=0; j<cpd; j++) {
	int g = omp_get_thread_num();
        PencilAccum<CellGroup> *cg = cellgroups[slab].StartPencil(j);
        for (int k=0; k<cpd; k++) {
	    // Find CellGroups in (slab,j,k).  Append results to cg.
	    Cell c = CP->GetCell(slab, j, k);

	    int active_particles = c.count();
	    #ifdef COMPUTE_FOF_DENSITY
	    if (DensityKernelRad2>0 && c.acc != NULL) {
            // We may be calling this from a context like standalone_fof where we haven't computed accelerations
            // TOOD: maybe we want to turn off COMPUTE_FOF_DENSITY instead?

	        // The FOF-scale density is in acc.w.  
		// All zeros cannot be in groups, partition them to the end
		for (int p=0; p<active_particles; p++) {
		    _meanFOFdensity += c.acc[p].w;
			// This will be the mean over all particles, not just
			// the active ones
		    if (c.acc[p].w>L0DensityThreshold) {
			// Active particle; retain and accumulate stats
			_maxFOFdensity=std::max(_maxFOFdensity, c.acc[p].w);
		    } else {
		        // We found an inactive particle; swap to end.
			active_particles--;
			std::swap(c.pos[p], c.pos[active_particles]);
			std::swap(c.vel[p], c.vel[active_particles]);
			std::swap(c.aux[p], c.aux[active_particles]);
			std::swap(c.acc[p], c.acc[active_particles]);
			p--; // Need to try this location again
		   }
		}
	    }
	    // By limiting the particles being considered, we automatically
	    // will exclude these particles from being in the boundary
	    // singlet set.  So they will not be in the CellGroups and 
	    // hence never considered further.
	    #endif
	    _CGactive += active_particles;

	    doFOF[g].findgroups(c.pos, c.vel, c.aux, c.acc, active_particles);
	    // We need to clear the L0 & L1 bits for this timestep
	    for (int p=0; p<c.count(); p++) c.aux[p].reset_L01_bits();
	    for (int gr=0; gr<doFOF[g].ngroups; gr++) {
		CellGroup tmp(doFOF[g].groups[gr], boundary);
		cg->append(tmp);
	    }
	    // Also need to look at the singlets!
	    for (int p=doFOF[g].nmultiplets; p<doFOF[g].nsinglet_boundary; p++) {
		CellGroup tmp(p, c.pos[p], boundary);
	        cg->append(tmp);
	    }
	    cg->FinishCell();
	}
	cg->FinishPencil();
    }
    // Best if we destroy on the same thread, for tcmalloc
    #pragma omp parallel for schedule(static,1)
    for (int g=0; g<omp_get_max_threads(); g++) 
    	doFOF[g].destroy();
    uint64 tot = cellgroups[slab].get_slab_size();
    CGtot += tot;
    cellgroups_status[slab] = 1;
    CGactive += _CGactive;
    meanFOFdensity += _meanFOFdensity;
    maxFOFdensity = std::max(maxFOFdensity, _maxFOFdensity);
    STDLOG(2,"Found %d cell groups in slab %d\n", tot, slab);
    CellGroupTime.Stop();
    return;
}

void GroupFindingControl::DestroyCellGroups(int slab) {
    slab = WrapSlab(slab);
    cellgroups[slab].destroy();
    cellgroups_status[slab] = 2;
    return;
}

#ifdef STANDALONE_FOF
GroupFindingControl *GFC = NULL;	
	// We have one global instance of this, initialized in proepi
#endif

#include "findgrouplinks.cpp"
	// Code to search between pairs of cells and find the linked groups,
	// which get added to GLL.


// ===================== Output Field Particles ===============

#include "halostat.cpp"
	// Code to compute L1 halo properties

/** Gather all of the taggable particles that aren't in L1 groups into
two vectors, converting to global positions.  

Space must be allocated beforehand.  Returns the number of elements used.
Warning: This must be called after ScatterGlobalGroupsAux() and before
ScatterGlobalGroups()
*/

uint64 GatherTaggableFieldParticles(int slab, RVfloat *pv, TaggedPID *pid, FLOAT unkickfactor) {
    slab = GFC->WrapSlab(slab);
    uint64 nfield = 0;
    for (int j=0; j<GFC->cpd; j++)
	for (int k=0; k<GFC->cpd; k++) {
	    // Loop over cells
	    posstruct offset = CP->CellCenter(slab, j, k);
	    Cell c = CP->GetCell(slab, j, k);
	    for (int p=0; p<c.count(); p++)
		if (c.aux[p].is_taggable() && !c.aux[p].is_L1()) {
		    // We found a taggable field particle
		    posstruct r = c.pos[p] + offset;
		    velstruct v = c.vel[p];
            if(c.acc != NULL)
                v -= unkickfactor*TOFLOAT3(c.acc[p]);
		    pv[nfield] = RVfloat(r.x, r.y, r.z, v.x, v.y, v.z);
		    pid[nfield] = c.aux[p].pid();
		    nfield++;
		}
	}
    return nfield;
}

// ===================== Global Groups ===============

#include "globalgroup.cpp"

/// Code to traverse the links and find the GlobalGroups as 
/// sets of CellGroups (stored by their LinkIDs).

void GroupFindingControl::setupGGS() {
    globalslabs = new GlobalGroupSlab*[cpd];
    microstepcontrol = new MicrostepControl*[cpd];
    for(int i = 0; i < cpd; i++){
        globalslabs[i] = NULL;
        microstepcontrol[i] = NULL;
    }
}

GroupFindingControl::~GroupFindingControl() { 
    delete[] cellgroups;
    for (int j=0;j<cpd;j++) assert(cellgroups_status[j] != 1);
    delete[] cellgroups_status;
    delete GLL;
    #ifndef STANDALONE_FOF
    grouplog->close();
    delete grouplog;
    #endif

    delete[] globalslabs;
}

/** The driver routine to find the GlobalGroups in a slab
and then find and output the subgroups.
*/

void FindAndProcessGlobalGroups(int slab) {
    slab = GFC->WrapSlab(slab);
    assert(GFC->globalslabs[slab] == NULL);
    GlobalGroupSlab *GGS = new GlobalGroupSlab;
    GFC->globalslabs[slab] = GGS;
    GGS->setup(slab);
    GGS->CreateGlobalGroups();
    STDLOG(2,"Closed global groups in slab %d, finding %d groups involving %d cell groups\n", slab, GGS->globalgroups.get_slab_size(), GGS->globalgrouplist.get_slab_size());
    GFC->GGtot += GGS->globalgroups.get_slab_size();

    // Now process and output each one....
    // Start by gathering all of the particles into a contiguous set.
    GGS->GatherGlobalGroups();
    STDLOG(1,"Gathered %d particles from global groups in slab %d\n", GGS->np, slab);
    GFC->largest_GG = std::max(GFC->largest_GG, GGS->largest_group);
    // TODO: This largest_GG work is now superceded by MultiplicityHalos
    // The GGS->globalgroups[j][k][n] now reference these as [start,start+np)
	// ReadState.DoGroupFindingOutput is decided in InitGroupFinding()
	
<<<<<<< HEAD
	// ReadState.DoGroupFindingOutput is decided in InitGroupFinding()
	if(ReadState.DoGroupFindingOutput)
=======
if(ReadState.DoGroupFindingOutput)
>>>>>>> 1a781f15
		GGS->FindSubGroups();
    GGS->ScatterGlobalGroupsAux();

    #ifdef ASCII_TEST_OUTPUT
    GGS->SimpleOutput();
    #endif
	if(ReadState.DoGroupFindingOutput)
		GGS->HaloOutput();

#ifndef STANDALONE_FOF
    // We have a split time slice output model where non-L0 particles and L0 particles go in separate files
    if(ReadState.DoTimeSliceOutput){
        FLOAT unkickfactor = WriteState.FirstHalfEtaKick;
        STDLOG(1,"Outputting L0 group particles in slab %d with unkick factor %f\n", slab, unkickfactor);
        GFC->n_L0_output += GGS->L0TimeSliceOutput(unkickfactor);
    }
#endif
}

void FinishGlobalGroups(int slab){
	slab = GFC->WrapSlab(slab);
    GlobalGroupSlab *GGS = GFC->globalslabs[slab];

	// pos,vel have been updated in the group-local particle copies by microstepping
    // now push these updates to the original slabs
    GGS->ScatterGlobalGroups();
    delete GGS;
    GFC->globalslabs[slab] = NULL;
}<|MERGE_RESOLUTION|>--- conflicted
+++ resolved
@@ -459,14 +459,9 @@
     GFC->largest_GG = std::max(GFC->largest_GG, GGS->largest_group);
     // TODO: This largest_GG work is now superceded by MultiplicityHalos
     // The GGS->globalgroups[j][k][n] now reference these as [start,start+np)
-	// ReadState.DoGroupFindingOutput is decided in InitGroupFinding()
 	
-<<<<<<< HEAD
 	// ReadState.DoGroupFindingOutput is decided in InitGroupFinding()
 	if(ReadState.DoGroupFindingOutput)
-=======
-if(ReadState.DoGroupFindingOutput)
->>>>>>> 1a781f15
 		GGS->FindSubGroups();
     GGS->ScatterGlobalGroupsAux();
 
