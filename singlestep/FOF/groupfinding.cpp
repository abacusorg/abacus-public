// This is the top-level code for group-finding.
// We include this file in the program.


// TODO: Are the SlabAccum maxsize set sensibly?

#include "fof_sublist.cpp"
	// Code to do FOF on a set (e.g., a cell)

#include "slab_accum.cpp"
	// Code to establish templated slab-based storage of flexible size 
	// that is cell indexed and multi-threaded by pencil

#include "grouplink.cpp"
	// Code to store the list of links between CellGroups.
	// This is GCC->GLL

#include "cellgroup.cpp"
	// Code to define and create CellGroups.

#include "multiplicity_stats.cpp"


class GlobalGroupSlab;


class GroupFindingControl {
    // This is the control class for all group finding.
  public:
    int cpd;		
    FOFloat linking_length;    // In code units
    FOFloat boundary;	// The distance from the origin that indicates that something
    		// is within linking_length of the edge
    int GroupRadius;    // Cell radius for group finding
    FLOAT invcpd;
    uint64 np; // the number of particles in the simulation; used to compute buffers
    uint64 particles_per_pencil;	// Typical number of particles per pencil

    // Parameters for finding subgroups
    FOFloat linking_length_level1;
    FOFloat linking_length_level2;
    int minhalosize;	// The minimum size for a level 1 halo to be outputted

    uint64 pPtot, fPtot, fGtot, CGtot, GGtot, Ltot;
    int largest_GG;

    MultiplicityStats L0stats, L1stats;

    SlabAccum<CellGroup> *cellgroups;   // Allocated [0,cpd), one for each slab
    int *cellgroups_status;     // Allocated [0,cpd) for each slab. 
    	// 0 means CellGroups not found.
    	// 1 means CellGroups found but slab not closed.
    	// 2 means slab closed (so CellGroups may be deleted).
    GroupLinkList *GLL;

    GlobalGroupSlab *globalslabs;    // Allocated [0,cpd), one for each slab

    STimer CellGroupTime, CreateFaceTime, FindLinkTime, 
    	SortLinks, IndexLinks, FindGlobalGroupTime, IndexGroups, 
	GatherGroups, ScatterGroups, ProcessLevel1;
    PTimer L1FOF, L2FOF, L1Tot;
    PTimer IndexLinksSearch, IndexLinksIndex;

    void setupGGS();

    GroupFindingControl(FOFloat _linking_length, 
    	FOFloat _linking_length_level1, FOFloat _linking_length_level2,
    int _cpd, FOFloat _invcpd, int _GroupRadius, int _minhalosize, uint64 _np) {
	cpd = _cpd; 
	linking_length = _linking_length;
	linking_length_level1 = _linking_length_level1;
	linking_length_level2 = _linking_length_level2;
	minhalosize = _minhalosize;
	invcpd = _invcpd;
	boundary = (invcpd/2.0-linking_length);
	np = _np;
	particles_per_pencil = np/cpd/cpd;
	GroupRadius = _GroupRadius;
	cellgroups = new SlabAccum<CellGroup>[cpd];
	cellgroups_status = new int[cpd];
	for (int j=0;j<cpd;j++) cellgroups_status[j] = 0;
	GLL = new GroupLinkList(cpd, np/cpd*linking_length/_invcpd*3*15);    
	setupGGS();
	// This is a MultiAppendList, so the buffer cannot grow. 
	// It will be storing links between cells.  Most particles do 
	// not generate such a link; on average 3*linking_length/cellsize do. 
	// But we will have up to 10 slabs worth in here.
	// So we need to be a bit generous.
        pPtot = fPtot = fGtot = CGtot = GGtot = Ltot = 0;
	largest_GG = 0;
	return;
    }

    ~GroupFindingControl() { 
        delete[] cellgroups;
        delete[] cellgroups_status;
	delete GLL;
    }
    int WrapSlab(int s) {
	while (s<0) s+=cpd;
	while (s>=cpd) s-=cpd;
	return s;
    }
    integer3 WrapCell(int i, int j, int k) {
        return integer3(WrapSlab(i), WrapSlab(j), WrapSlab(k));
    }
    
    void ConstructCellGroups(int slab);
    void DestroyCellGroups(int slab);


    void report() {
	 STDLOG(2,"Found %lld cell groups (including boundary singlets)\n", CGtot);
	 STDLOG(2,"Used %lld pseudoParticles, %lld faceParticles, %lld faceGroups\n",
	     pPtot, fPtot, fGtot);
	 STDLOG(2,"Found %lld links between groups.\n", Ltot);
	 STDLOG(2,"Found %lld global groups\n", GGtot);
	 STDLOG(2,"Longest GroupLink list was %lld, compared to %lld allocation\n", GLL->longest, GLL->maxlist);
	 STDLOG(2,"Largest Global Group has %d particles\n", largest_GG);

	 printf("\nL0 group multiplicity distribution:\n");
	 L0stats.report();

	 printf("\nL1 group multiplicity distribution:\n");
	 L1stats.report();

	 float total_time = CellGroupTime.Elapsed()+
			CreateFaceTime.Elapsed()+
			FindLinkTime.Elapsed()+
			SortLinks.Elapsed()+
			IndexLinks.Elapsed()+
			FindGlobalGroupTime.Elapsed()+
			IndexGroups.Elapsed()+
			GatherGroups.Elapsed()+
			ProcessLevel1.Elapsed()+
			ScatterGroups.Elapsed();
	 STDLOG(2,"\nTimings: \n");
	 #define RFORMAT(a) a.Elapsed(), a.Elapsed()/total_time*100.0
	 STDLOG(2,"Finding Cell Groups:     %8.4f sec (%5.2f%%)\n",
			RFORMAT(CellGroupTime));
	 STDLOG(2,"Creating Faces:          %8.4f sec (%5.2f%%)\n",
			RFORMAT(CreateFaceTime));
	 STDLOG(2,"Finding Group Links:     %8.4f sec (%5.2f%%)\n",
			RFORMAT(FindLinkTime));
	 STDLOG(2,"Sort Links:              %8.4f sec (%5.2f%%)\n",
			RFORMAT(SortLinks));
	 STDLOG(2,"Index Links:             %8.4f sec (%5.2f%%)\n",
			RFORMAT(IndexLinks));
<<<<<<< HEAD
	 STDLOG(2,"Find Global Groups:      %8.4f sec (%5.2f%%)\n",
=======
	 // printf("     Searching:               %8.4f sec\n", IndexLinksSearch.Elapsed());
	 printf("Indexing (P):                %8.4f sec\n", IndexLinksIndex.Elapsed());
	 printf("Find Global Groups:      %8.4f sec (%5.2f%%)\n",
>>>>>>> 99f1890b
			RFORMAT(FindGlobalGroupTime));
	 STDLOG(2,"Index Global Groups:     %8.4f sec (%5.2f%%)\n",
			RFORMAT(IndexGroups));
	 STDLOG(2,"Gather Group Particles:  %8.4f sec (%5.2f%%)\n",
			RFORMAT(GatherGroups));
	 STDLOG(2,"Level 1 & 2 Processing:  %8.4f sec (%5.2f%%)\n",
			RFORMAT(ProcessLevel1));
	 STDLOG(2,"Level 1 FOF:                  %8.4f sec (%5.2f%%)\n",
			RFORMAT(L1FOF));
	 STDLOG(2,"Level 2 FOF:                  %8.4f sec (%5.2f%%)\n",
			RFORMAT(L2FOF));
	 STDLOG(2,"Level 1 Total:                %8.4f sec (%5.2f%%)\n",
			RFORMAT(L1Tot));
	 STDLOG(2,"Scatter Group Particles: %8.4f sec (%5.2f%%)\n",
			RFORMAT(ScatterGroups));
	 STDLOG(2,"Total Booked Time:       %8.4f sec (%5.2f Mp/sec)\n", total_time, np/total_time*1e-6);
	 #undef RFORMAT
    }
};

// We keep the code for Constructing CellGroups in here, because
// it is where the cellgroups[] are created and destroyed.

void GroupFindingControl::ConstructCellGroups(int slab) {
    // Construct the Cell Groups for this slab
    CellGroupTime.Start();
    slab = WrapSlab(slab);
    cellgroups[slab].setup(cpd, particles_per_pencil);     // TODO: Pick a better maxsize!
    FOFcell doFOF[omp_get_max_threads()];
    #pragma omp parallel for schedule(static)
    for (int g=0; g<omp_get_max_threads(); g++) 
    	doFOF[g].setup(linking_length, boundary);

    #pragma omp parallel for schedule(dynamic,1)
    for (int j=0; j<cpd; j++) {
	float *aligned;
	int ret = posix_memalign((void **)&(aligned), 64, 8*sizeof(float)); assert(ret==0);
	int g = omp_get_thread_num();
        PencilAccum<CellGroup> *cg = cellgroups[slab].StartPencil(j);
        for (int k=0; k<cpd; k++) {
	    // Find CellGroups in (slab,j,k).  Append results to cg.
	    Cell c = PP->GetCell(slab, j, k);
	    doFOF[g].findgroups(c.pos, c.vel, c.aux, c.acc, c.count());
	    // printf("Cell %d %d %d: Found %d cell groups with %d particles, plus %d boundary singlets\n", slab,j,k,doFOF[g].ngroups, doFOF[g].nmultiplets, doFOF[g].nsinglet_boundary-doFOF[g].nmultiplets);
	    // We need to clear the L0 & L1 bits for this timestep
	    for (int p=0; p<c.count(); p++) c.aux[p].reset_L01_bits();
	    for (int gr=0; gr<doFOF[g].ngroups; gr++) {
		CellGroup tmp(doFOF[g].groups[gr], boundary, aligned);
		// printf("Group %d: %d %d, %f %f %f to %f %f %f, %f %02x\n",
		// 	gr, tmp.start, tmp.size(), 
		// 	aligned[0], aligned[1], aligned[2],
		// 	aligned[4], aligned[5], aligned[6], boundary, tmp.n >> 25);
		cg->append(tmp);
	    }
	    // Also need to look at the singlets!
	    for (int p=doFOF[g].nmultiplets; p<doFOF[g].nsinglet_boundary; p++) {
		CellGroup tmp(p, c.pos[p], boundary);
		// printf("Singl %d: %f %f %f %lld %02x\n",
		   // p, c.pos[p].x, c.pos[p].y, c.pos[p].z, c.aux[p].val, tmp.n >>25);
	        cg->append(tmp);
	    }
	    // for (int p=0; p<doFOF[g].np; p++) {
	        // if (c.aux[p].val == 1516) {
		    // printf("Singl %d: %f %f %f %lld     %d\n",
		       // p, c.pos[p].x, c.pos[p].y, c.pos[p].z, c.aux[p].val,
		       // doFOF[g].nsinglet_boundary);
		// }
	    // }
	    cg->FinishCell();
	}
	cg->FinishPencil();
	free(aligned);
    }
    #pragma omp parallel for schedule(static)
    for (int g=0; g<omp_get_max_threads(); g++) 
    	doFOF[g].destroy();
    uint64 tot = cellgroups[slab].get_slab_size();
    CGtot += tot;
    cellgroups_status[slab] = 1;
    STDLOG(1,"Found %lld cell groups in slab %d\n", tot, slab);
    CellGroupTime.Stop();
    return;
}

void GroupFindingControl::DestroyCellGroups(int slab) {
    slab = WrapSlab(slab);
    cellgroups[slab].destroy();
    cellgroups_status[slab] = 2;
    return;
}

GroupFindingControl *GFC;	
	// We have one global instance of this, initialized in proepi

#include "findgrouplinks.cpp"
	// Code to search between pairs of cells and find the linked groups,
	// which get added to GLL.


// ===================== Output Field Particles ===============

#include "halostat.cpp"
	// Code to compute L1 halo properties

uint64 GatherTaggableFieldParticles(int slab, RVfloat *pv, TaggedPID *pid) {
    // Gather all of the taggable particles that aren't in L1 groups into two vectors,
    // converting to global positions.
    // Space must be allocated beforehand.
    // Returns the number of elements used.
    // Warning: This must be called after ScatterGlobalGroupsAux()
    // and before ScatterGlobalGroups()
    slab = GFC->WrapSlab(slab);
    uint64 nfield = 0;
    for (int j=0; j<GFC->cpd; j++)
	for (int k=0; k<GFC->cpd; k++) {
	    // Loop over cells
	    posstruct offset = PP->CellCenter(slab, j, k);
	    Cell c = PP->GetCell(slab, j, k);
	    for (int p=0; p<c.count(); p++)
		if (c.aux[p].is_taggable() && !c.aux[p].is_L1()) {
		    // We found a taggable field particle
		    posstruct r = c.pos[p] + offset;
		    velstruct v = c.vel[p];
		    pv[nfield] = RVfloat(r.x, r.y, r.z, v.x, v.y, v.z);
		    pid[nfield] = c.aux[p].pid();
		    nfield++;
		}
	}
    return nfield;
}

// ===================== Global Groups ===============

#include "globalgroup.cpp"
	// Code to traverse the links and find the GlobalGroups as 
	// sets of CellGroups (stored by their LinkIDs).

<<<<<<< HEAD
#else   // !STANDALONE_FOF
void HaloOutput(int slab, GlobalGroupSlab &GGS) {
    slab = LBW->WrapSlab(slab);

    // TODO: Need to include the control logic regarding whether 
    // a given file should be written.  
    // TODO: Need to add these arena names to slabtypes (or change them here).
    // DJE suspects there are duplications in function.
    // TODO: we talked about controlling the output by having top level action allocate these (or not).  Is that still the plan?

    // Write out the stats on the L1 halos
    GGS.L1halos.copy_to_ptr((HaloStat *)LBW->AllocateArena(L1halosSlab, slab));
    LBW->StoreArenaNonBlocking(L1halosSlab, slab);

    // Write out tagged PIDs from the L1 halos
    GGS.TaggedPIDs.copy_to_ptr((TaggedPID *)LBW->AllocateArena(TaggedPIDsSlab, slab));
    LBW->StoreArenaNonBlocking(TaggedPIDsSlab, slab);

    // Write out the pos/vel of the taggable particles in L1 halos
    GGS.L1Particles.copy_to_ptr((RVfloat *)LBW->AllocateArena(L1ParticlesSlab, slab));
    LBW->StoreArenaNonBlocking(L1ParticlesSlab, slab);

    // Write out the PIDs of the taggable particles in the L1 halos
    GGS.L1PIDs.copy_to_ptr((TaggedPID *)LBW->AllocateArena(L1PIDsSlab, slab));
    LBW->StoreArenaNonBlocking(L1PIDsSlab, slab);

    // Write out the taggable particles not in L1 halos
    uint64 nfield = GatherTaggableFieldParticles(slab,
        (RVfloat *) LBW->AllocateArena(TaggableFieldSlab, slab)
        (TaggedPID *) LBW->AllocateArena(TaggableFieldPIDSlab, slab));
    LBW->ResizeSlab(TaggableFieldSlab, slab, nfield*sizeof(RVfloat));
    LBW->ResizeSlab(TaggableFieldPIDSlab, slab, nfield*sizeof(TaggedPID));
    LBW->StoreArenaNonBlocking(TaggableFieldSlab, slab);
    LBW->StoreArenaNonBlocking(TaggableFieldPIDSlab, slab);
    return;
=======
void GroupFindingControl::setupGGS() {
    globalslabs = new GlobalGroupSlab[cpd];
>>>>>>> 99f1890b
}

void FindAndProcessGlobalGroups(int slab) {
    slab = GFC->WrapSlab(slab);
<<<<<<< HEAD
	GlobalGroupSlab GGS(slab);
    // TODO: we might opt to initialize and destroy GGS(slab) outside this function
    
    GGS.globalgroups.setup(GFC->cpd, 1024);   // TODO: Correct size to start?
    GGS.globalgrouplist.setup(GFC->cpd, 1024);   // TODO: Correct size to start?
    CreateGlobalGroups(GGS.slab, GGS.globalgroups, GGS.globalgrouplist);
    STDLOG(1,"Closed global groups in slab %d, finding %lld groups involving %lld cell groups\n", slab, GGS.globalgroups.get_slab_size(), GGS.globalgrouplist.get_slab_size());
    GFC->GGtot += GGS.globalgroups.get_slab_size();
=======
    GlobalGroupSlab *GGS = GFC->globalslabs+slab;
    GGS->setup(slab);
    GGS->CreateGlobalGroups();
    STDLOG(1,"Closed global groups in slab %d, finding %lld groups involving %lld cell groups\n", slab, GGS->globalgroups.size(), GGS->globalgrouplist.size());
    GFC->GGtot += GGS->globalgroups.get_slab_size();
>>>>>>> 99f1890b

    // Now process and output each one....
    // Start by gathering all of the particles into a contiguous set.
    GGS->GatherGlobalGroups();
    STDLOG(1,"Gathered %lld particles from global groups in slab %d\n", GGS->np, slab);
    GFC->largest_GG = std::max(GFC->largest_GG, GGS->largest_group);
    // TODO: Write to STDLOG
    // The GGS->globalgroups[j][k][n] now reference these as [start,start+np)

    // TODO: Lots to do here
    // For now, maybe we should just output the group multiplicity and the PIDs,
    // as a way of demonstrating that we have something.
    GGS->FindSubGroups();
    GGS->ScatterGlobalGroupsAux();

    #ifdef ASCII_TEST_OUTPUT
    GGS->SimpleOutput();
    #endif
    GGS->HaloOutput();

<<<<<<< HEAD
    GGS.ScatterGlobalGroups();
    
=======
    GGS->ScatterGlobalGroups();
    GGS->destroy();
>>>>>>> 99f1890b
    return;
}



<|MERGE_RESOLUTION|>--- conflicted
+++ resolved
@@ -146,13 +146,9 @@
 			RFORMAT(SortLinks));
 	 STDLOG(2,"Index Links:             %8.4f sec (%5.2f%%)\n",
 			RFORMAT(IndexLinks));
-<<<<<<< HEAD
+	 // printf("     Searching:               %8.4f sec\n", IndexLinksSearch.Elapsed());
+	 STDLOG(2,"Indexing (P):                %8.4f sec\n", IndexLinksIndex.Elapsed());
 	 STDLOG(2,"Find Global Groups:      %8.4f sec (%5.2f%%)\n",
-=======
-	 // printf("     Searching:               %8.4f sec\n", IndexLinksSearch.Elapsed());
-	 printf("Indexing (P):                %8.4f sec\n", IndexLinksIndex.Elapsed());
-	 printf("Find Global Groups:      %8.4f sec (%5.2f%%)\n",
->>>>>>> 99f1890b
 			RFORMAT(FindGlobalGroupTime));
 	 STDLOG(2,"Index Global Groups:     %8.4f sec (%5.2f%%)\n",
 			RFORMAT(IndexGroups));
@@ -290,66 +286,17 @@
 	// Code to traverse the links and find the GlobalGroups as 
 	// sets of CellGroups (stored by their LinkIDs).
 
-<<<<<<< HEAD
-#else   // !STANDALONE_FOF
-void HaloOutput(int slab, GlobalGroupSlab &GGS) {
-    slab = LBW->WrapSlab(slab);
-
-    // TODO: Need to include the control logic regarding whether 
-    // a given file should be written.  
-    // TODO: Need to add these arena names to slabtypes (or change them here).
-    // DJE suspects there are duplications in function.
-    // TODO: we talked about controlling the output by having top level action allocate these (or not).  Is that still the plan?
-
-    // Write out the stats on the L1 halos
-    GGS.L1halos.copy_to_ptr((HaloStat *)LBW->AllocateArena(L1halosSlab, slab));
-    LBW->StoreArenaNonBlocking(L1halosSlab, slab);
-
-    // Write out tagged PIDs from the L1 halos
-    GGS.TaggedPIDs.copy_to_ptr((TaggedPID *)LBW->AllocateArena(TaggedPIDsSlab, slab));
-    LBW->StoreArenaNonBlocking(TaggedPIDsSlab, slab);
-
-    // Write out the pos/vel of the taggable particles in L1 halos
-    GGS.L1Particles.copy_to_ptr((RVfloat *)LBW->AllocateArena(L1ParticlesSlab, slab));
-    LBW->StoreArenaNonBlocking(L1ParticlesSlab, slab);
-
-    // Write out the PIDs of the taggable particles in the L1 halos
-    GGS.L1PIDs.copy_to_ptr((TaggedPID *)LBW->AllocateArena(L1PIDsSlab, slab));
-    LBW->StoreArenaNonBlocking(L1PIDsSlab, slab);
-
-    // Write out the taggable particles not in L1 halos
-    uint64 nfield = GatherTaggableFieldParticles(slab,
-        (RVfloat *) LBW->AllocateArena(TaggableFieldSlab, slab)
-        (TaggedPID *) LBW->AllocateArena(TaggableFieldPIDSlab, slab));
-    LBW->ResizeSlab(TaggableFieldSlab, slab, nfield*sizeof(RVfloat));
-    LBW->ResizeSlab(TaggableFieldPIDSlab, slab, nfield*sizeof(TaggedPID));
-    LBW->StoreArenaNonBlocking(TaggableFieldSlab, slab);
-    LBW->StoreArenaNonBlocking(TaggableFieldPIDSlab, slab);
-    return;
-=======
 void GroupFindingControl::setupGGS() {
     globalslabs = new GlobalGroupSlab[cpd];
->>>>>>> 99f1890b
 }
 
 void FindAndProcessGlobalGroups(int slab) {
     slab = GFC->WrapSlab(slab);
-<<<<<<< HEAD
-	GlobalGroupSlab GGS(slab);
-    // TODO: we might opt to initialize and destroy GGS(slab) outside this function
-    
-    GGS.globalgroups.setup(GFC->cpd, 1024);   // TODO: Correct size to start?
-    GGS.globalgrouplist.setup(GFC->cpd, 1024);   // TODO: Correct size to start?
-    CreateGlobalGroups(GGS.slab, GGS.globalgroups, GGS.globalgrouplist);
-    STDLOG(1,"Closed global groups in slab %d, finding %lld groups involving %lld cell groups\n", slab, GGS.globalgroups.get_slab_size(), GGS.globalgrouplist.get_slab_size());
-    GFC->GGtot += GGS.globalgroups.get_slab_size();
-=======
     GlobalGroupSlab *GGS = GFC->globalslabs+slab;
     GGS->setup(slab);
     GGS->CreateGlobalGroups();
     STDLOG(1,"Closed global groups in slab %d, finding %lld groups involving %lld cell groups\n", slab, GGS->globalgroups.size(), GGS->globalgrouplist.size());
     GFC->GGtot += GGS->globalgroups.get_slab_size();
->>>>>>> 99f1890b
 
     // Now process and output each one....
     // Start by gathering all of the particles into a contiguous set.
@@ -370,13 +317,8 @@
     #endif
     GGS->HaloOutput();
 
-<<<<<<< HEAD
-    GGS.ScatterGlobalGroups();
-    
-=======
     GGS->ScatterGlobalGroups();
     GGS->destroy();
->>>>>>> 99f1890b
     return;
 }
 
