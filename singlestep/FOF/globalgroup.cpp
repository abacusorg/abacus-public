--- conflicted
+++ resolved
@@ -1090,14 +1090,11 @@
     sprintf(dir, "Step%04d_z%5.3f", ReadState.FullStepNumber, ReadState.Redshift);
     CreateSubDirectory(P.GroupDirectory, dir);
         
-<<<<<<< HEAD
-    if(slab == 0){
-=======
+
     //if(slab == 0){
         char dir[32];
         sprintf(dir, "Step%04d_z%5.3f", ReadState.FullStepNumber, ReadState.Redshift);
         CreateSubDirectory(P.GroupDirectory, dir);
->>>>>>> 27f3a4e6
         std::string headerfn = "";
         headerfn = headerfn + P.GroupDirectory + "/" + dir + "/header";
         WriteGroupHeaderFile(headerfn.c_str());
