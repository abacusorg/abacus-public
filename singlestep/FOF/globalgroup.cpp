--- conflicted
+++ resolved
@@ -912,18 +912,12 @@
         }
 
     // Write out the taggable particles not in L1 halos
-<<<<<<< HEAD
-        // TODO: Technically HaloTaggableFraction is only used in the IC step
-        uint64 maxsize = SS->size(slab)*P.HaloTaggableFraction;
-        maxsize += 6*sqrt(maxsize);  // 6-sigma buffer
-=======
-        // TODO: better heuristic? what will happen in very small sims?  Also technically HaloTaggableFraction is only used in the IC step
-		uint64 maxsize = SS->size(slab)*P.HaloTaggableFraction;
-		        maxsize += 6*sqrt(maxsize);  // 6-sigma buffer
-
->>>>>>> 1a781f15
-        SB->AllocateSpecificSize(TaggableFieldSlab, slab, maxsize*sizeof(RVfloat));
-        SB->AllocateSpecificSize(TaggableFieldPIDSlab, slab, maxsize*sizeof(TaggedPID));
+    // TODO: Technically HaloTaggableFraction is only used in the IC step
+    uint64 maxsize = SS->size(slab)*P.HaloTaggableFraction;
+    maxsize += 6*sqrt(maxsize);  // 6-sigma buffer
+
+    SB->AllocateSpecificSize(TaggableFieldSlab, slab, maxsize*sizeof(RVfloat));
+    SB->AllocateSpecificSize(TaggableFieldPIDSlab, slab, maxsize*sizeof(TaggedPID));
         
     uint64 nfield = GatherTaggableFieldParticles(slab,
                         (RVfloat *) SB->GetSlabPtr(TaggableFieldSlab, slab),
