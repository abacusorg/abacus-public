--- conflicted
+++ resolved
@@ -338,15 +338,14 @@
                     // We only track the group if it has more than one particle
                     if (ggsize>1) {
                         int start = gg_list->buffer->get_pencil_size();
-<<<<<<< HEAD
                         // We're going to sort the cellgroup list, so that
                         // multiple groups within one cell are contiguous
                         // But there's no point in doing this unless there are 3+ CG.
+                        /*
                         if (cglist.size()>2)
                             std::sort(cglist.data(), cglist.data()+cglist.size());
-
-=======
->>>>>>> 3361ed9f
+                        */
+
                         for (uint64 t = 0; t<cglist.size(); t++) {
                             //integer3 tmp = cglist[t].cell();
                             // printf("GGlist: %d %d %d %d\n",
