--- conflicted
+++ resolved
@@ -946,11 +946,7 @@
                     
                             FOFparticle *L2start = FOFlevel2[g].p + FOFlevel2[g].groups[0].start;
                             for (int p=0; p<FOFlevel2[g].groups[0].n; p++) {
-<<<<<<< HEAD
                                 if (groupaux[start[L2start[p].index()].index()].is_taggable()); //1 or 2 = taggable. 0 = not taggable. 
-=======
-			      if (groupaux[start[L2start[p].index()].index()].is_taggable()); //1 or 2 = taggable. 0 = not taggable. 
->>>>>>> 97668591
                                     groupaux[start[L2start[p].index()].index()].set_tagged();                
                             }
                         }
