--- conflicted
+++ resolved
@@ -1,14 +1,8 @@
 #export CXX = icc  -openmp-stubs -pthread -liomp5 #-xHost -fp-model precise -fbuiltin -ip#-prof-use=weighted
 export CXX = g++ -fopenmp -lgomp --std=c++0x
-<<<<<<< HEAD
 export GLOBALVERSIONFLAGS = -DFLOATPRECISION -DNFRADIUS=2 #-DDIRECTSPLINE
 export VERSIONFLAGS = $(GLOBALVERSIONFLAGS) -march=native -mavx -DAVXMULTIPOLES\
 	       -DMAXCPD=8192 -DMAXSOURCELENGTH=1048576 -DIOTHREADED  -DAVXDIRECT -O0 -ggdb3 -DCUDADIRECT
-=======
-export GLOBALVERSIONFLAGS = -DFLOATPRECISION -DNFRADIUS=2 -DAVXMULTIPOLES -DDIRECTSPLINE\
-           -DMAXCPD=8192 -DMAXSOURCELENGTH=1048576 -DIOTHREADED -DAVXDIRECT -DCUDADIRECT
-export VERSIONFLAGS = $(GLOBALVERSIONFLAGS) -march=native -mavx -O3 -ggdb3
->>>>>>> bef6077a
 export CXXFLAGS= -DGITVERSION=\"`git rev-parse HEAD`\" $(VERSIONFLAGS) -Wformat=0
 # Could add -DGLOBALPOS here to switch the code to global positions.
 # Use -DDIRECTSPLINE for spline softening
