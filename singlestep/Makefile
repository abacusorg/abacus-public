#export CXX = icc  -openmp-stubs -pthread -liomp5 #-xHost -fp-model precise -fbuiltin -ip#-prof-use=weighted
<<<<<<< HEAD
export CXX = g++ -fopenmp -lgomp --std=c++0x
export GLOBALVERSIONFLAGS = -DFLOATPRECISION -DNFRADIUS=2 -DDIRECTSPLINE
export VERSIONFLAGS = $(GLOBALVERSIONFLAGS) -march=native -mavx -DAVXMULTIPOLES\
=======
export CXX = g++ -fopenmp -lgomp --std=c++0x  #-fprofile-use -fprofile-correction 
export GLOBALVERSIONFLAGS = -DFLOATPRECISION -DNFRADIUS=2 #-DDIRECTSPLINE
export VERSIONFLAGS = $(GLOBALVERSIONFLAGS) -mavx -DAVXMULTIPOLES\
>>>>>>> 0d995258
	       -DMAXCPD=8192 -DMAXSOURCELENGTH=1048576 -O3 -DIOTHREADED  -DAVXDIRECT #-ggdb3 #-DCUDADIRECT
export CXXFLAGS= -DGITVERSION=\"`git rev-parse HEAD`\" $(VERSIONFLAGS) -Wformat=0
# Could add -DGLOBALPOS here to switch the code to global positions.
# Use -DDIRECTSPLINE for spline softening

-include ../Makefile.local

CPPFLAGS = -I ../include -I ../Derivatives -I ../ParseHeader -I../Convolution\
	   -I DataModel -I Direct/ -I IC -I Multipoles -I Output -I Timestep\
	   -I/usr/local/cuda/include


LIBS =  -L../ParseHeader -lparseheader -lfftw3_omp -lfftw3 -ltbb\
	Multipoles/ETASM.o Multipoles/CMASM.o Multipoles/Cartesian2Reduced.a
    
ifneq ($(DISABLE_GPU),1)
LIBS += Direct/gpudirect.o -L/usr/local/cuda/lib64 -lcudart
endif


GEN_OBJ = ETASM.o CMASM.o Cartesian2Reduced.a

VPATH = Direct : Multipoles

singlestep: singlestep.o $(GEN_OBJ) gpudirect.o | singlestep.d 
	$(CXX) $(CPPFLAGS) $(CXXFLAGS) -o $@ $< $(LIBS)

singlestep.d: singlestep.cpp
	$(CXX) $(CPPFLAGS) $(CXXFLAGS) -M -MF $@ $<

include singlestep.d

singlestep.o: singlestep.cpp Makefile
	$(CXX) $(CPPFLAGS) $(CXXFLAGS)  -c -o $@ $<

gpudirect.o:
	cd Direct && $(MAKE)

$(GEN_OBJ):
	cd Multipoles && $(MAKE) $@


clean:
	cd Direct && $(MAKE) $@
	-$(RM) *.o *.d

distclean:
	cd Direct && $(MAKE) $@
	-$(RM) *.o *.d singlestep


.PHONY: clean distclean gpudirect.o<|MERGE_RESOLUTION|>--- conflicted
+++ resolved
@@ -1,13 +1,7 @@
 #export CXX = icc  -openmp-stubs -pthread -liomp5 #-xHost -fp-model precise -fbuiltin -ip#-prof-use=weighted
-<<<<<<< HEAD
 export CXX = g++ -fopenmp -lgomp --std=c++0x
-export GLOBALVERSIONFLAGS = -DFLOATPRECISION -DNFRADIUS=2 -DDIRECTSPLINE
+export GLOBALVERSIONFLAGS = -DFLOATPRECISION -DNFRADIUS=2 #-DDIRECTSPLINE
 export VERSIONFLAGS = $(GLOBALVERSIONFLAGS) -march=native -mavx -DAVXMULTIPOLES\
-=======
-export CXX = g++ -fopenmp -lgomp --std=c++0x  #-fprofile-use -fprofile-correction 
-export GLOBALVERSIONFLAGS = -DFLOATPRECISION -DNFRADIUS=2 #-DDIRECTSPLINE
-export VERSIONFLAGS = $(GLOBALVERSIONFLAGS) -mavx -DAVXMULTIPOLES\
->>>>>>> 0d995258
 	       -DMAXCPD=8192 -DMAXSOURCELENGTH=1048576 -O3 -DIOTHREADED  -DAVXDIRECT #-ggdb3 #-DCUDADIRECT
 export CXXFLAGS= -DGITVERSION=\"`git rev-parse HEAD`\" $(VERSIONFLAGS) -Wformat=0
 # Could add -DGLOBALPOS here to switch the code to global positions.
