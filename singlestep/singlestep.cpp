#include "proepi.cpp"




Cosmology * InitializeCosmology(double ScaleFactor) {
    // Be warned that all of the Cosmology routines quote time units
    // by what is entered as H0.  The code wants to use H0=1 units.
    // But P.H0 is defined to be in km/s/Mpc!
    // If you want to compare any times or H(z), remember that H0=1.
    MyCosmology cosmo;
    cosmo.Omega_m = P.Omega_M;
    cosmo.Omega_K = P.Omega_K;
    cosmo.Omega_DE = P.Omega_DE;
    cosmo.H0 = 1.0;	
    cosmo.w0 = P.w0;
    cosmo.wa = P.wa;
    return new Cosmology(ScaleFactor,cosmo);
}

double ChooseTimeStep(){
	return ReadState.ScaleFactor*P.Dlna;
}

void BuildWriteState(double da){
	STDLOG("Building WriteState for a step from a=%f by da=%f\n", cosm->current.a, da);

	// Fill in the logistical reporting fields
#ifdef GITVERSION	
	STDLOG("Git Hash = %s\n", GITVERSION);
	strncpy(WriteState.CodeVersion, GITVERSION, 1024);
#endif
	time_t timet = time(0);
	string now = string(asctime(localtime(&timet)));
	sprintf(WriteState.RunTime,"%s",now.substr(0,now.length()-1).c_str());
	gethostname(WriteState.MachineName,1024);
	STDLOG("Host machine name is %s\n", WriteState.MachineName);

	//fill in WriteState from the Parameter file
	WriteState.np =P.np;
	WriteState.cpd = P.cpd;
	WriteState.order = P.order;

	//get the next timestep and build the cosmology for it
	double nexta = cosm->current.a + da;
	STDLOG("Next scale factor is %f\n", nexta);
	cosm->BuildEpoch(cosm->current, cosm->next, nexta);

	WriteState.ScaleFactor = cosm->next.a;
	WriteState.Redshift = cosm->next.z;
	WriteState.Time = cosm->next.t;                // In Gyr or Gyr/h, depending on hMpc flag
	WriteState.etaK = cosm->next.etaK;
	WriteState.etaD = cosm->next.etaD;
	WriteState.Growth = cosm->next.growth;
	WriteState.Growth_on_a = cosm->next.growth/cosm->next.a;
	WriteState.f_growth = cosm->next.f_growth;
	WriteState.w = cosm->next.w;
	WriteState.HubbleNow = cosm->next.H;           // In km/s/Mpc
	WriteState.Htime = cosm->next.H*cosm->next.t;               // Time*H(z)

	double total = cosm->next.OmegaHat_m+cosm->next.OmegaHat_X+cosm->next.OmegaHat_K;
	WriteState.OmegaNow_m = cosm->next.OmegaHat_m/total;
	WriteState.OmegaNow_K = cosm->next.OmegaHat_K/total;
	WriteState.OmegaNow_DE = cosm->next.OmegaHat_DE/total;

	WriteState.ParticleMass = ReadState.ParticleMass; //FIXME: This is just a place holder // In Msun or Msun/h, depending on hMpc flag
	WriteState.RedshiftSpaceConversion = ReadState.RedshiftSpaceConversion ;//FIXME: Another placeholder until the actual math is worked out
	WriteState.LPTstatus = ReadState.LPTstatus; //TODO: Depricated?
	WriteState.FullStepNumber = ReadState.FullStepNumber+1;


	WriteState.DeltaTime = cosm->next.t - cosm->current.t;
	WriteState.DeltaRedshift = -(cosm->next.z - cosm->current.z);
	WriteState.DeltaScaleFactor = cosm->next.a - cosm->current.a;

	// Might also compute the Scale Factor for the halfway time, since
	// we'll need that.
	cosm->t2a(0.5*(cosm->next.t+cosm->current.t));
	STDLOG("Scale factor halfway in between is %f\n", cosm->search.a);
	// cosm->search now has the midpoint epoch.
	WriteState.ScaleFactorHalf = cosm->search.a;
	WriteState.LastHalfEtaKick = cosm->KickFactor(cosm->search.a,WriteState.ScaleFactor-cosm->search.a);
	WriteState.FirstHalfEtaKick = cosm->KickFactor(cosm->current.a,cosm->search.a-cosm->current.a);
	WriteState.DeltaEtaDrift = cosm->DriftFactor(cosm->current.a, cosm->next.a-cosm->current.a);
		// cosm->next.etaD - cosm->current.etaD;
		// WriteState.etaD - ReadState.etaD;

	// Just truncate some underflow cases
	if (fabs(WriteState.DeltaEtaDrift)   <1e-14*fabs(cosm->current.etaD)) WriteState.DeltaEtaDrift = 0.;
	if (fabs(WriteState.FirstHalfEtaKick)<1e-14*fabs(cosm->current.etaK)) WriteState.FirstHalfEtaKick = 0.;
	if (fabs(WriteState.LastHalfEtaKick) <1e-14*fabs(cosm->current.etaK)) WriteState.LastHalfEtaKick = 0.;

	// Some statistics to accumulate
	WriteState.MaxCellSize = ReadState.MaxCellSize;
	WriteState.StdDevCellSize = 0;
}


int main(int argc, char **argv) {
	feenableexcept(FE_INVALID | FE_DIVBYZERO);
    WallClockDirect.Start();
    SingleStepSetup.Start();


    if (argc!=3) {
       // Can't use assertf() or QUIT here: stdlog not yet defined!
       fprintf(stderr, "singlestep(): command line must have 3 parameters given, not %d.\nLegal usage: singlestep <parameter_file> <allow creation of initial conditions 1/0>\n", argc);
       assert(0==99);
    }
    
    int AllowIC = atoi(argv[2]);

    P.ReadParameters(argv[1],1);
    char logfn[1050];
    sprintf(logfn,"%s/lastrun.log", P.LogFileDirectory);
    stdlog.open(logfn);
    STDLOG("Read Parameter file %s\n", argv[1]);
    strcpy(WriteState.ParameterFileName, argv[1]);
    STDLOG("AllowIC = %d\n", AllowIC);

    double a;
    double da;
    bool MakeIC; //True if we should make the initial state instead of doing a real timestep
    //Check if ReadStateDirectory is accessible, or if we should build a new state from the IC file
    if(access(P.ReadStateDirectory,0) ==-1){
	STDLOG("Can't find ReadStateDirectory %s\n", P.ReadStateDirectory);
    	if(AllowIC != 1){
    		QUIT("Read State Directory ( %s ) is inaccessible and initial state creation is prohibited. Terminating.\n",P.ReadStateDirectory);

    	}
    	else{
    		STDLOG("Generating initial State from initial conditions\n");
    		ReadState.ParticleMass = 1.0/P.np; //FIXME: This is just a place holder // In Msun or Msun/h, depending on hMpc flag
    		ReadState.RedshiftSpaceConversion = 1.0 ;//FIXME: Another placeholder until the actual math is worked out
    		ReadState.LPTstatus = P.LagrangianPTOrder;
    		ReadState.FullStepNumber = -1;  
			// So that this number is the number of times
			// forces have been computed.
    		sprintf(ReadState.ParameterFileName,"%s",argv[1]);
        	a = 1.0/(1+P.InitialRedshift);
        	da = 0;
        	MakeIC = true;
    	}
    }
    else{
    	CheckDirectoryExists(P.ReadStateDirectory);
	STDLOG("Reading ReadState\n");
    	readstate(ReadState,P.ReadStateDirectory);
	// Strange :: to stdout during this step.

    	//make sure read state and parameters are compatible
    	assertf(ReadState.order == P.order, 
		"ReadState and Parameter order do not match, %d != %d\n", 
		ReadState.order, P.order);
    	assertf(ReadState.cpd == P.cpd, 
		"ReadState and Parameter cpd do not match, %d != %d\n", 
		ReadState.cpd, P.cpd);
    	assertf(ReadState.np == P.np, 
		"ReadState and Parameter np do not match, %d != %d\n", 
		ReadState.np, P.np);

    	STDLOG("Read ReadState from %s\n",P.ReadStateDirectory);
    	a = ReadState.ScaleFactor;
    	da = ChooseTimeStep();
	if (P.ForcesOnly==1) {
	    STDLOG("ForcesOnly option invoked; setting time step to 0.\n");
	    da = 0;
	}
    	MakeIC = false;
    }


    cosm = InitializeCosmology(a);
    STDLOG("Initialized Cosmology at a= %6.4f\n",a);

    //Check if WriteStateDirectory/state exists, and fail if it does
    char wstatefn[1050];
    sprintf(wstatefn,"%s/state",P.WriteStateDirectory);
    if(access(wstatefn,0) !=-1)
    	QUIT("WriteState exists and would be overwritten. Please move or delete it to continue.\n");


    STDLOG("Chose Time Step da = %6.4f\n",da);
    BuildWriteState(da);

    SingleStepSetup.Stop();

    Prologue(P,MakeIC);

    if (MakeIC)  timestepIC();
	    else timestep();

    // The timings need to proceed the epilogue, because they need to look inside 
    // some instances of classes.
    WallClockDirect.Stop();
<<<<<<< HEAD
    //ReportTimings();

    Epilogue(P,MakeIC);

    fedisableexcept(FE_INVALID | FE_DIVBYZERO);

    if (!MakeIC){
    	char timingfn[1050];
    	sprintf(timingfn,"%s/lastrun.steptiming", P.LogFileDirectory);
    	FILE * timingfile = fopen(timingfn,"w");
    	ReportTimings(timingfile);
    	STDLOG("Wrote Timing File to %s\n",timingfn);
    }
=======
    char timingfn[1050];
    sprintf(timingfn,"%s/lastrun.steptiming", P.LogFileDirectory);
    FILE * timingfile = fopen(timingfn,"w");
    ReportTimings(timingfile);
    STDLOG("Wrote Timing File to %s\n",timingfn);

    // The epilogue contains some tests of success.
    Epilogue(P,MakeIC);

    // The state should be written last, since that officially signals success.
>>>>>>> 213d6073
    WriteState.StdDevCellSize = sqrt(WriteState.StdDevCellSize);
    writestate(&WriteState,P.WriteStateDirectory);
    STDLOG("Wrote WriteState to %s\n",P.WriteStateDirectory);

    stdlog.close();  
    exit(0);
}<|MERGE_RESOLUTION|>--- conflicted
+++ resolved
@@ -193,10 +193,6 @@
     // The timings need to proceed the epilogue, because they need to look inside 
     // some instances of classes.
     WallClockDirect.Stop();
-<<<<<<< HEAD
-    //ReportTimings();
-
-    Epilogue(P,MakeIC);
 
     fedisableexcept(FE_INVALID | FE_DIVBYZERO);
 
@@ -207,18 +203,11 @@
     	ReportTimings(timingfile);
     	STDLOG("Wrote Timing File to %s\n",timingfn);
     }
-=======
-    char timingfn[1050];
-    sprintf(timingfn,"%s/lastrun.steptiming", P.LogFileDirectory);
-    FILE * timingfile = fopen(timingfn,"w");
-    ReportTimings(timingfile);
-    STDLOG("Wrote Timing File to %s\n",timingfn);
 
     // The epilogue contains some tests of success.
     Epilogue(P,MakeIC);
 
     // The state should be written last, since that officially signals success.
->>>>>>> 213d6073
     WriteState.StdDevCellSize = sqrt(WriteState.StdDevCellSize);
     writestate(&WriteState,P.WriteStateDirectory);
     STDLOG("Wrote WriteState to %s\n",P.WriteStateDirectory);
