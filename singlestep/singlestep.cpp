--- conflicted
+++ resolved
@@ -224,19 +224,14 @@
 
     setup_log(); // STDLOG and assertf now available
     STDLOG(0,"Read Parameter file %s\n", argv[1]);
-<<<<<<< HEAD
-    STDLOG(0,"AllowIC = %d\n", AllowIC);
+    STDLOG(0,"MakeIC = %d\n", MakeIC);
     #ifdef PARALLEL
         STDLOG(0,"Initialized MPI.\n");   
         STDLOG(0,"Node rank %d of %d total\n", MPI_rank, MPI_size);
     #endif
 
-=======
-    STDLOG(0,"MakeIC = %d\n", MakeIC);
-
     SetupLocalDirectories(MakeIC);
     
->>>>>>> 6026eb37
     // Set up OpenMP
     init_openmp();
     
@@ -322,15 +317,10 @@
         sprintf(command, "rm -rf %s/*", P.LocalWriteStateDirectory);
         int ret = system(command);  // hacky!
     }
-<<<<<<< HEAD
-=======
 
     // Delete the read state and move write to read
     if(!P.ProfilingMode)
         MoveLocalDirectories();
-
-    stdlog.close();
->>>>>>> 6026eb37
 
     FinalizeParallel();  // This may be the last synchronization point?
     stdlog.close();
