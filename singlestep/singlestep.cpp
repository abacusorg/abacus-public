--- conflicted
+++ resolved
@@ -29,12 +29,8 @@
 	cosm->BuildEpoch(cosm->current, cosm->next, nexta);
 
 	//fill in WriteState
-<<<<<<< HEAD
-	sprintf(WriteState.ParameterFileName,ReadState.ParameterFileName);
-=======
 	// strcpy(WriteState.ParameterFileName, ReadState.ParameterFileName);
 	// We opt to fill in from the given Parameter Name rather than the original.
->>>>>>> c45f6ce5
 	WriteState.np =P.np;
 	WriteState.cpd = P.cpd;
 	WriteState.order = P.order;
