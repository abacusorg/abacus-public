--- conflicted
+++ resolved
@@ -125,17 +125,7 @@
 
 
 void InitGroupFinding(bool MakeIC){
-<<<<<<< HEAD
-/*
-    Request output of L1 groups and halo/field subsamples if:
-    - this redshift is a L1OutputRedshift; or
-    - we are doing a TimeSlice output.
-     If L1OutputRedshifts is not set, then we instead fall back to L1Output_dlna.
-    In that case, we check if we are crossing a L1Output_dlna checkpoint by going from ReadState to WriteState.
-    
-    We may not end up outputting groups if group finding is not enabled.  This is signaled by GFC = NULL.
-     We need to enable group finding if:
-=======
+
     /*
     Request output of L1 groups and halo/field subsamples if:
     - this redshift is a L1OutputRedshift; or
@@ -147,7 +137,6 @@
     We may not end up outputting groups if group finding is not enabled.  This is signaled by GFC = NULL.
 
     We need to enable group finding if:
->>>>>>> a29afccb
     - We are doing microstepping
     - We are outputting groups
      But we can't enable it if:
@@ -157,34 +146,6 @@
     ForceOutputDebug outputs accelerations as soon as we compute them
     i.e. before GroupFinding has a chance to rearrange them
     */
-<<<<<<< HEAD
-	
-    int do_output;
-	
-	for(int i = 0; i < MAX_L1OUTPUT_REDSHIFTS; i++){
-	        // - Or, we are doing a TimeSlice output	        
-		double L1z = P.L1OutputRedshifts[i];
-		if(L1z <= -2)
-			continue;
-	    if(abs(ReadState.Redshift - L1z) < 1e-12){	           
-			STDLOG(0,"Group finding at this redshift requested by L1OutputRedshifts[%d]\n", i);
-			do_output = 1;
-			goto have_L1z; 
-		}
-	}
-
-	if(P.L1Output_dlna >= 0){
-
-        do_output = log(WriteState.ScaleFactor) - log(ReadState.ScaleFactor) >= P.L1Output_dlna ||
-                    fmod(log(WriteState.ScaleFactor), P.L1Output_dlna) < fmod(log(ReadState.ScaleFactor), P.L1Output_dlna);
-		STDLOG(0,"Group finding at this redshift requested by L1Output_dlna\n");
-	}
-	else{
-    	do_output = 0;
-	}
-
-	have_L1z:
-=======
 
     int do_output;
 
@@ -209,7 +170,6 @@
     }
 
     have_L1z:
->>>>>>> a29afccb
     do_output |= ReadState.DoTimeSliceOutput;
 
     WriteState.DensityKernelRad2 = 0.0;   // Don't compute densities
