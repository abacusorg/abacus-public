--- conflicted
+++ resolved
@@ -160,13 +160,9 @@
     char logfn[1050];
     sprintf(logfn,"%s/lastrun.log", P.LogFileDirectory);
     stdlog.open(logfn);
-<<<<<<< HEAD
+    STDLOG_TIMESTAMP;
     STDLOG(1,"Read Parameter file %s\n", argv[1]);
-=======
-    STDLOG_TIMESTAMP;
-
-    STDLOG("Read Parameter file %s\n", argv[1]);
->>>>>>> 66a6a368
+
     strcpy(WriteState.ParameterFileName, argv[1]);
     STDLOG(1,"AllowIC = %d\n", AllowIC);
 
