--- conflicted
+++ resolved
@@ -123,122 +123,12 @@
 
 }
 
-<<<<<<< HEAD
-
-void InitGroupFinding(bool MakeIC){
-
-    /*
-    Request output of L1 groups and halo/field subsamples if:
-    - this redshift is a L1OutputRedshift; or
-    - we are doing a TimeSlice output.
-
-    If L1OutputRedshifts is not set, then we instead fall back to L1Output_dlna.
-    In that case, we check if we are crossing a L1Output_dlna checkpoint by going from ReadState to WriteState.
-    
-    We may not end up outputting groups if group finding is not enabled.  This is signaled by GFC = NULL.
-
-    We need to enable group finding if:
-    - We are doing microstepping
-    - We are outputting groups
-     But we can't enable it if:
-    - AllowGroupFinding is disabled
-    - ForceOutputDebug is enabled
-    - This is an IC step
-    ForceOutputDebug outputs accelerations as soon as we compute them
-    i.e. before GroupFinding has a chance to rearrange them
-    */
-
-    int do_output;
-
-    for(int i = 0; i < MAX_L1OUTPUT_REDSHIFTS; i++){
-        double L1z = P.L1OutputRedshifts[i];
-        if(L1z <= -2)
-            continue;
-        if(abs(ReadState.Redshift - L1z) < 1e-12){
-            STDLOG(0,"Group finding at this redshift requested by L1OutputRedshifts[%d]\n", i);
-            do_output = 1;
-            goto have_L1z;
-        }
-    }
-
-    if(P.L1Output_dlna >= 0){
-        do_output = log(WriteState.ScaleFactor) - log(ReadState.ScaleFactor) >= P.L1Output_dlna ||
-                    fmod(log(WriteState.ScaleFactor), P.L1Output_dlna) < fmod(log(ReadState.ScaleFactor), P.L1Output_dlna);
-        STDLOG(0,"Group finding at this redshift requested by L1Output_dlna\n");
-    }
-    else{
-        do_output = 0;
-    }
-
-    have_L1z:
-    do_output |= ReadState.DoTimeSliceOutput;
-
-    WriteState.DensityKernelRad2 = 0.0;   // Don't compute densities
-    WriteState.L0DensityThreshold = 0.0;
-
-    // Can we enable group finding?
-    if((P.MicrostepTimeStep > 0 || do_output) &&
-        !(!P.AllowGroupFinding || P.ForceOutputDebug || MakeIC)){
-        STDLOG(1, "Setting up group finding\n");
-        
-        ReadState.DoGroupFindingOutput = do_output;
-
-        GFC = new GroupFindingControl(P.FoFLinkingLength[0]/pow(P.np,1./3),
-                    #ifdef SPHERICAL_OVERDENSITY
-                    P.SODensity[0], P.SODensity[1],
-                    #else
-                    P.FoFLinkingLength[1]/pow(P.np,1./3),
-                    P.FoFLinkingLength[2]/pow(P.np,1./3),
-                    #endif
-                    P.cpd, P.GroupRadius, P.MinL1HaloNP, P.np);
-
-        #ifdef COMPUTE_FOF_DENSITY
-        #ifdef CUDADIRECT   // For now, the CPU doesn't compute FOF densities, so signal this by leaving Rad2=0.
-	if (P.DensityKernelRad==0) {
-	    // Default to the L0 linking length
-	    WriteState.DensityKernelRad2 = GFC->linking_length;
-	    WriteState.DensityKernelRad2 *= WriteState.DensityKernelRad2*(1.0+1.0e-5); 
-	    // We use square radii.  The radius is padded just a little
-	    // bit so we don't risk underflow with 1 particle at r=b
-	    // in comparison to the self-count.
-	    WriteState.L0DensityThreshold = 0.0;
-	    // Use this as a signal to use DensityKernalRad2 (in code units,
-	    // not cosmic units) as the threshold,
-	    // which means that a particle is L0 eligible if there is any
-	    // non-self particle within the L0 linking length
-	} else {
-	    WriteState.DensityKernelRad2 = P.DensityKernelRad/pow(P.np,1./3);
-	    WriteState.DensityKernelRad2 *= WriteState.DensityKernelRad2;
-	    WriteState.L0DensityThreshold = P.L0DensityThreshold;
-	}
-        #endif
-        #endif
-        STDLOG(1,"Using DensityKernelRad2 = %f (%f of interparticle)\n", WriteState.DensityKernelRad2, sqrt(WriteState.DensityKernelRad2)*pow(P.np,1./3.));
-	if (WriteState.L0DensityThreshold==0) {
-	    STDLOG(1,"Passing L0DensityThreshold = 0 to signal to use anything with a neighbor\n");
-	} else {
-	    STDLOG(1,"Using L0DensityThreshold = %f\n", WriteState.L0DensityThreshold);
-	}
-
-    } else{
-        STDLOG(1, "Group finding not enabled for this step.\n");
-    }
-}
-
-// #ifdef PARALLEL
-// #include<signal.h>
-// void graceful_exit_signal_handler(int sig)
-// {
-//     STDLOG(1, "Caught signal %d.\n", sig);
-// }
-// #endif
-=======
+
 #include <signal.h>
 void graceful_exit_signal_handler(int sig)
 {
     STDLOG(0, "Caught signal %d.\n", sig);
 }
->>>>>>> 3c9dc4cb
 
 void InitializeParallel(int &size, int &rank) {
     #ifdef PARALLEL
