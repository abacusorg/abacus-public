--- conflicted
+++ resolved
@@ -321,18 +321,16 @@
         int ret = system(command);  // hacky!
     }
 
-<<<<<<< HEAD
     // Delete the read state and move write to read
     if(!P.ProfilingMode)
         MoveLocalDirectories();
 
     FinalizeParallel();  // This may be the last synchronization point?
-=======
     SingleStepTearDown.Stop();
+    
     // Finished cleanup.  Now we can log that time too.
     ReportTimings();
 
->>>>>>> 56640440
     stdlog.close();
     exit(0);
 }