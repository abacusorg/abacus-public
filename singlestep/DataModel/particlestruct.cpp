--- conflicted
+++ resolved
@@ -162,13 +162,12 @@
     posstruct *pos;
     velstruct *vel;
     auxstruct *aux;
-    accstruct *acc;
+    accstruct *acc = NULL;
 
     inline int count() { return ci->count; }
     inline int active() { return ci->active; }
 
     inline void swap(int a, int b) {
-<<<<<<< HEAD
         // Swap two particles in the list
         /*assertf(a>=0&&a<ci->count,
             "Particle a = %d is out of range %d\n", a, ci->count);
@@ -177,20 +176,9 @@
         posstruct ptmp; ptmp = pos[b]; pos[b] = pos[a]; pos[a] = ptmp; 
         velstruct vtmp; vtmp = vel[b]; vel[b] = vel[a]; vel[a] = vtmp; 
         auxstruct atmp; atmp = aux[b]; aux[b] = aux[a]; aux[a] = atmp;
-=======
-	// Swap two particles in the list
-	assertf(a>=0&&a<ci->count,
-	    "Particle a = %d is out of range %d\n", a, ci->count);
-	assertf(b>=0&&b<ci->count,
-	    "Particle b = %d is out of range %d\n", b, ci->count);
-	posstruct ptmp; ptmp = pos[b]; pos[b] = pos[a]; pos[a] = ptmp; 
-	velstruct vtmp; vtmp = vel[b]; vel[b] = vel[a]; vel[a] = vtmp; 
-	auxstruct atmp; atmp = aux[b]; aux[b] = aux[a]; aux[a] = atmp;
         if(acc != NULL){
             accstruct actmp; actmp = acc[b]; acc[b] = acc[a]; acc[a] = actmp;
         }
-            
->>>>>>> f3f4f280
     }
 
     // Routines to copy information in and out of the lists
