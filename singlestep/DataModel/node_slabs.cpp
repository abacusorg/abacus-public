--- conflicted
+++ resolved
@@ -19,10 +19,7 @@
         char fname[1024];
         int value, last_slab;
 			
-<<<<<<< HEAD
-        // TODO: This needs to be the Global Read State
-=======
->>>>>>> 15f85688
+
         sprintf(fname, "%s/nodeslabs", P.ReadStateDirectory); //NAM DE TODO have convolution look at MultipoleDirectory for node x domain. Check 0th step --> what comes first, singlestep or convolve? 
         FILE *fp;
         fp = fopen(fname,"r");
@@ -31,11 +28,7 @@
             // We couldn't find a file, so let's make up something
             first_slab_on_node = floor((float)P.cpd*MPI_rank/MPI_size);
             last_slab = floor((float)P.cpd*(MPI_rank+1)/MPI_size);
-<<<<<<< HEAD
-						
-=======
-			
->>>>>>> 15f85688
+
 			if (get_all_nodes){
 				for (int j=0; j<MPI_size; j++) {
 					first_slabs_all[j] = floor((float)P.cpd*j/MPI_size);
