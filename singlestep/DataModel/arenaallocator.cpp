--- conflicted
+++ resolved
@@ -382,12 +382,6 @@
                 assertf(res == 0, "fstat on shared memory ramdisk_fn = %s\n", ramdisk_fn);
                 assertf(shmstat.st_size == ss, "Found shared memory size %d; expected %d (ramdisk_fn = %s)\n", shmstat.st_size, ss, ramdisk_fn);
             }
-<<<<<<< HEAD
-            // map the shared memory fd to an address
-            int mmap_flags = ramdisk == RAMDISK_WRITESLAB ? (PROT_READ | PROT_WRITE) : (PROT_READ | PROT_WRITE);  // the same
-            arena[id].addr = (char *) mmap(NULL, ss, mmap_flags, MAP_SHARED, fd, 0);
-						
-=======
 
             if(ss > 0){  // zero-length mmap is prohibited
                 // map the shared memory fd to an address
@@ -398,7 +392,6 @@
             } else {
                 arena[id].addr = NULL;
             }
->>>>>>> e96f745b
             int res = close(fd);
             assertf(res == 0, "Failed to close fd %d\n", fd);
 
