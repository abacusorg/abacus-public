/* slabbuffer.cpp

This defines all of the types of slabs that we will use
It provides routines to give the read and write filenames
as well as the sizes of these arenas.

It provides additional wrappings of SlabAllocator that depend
on file names or sizes.

The class SlabBuffer is defined here.  The global SB object
is an instance of this class and is the primary interface
for slab memory allocation and IO.

*/

#ifndef INCLUDE_SLABBUFFER
#define INCLUDE_SLABBUFFER

#include "particlestruct.cpp"
#include "arenaallocator.cpp"
#include "io_interface.h"

enum SlabType { CellInfoSlab,           //0
                PosSlab,                //1
                PosXYZSlab,             //2
                VelSlab,                //3
                AuxSlab,                //4
                AccSlab,                //5
                MergeCellInfoSlab,      //6
                MergePosSlab,           //7
                MergeVelSlab,           //8
                MergeAuxSlab,           //9
                TaylorSlab,             //10
                MultipoleSlab,          //11
                InsertCellInfoSlab,     //12
                NearAccSlab,            //13
                FarAccSlab,             //14
                FieldTimeSlice,         //15
                FieldTimeSlicePIDs,     //16
                VelLPTSlab,             //17
                CellGroupArena,         //18
                NearField_SIC_Slab,     //19

                L1halosSlab,            //20
                HaloRVSlabA,            //21
                HaloRVSlabB,            //22
                HaloPIDsSlabA,          //23
                HaloPIDsSlabB,          //24
                FieldRVSlabA,           //25
				FieldRVSlabB,           //26
                FieldPIDSlabA,          //27
                FieldPIDSlabB,          //28
                L0TimeSlice,            //29
                L0TimeSlicePIDs,        //30

                // Note: NUMLC better not be bigger than the number of Slabs defined
                LightCone0RV,             //31
                LightCone1RV,             //32
                LightCone2RV,             //33

                LightCone0PID,          //34
                LightCone1PID,          //35
                LightCone2PID,          //36

<<<<<<< HEAD
                LightCone0Heal,          //37
                LightCone1Heal,          //38
                LightCone2Heal,          //39
=======
                ICSlab,                 //37
>>>>>>> 2023ed9f

                NUMTYPES
                };

enum SlabIntent { READSLAB,
                  WRITESLAB,
                  INMEMORY
                };

class SlabBuffer {
private:
    ArenaAllocator *AA;
    int order;                // The multipole order, used to determine ArenaSizes
    int cpd;

    // AA manages arenas using IDs, not slab types, so provide the mapping
    inline int TypeSlab2ID(int type, int s) {
        int ws = Grid->WrapSlab(s);
        // +1 for Reuse slab
        return type*(cpd+1) + ws;
    }

    // Every slab type has at most one "reuse slab"
    inline int ReuseID(int type) {
        return type*(cpd+1)+cpd;
    }

    // Check if this slab type is supposed to be directly allocated in shared memory
    int IsRamdiskSlab(int type, int hint=RAMDISK_AUTO);

public:

    // The write and read names for the files of this SlabType.
    // The slab number will be wrapped.
    // Program will abort if one specifies a type not in this function;
    // this is a feature to block incorrect I/O.
    std::string WriteSlabPath(int type, int slab);
    std::string ReadSlabPath(int type, int slab);

    SlabBuffer(int _cpd, int _order, uint64 max_allocations) {
        order = _order;
        cpd = _cpd;

        AA = new ArenaAllocator((_cpd+1)*NUMTYPES, max_allocations, P.UseMunmapThread, P.MunmapThreadCore);
    }

    ~SlabBuffer(void) {
        // Clean up the Reuse buffers
        for (int t = 0; t < NUMTYPES; t++) {
            int id = ReuseID(t);
            if (AA->IsArenaPresent(id)) {
                AA->DeAllocateArena(id, id);
            }
        }

        delete AA;
    }

    // Determine whether a slab is used for reading or writing by default
    int GetSlabIntent(int type);

    // Determine whether a slab is an output slab
    int IsOutputSlab(int type);
    // Determine whether a slab should have its checksum recorded
    int WantChecksum(int type);

    // The amount of memory to be allocated for the specified arena.
    uint64 ArenaSize(int type, int slab);

    char *AllocateArena(int type, int slab, int ramdisk = RAMDISK_AUTO);
    char *AllocateSpecificSize(int type, int slab, uint64 sizebytes, int ramdisk = RAMDISK_AUTO);

    // "Write" commands write the arena but do not delete it
    void WriteArenaBlockingWithoutDeletion(int type, int slab);
    void WriteArenaNonBlockingWithoutDeletion(int type, int slab);

    // "Store" commands will write the arena and then delete it.
    void StoreArenaBlocking(int type, int slab);
    void StoreArenaNonBlocking(int type, int slab);

    // "Read" commands read into an already-allocated arena
    void ReadArenaBlocking(int type, int slab);
    void ReadArenaNonBlocking(int type, int slab);

    // "Load" commands allocate the arena and then read it.
    void LoadArenaBlocking(int type, int slab);
    void LoadArenaNonBlocking(int type, int slab);

    // Use of these lower-level interfaces is discouraged in favor of the above.
    void ReadArena(int type, int slab, int blocking);
    void WriteArena(int type, int slab, int deleteafter, int blocking);
    void ReadArena(int type, int slab, int blocking, const char *fn);
    void WriteArena(int type, int slab, int deleteafter, int blocking, const char *fn);

    void DeAllocate(int type, int slab, int delete_file=0);

    inline char* GetSlabPtr(int type, int slab) {
        int id = TypeSlab2ID(type,slab);
        assertf(AA->IsArenaPresent(id), "Error: slab %d of type %d was not present, when pointer requested.\n", slab, type);
        return AA->GetArenaPtr(id);
    }

    int IsSlabPresent(int type, int slab) {
        int id = TypeSlab2ID(type,slab);
        return AA->IsArenaPresent(id);
    }

    void MarkSlabUnavailable(int type, int slab) {
        int id = TypeSlab2ID(type,slab);
        AA->MarkArenaUnavailable(id);
        return;
    }

    uint64 SlabSizeBytes(int type, int slab) {
        int id = TypeSlab2ID(type,slab);
        return AA->ArenaSizeBytes(id);
    }

    void ResizeSlab(int type, int slab, uint64 size) {
        STDLOG(2,"Resizing slab %d of type %d to size %l\n", slab, type, size);
        int id = TypeSlab2ID(type,slab);
        AA->ResizeArena(id, size);
    }

    int IsIOCompleted(int type, int slab) {
        int id = TypeSlab2ID(type,slab);
        if (!AA->IsArenaPresent(id)) return 0;
        return AA->IsIOCompleted(id);
    }

    void SetIOCompleted(int type, int slab) {
        int id = TypeSlab2ID(type,slab);
        AA->SetIOCompletedArena(id);
    }

    void GetMallocFreeTimes(double *malloc_time, double *free_time, double *disposal_thread_munmap){
        *malloc_time = AA->ArenaMalloc.Elapsed();
        //*free_time = AA->ArenaFree->Elapsed();
		*free_time = AA->ArenaFree_elapsed; 
        *disposal_thread_munmap = AA->DisposalThreadMunmap.Elapsed();
    }

    void report_peak(){
        AA->report_peak();
    }

    void report_current(){
        AA->report_current();
    }
};


/** Decide whether the given slab lives on the ramdisk
  * If so, we want to inform ArenaAllocator of this with the RAMDISK_READSLAB or RAMDISK_WRITESLAB flags,
  * which will be returned by this function as appropriate.
  * The hint allows one to override normal assumptions about a slab being a "read type" or "write type".
  * Valid values of `hint` are the RAMDISK_* flags.
  */
int SlabBuffer::IsRamdiskSlab(int type, int hint){

    // It's still possible to write a slab to ramdisk even if it's not listed below
    // The IO module should detect that it's a ramdisk path and use fopen instead of DIO

    // Does the hint indicate that we already decided the fate of this slab?
    if(hint >= RAMDISK_NO && hint < RAMDISK_AUTO)
        return hint;

    // If not, compare the file path for the slab to the system ramdisk path

    const int ReadHint = NUMTYPES;
    const int WriteHint = NUMTYPES+1;

    int intent_or_hint = GetSlabIntent(type);
    assert(intent_or_hint < ReadHint);  // for sanity

    switch(hint){
        case RAMDISK_AUTO_READSLAB:
            intent_or_hint = ReadHint;
            break;
        case RAMDISK_AUTO_WRITESLAB:
            intent_or_hint = WriteHint;
            break;
        case RAMDISK_AUTO:
            break;
        default:
            QUIT("Did not understand ramdisk hint %d\n", hint);
    }

    switch(intent_or_hint){
        case READSLAB:
        case ReadHint:
            if(is_path_on_ramdisk(ReadSlabPath(type, -1)))
                return RAMDISK_READSLAB;
            break;

        case WRITESLAB:
        case WriteHint:
            if(is_path_on_ramdisk(WriteSlabPath(type, -1)))
                return RAMDISK_WRITESLAB;
            break;

        // Absence of a slab type from both lists means that it should not explicitly use shared memory
        // An example is TimeSlice, which usually requires slab resizing, which is not trivial with shared memory
        // If the TimeSlice path lands on /dev/shm anyway, io_thread knows to use fopen instead of direct IO,
        // so it should be safe, just slower.
        case INMEMORY:
        default:
            break;
    }

    return RAMDISK_NO;
}

/* Determine whether a given slab type (e.g. PosSlab) is something that we typically read from disk
 * or write to disk (or neither).
 *
 * There are at least two scenarios when we need this information: the ramdisk code needs to know
 * whether to overwrite an existing file or not, and the manifest code needs to know whether a slab
 * has a corresponding file on disk.
*/
int SlabBuffer::GetSlabIntent(int type){
    switch(type){
        case CellInfoSlab:
        case PosSlab:
        case VelSlab:
        case AuxSlab:
        case TaylorSlab:
            return READSLAB;

        case MultipoleSlab:
        case MergeCellInfoSlab:
        case MergePosSlab:
        case MergeVelSlab:
        case MergeAuxSlab:
            return WRITESLAB;

        default:
            return INMEMORY;
    }

    return -1;
}

/* Determine whether a given slab type (e.g. TimeSliceSlab) is an
 * output type that we do not want to send in the manifest.
*/
int SlabBuffer::IsOutputSlab(int type){
   switch(type){
        case L0TimeSlice:
        case FieldTimeSlice:
        case L1halosSlab:
        case HaloRVSlabA:
        case HaloRVSlabB:
        case HaloPIDsSlabA:
        case HaloPIDsSlabB:
        case FieldRVSlabA:
        case FieldRVSlabB:
        case FieldPIDSlabA:
        case FieldPIDSlabB:
        case L0TimeSlicePIDs:
        case FieldTimeSlicePIDs:

        case LightCone0RV:
        case LightCone1RV:
        case LightCone2RV:
        case LightCone0PID:
        case LightCone1PID:
        case LightCone2PID:
        case LightCone0Heal:
        case LightCone1Heal:
        case LightCone2Heal:
            return 1;
     }
     return 0;
}


/* Determine whether a given slab type (e.g. TimeSliceSlab) is an type
 * that we want to record the checksum of when we write it to disk.
 *
 * P.NoChecksum disables all checksumming.
*/
int SlabBuffer::WantChecksum(int type){
    if(P.NoChecksum)
        return 0;
    return IsOutputSlab(type);
}


std::string SlabBuffer::WriteSlabPath(int type, int slab) {
    slab = Grid->WrapSlab(slab);

    char slabnum[8]; sprintf(slabnum,"%04d",slab);
    char stepnum[8]; sprintf(stepnum,"%04d",ReadState.FullStepNumber);
    char redshift[16]; sprintf(redshift, "%5.3f", ReadState.Redshift);
    std::stringstream ss;
    std::string s;

    switch(type) {
#ifdef PARALLEL
        case TaylorSlab     : {
            // Read odd taylors from TaylorDirectory2, if it's defined
            if (WriteState.StripeConvState && slab % 2 == 1) {
                ss << P.TaylorDirectory2 << "/Taylor_" << slabnum;
                break;
            }
            ss << P.TaylorDirectory << "/Taylor_"     << slabnum; break;
        }
#endif
        case MultipoleSlab       : {


            // Send odd multipoles to MultipoleDirectory2, if it's defined
            if (WriteState.StripeConvState && slab % 2 == 1) {
                ss << P.MultipoleDirectory2 << "/Multipoles_" << slabnum;
                break;
            }
            ss << P.MultipoleDirectory << "/Multipoles_" << slabnum; break;

        }
        case MergeCellInfoSlab   : { ss << P.LocalWriteStateDirectory << "/cellinfo_"   << slabnum; break; }
        case MergePosSlab        : { ss << P.LocalWriteStateDirectory << "/position_"   << slabnum; break; }
        case MergeVelSlab        : { ss << P.LocalWriteStateDirectory << "/velocity_"   << slabnum; break; }
        case MergeAuxSlab        : { ss << P.LocalWriteStateDirectory << "/auxillary_"  << slabnum; break; }
        case AccSlab             : { ss << P.OutputDirectory << "/acc_"            << slabnum; break; }
        case NearAccSlab         : { ss << P.OutputDirectory << "/nearacc_"        << slabnum; break; }
        case FarAccSlab          : { ss << P.OutputDirectory << "/faracc_"         << slabnum; break; }

        case L1halosSlab           : { ss << P.GroupDirectory << "/Step" << stepnum << "_z" << redshift << "/halo_info_"           << slabnum; break;}

        case HaloPIDsSlabA    : { ss << P.GroupDirectory << "/Step" << stepnum << "_z" << redshift << "/halo_pids_A_"    << slabnum; break;}
        case HaloPIDsSlabB    : { ss << P.GroupDirectory << "/Step" << stepnum << "_z" << redshift << "/halo_pids_B_"    << slabnum; break;}
        case FieldPIDSlabA    : { ss << P.GroupDirectory << "/Step" << stepnum << "_z" << redshift << "/field_pids_A_"   << slabnum; break;}
        case FieldPIDSlabB    : { ss << P.GroupDirectory << "/Step" << stepnum << "_z" << redshift << "/field_pids_B_"   << slabnum; break;}

        case HaloRVSlabA : { ss << P.GroupDirectory << "/Step" << stepnum << "_z" << redshift << "/halo_rv_A_"      << slabnum; break;}
        case HaloRVSlabB : { ss << P.GroupDirectory << "/Step" << stepnum << "_z" << redshift << "/halo_rv_B_"      << slabnum; break;}
        case FieldRVSlabA       : { ss << P.GroupDirectory << "/Step" << stepnum << "_z" << redshift << "/field_rv_A_"     << slabnum; break;}
        case FieldRVSlabB       : { ss << P.GroupDirectory << "/Step" << stepnum << "_z" << redshift << "/field_rv_B_"     << slabnum; break;}

        case L0TimeSlice          : { ss << P.OutputDirectory << "/slice" << redshift << "/" << P.SimName << ".z" << redshift << ".slab" << slabnum << ".L0_pack9.dat"; break; }
        case FieldTimeSlice            : { ss << P.OutputDirectory << "/slice" << redshift << "/" << P.SimName << ".z" << redshift << ".slab" << slabnum << ".field_pack9.dat"; break; }
        case L0TimeSlicePIDs      : { ss << P.OutputDirectory << "/slice" << redshift << "/" << P.SimName << ".z" << redshift << ".slab" << slabnum << ".L0_pack9_pids.dat"; break; }
        case FieldTimeSlicePIDs        : { ss << P.OutputDirectory << "/slice" << redshift << "/" << P.SimName << ".z" << redshift << ".slab" << slabnum << ".field_pack9_pids.dat"; break; }

        case LightCone0RV: { ss << P.LightConeDirectory << "/Step" << stepnum << "/LightCone0_rv" << NodeString; break; }
        case LightCone1RV: { ss << P.LightConeDirectory << "/Step" << stepnum << "/LightCone1_rv" << NodeString; break; }
        case LightCone2RV: { ss << P.LightConeDirectory << "/Step" << stepnum << "/LightCone2_rv" << NodeString; break; }
        case LightCone0PID: { ss << P.LightConeDirectory << "/Step" << stepnum << "/LightCone0_pid" << NodeString; break; }
        case LightCone1PID: { ss << P.LightConeDirectory << "/Step" << stepnum << "/LightCone1_pid" << NodeString; break; }
        case LightCone2PID: { ss << P.LightConeDirectory << "/Step" << stepnum << "/LightCone2_pid" << NodeString; break; }
        case LightCone0Heal: { ss << P.LightConeDirectory << "/Step" << stepnum << "/LightCone0_heal" << NodeString; break; }
        case LightCone1Heal: { ss << P.LightConeDirectory << "/Step" << stepnum << "/LightCone1_heal" << NodeString; break; }
        case LightCone2Heal: { ss << P.LightConeDirectory << "/Step" << stepnum << "/LightCone2_heal" << NodeString; break; }

        default:
            QUIT("Illegal type %d given to WriteSlabPath()\n", type);
    }

    s = ss.str();
    return s;
}

std::string SlabBuffer::ReadSlabPath(int type, int slab) {
    slab = Grid->WrapSlab(slab);

    char slabnum[8]; sprintf(slabnum,"%04d",slab);
    std::stringstream ss;
    std::string s;

    switch(type) {
        case TaylorSlab     : {
            // Read odd taylors from TaylorDirectory2, if it's defined
            if (WriteState.StripeConvState && slab % 2 == 1) {
                ss << P.TaylorDirectory2 << "/Taylor_" << slabnum;
                break;
            }
            ss << P.TaylorDirectory << "/Taylor_"     << slabnum; break;
        }

        // The Merge slabs are usually write slabs, but can be used as read slabs in multipole recovery mode
        case MergeCellInfoSlab :
        case CellInfoSlab  : { ss << P.LocalReadStateDirectory << "/cellinfo_"   << slabnum; break; }

        case MergePosSlab :
        case PosSlab       : { ss << P.LocalReadStateDirectory << "/position_"   << slabnum; break; }

        case VelSlab       : { ss << P.LocalReadStateDirectory << "/velocity_"   << slabnum; break; }
        case AuxSlab       : { ss << P.LocalReadStateDirectory << "/auxillary_"  << slabnum; break; }
        case VelLPTSlab    : { ss << P.InitialConditionsDirectory << "/ic_" << slab; break; }
        case FieldTimeSlice     : { ss << WriteSlabPath(type, slab); break; }  // used for standalone FOF
<<<<<<< HEAD
=======

        case ICSlab    : { ss << P.InitialConditionsDirectory << "/ic_" << slab; break; }
>>>>>>> 2023ed9f

        default:
            QUIT("Illegal type %d given to ReadSlabPath()\n", type);
    }

    s = ss.str();
    return s;
}

uint64 SlabBuffer::ArenaSize(int type, int slab) {
    int rml = (order+1)*(order+1);
    uint64 lcpd = cpd;  // Just to assure that we don't spill 32-bits

    switch(type) {
        case CellInfoSlab        : { return sizeof(cellinfo)*lcpd*lcpd; }
        case MergeCellInfoSlab   : { return sizeof(cellinfo)*lcpd*lcpd; }
        case InsertCellInfoSlab  : { return sizeof(cellinfo)*lcpd*lcpd; }
        case MultipoleSlab  : { return lcpd*(lcpd+1)/2*rml*sizeof(MTCOMPLEX); }
        case TaylorSlab     : { return lcpd*(lcpd+1)/2*rml*sizeof(MTCOMPLEX); }
        case PosXYZSlab     :  // let these fall through to PosSlab
        case PosSlab        : {
            return SS->size(slab)*sizeof(posstruct);
        }
        case MergePosSlab   : {
            return SS->size(slab)*sizeof(posstruct);
        }
        case VelSlab        : {
            return SS->size(slab)*sizeof(velstruct);
        }
        case AuxSlab        : {
            return SS->size(slab)*sizeof(auxstruct);
        }
        case AccSlab        : {
            return SS->size(slab)*sizeof(accstruct);
        }
        case FarAccSlab     : {
            return SS->size(slab)*sizeof(acc3struct);
        }
        case NearAccSlab    : {
            return SS->size(slab)*sizeof(accstruct);
        }
        case ICSlab     : {
            return fsize(ReadSlabPath(ICSlab,slab).c_str());
        }
        case VelLPTSlab : {
            return ICFile::FromFormat(P.ICFormat, slab)->Npart*sizeof(velstruct);
        }
        case FieldTimeSlice : {
            return fsize(ReadSlabPath(FieldTimeSlice,slab).c_str());
        }

        /* // Ideally this is how we would allocate group finding arenas
                // but there's an annoying circular depdendency: we don't know about GFC yet, but GFC has fields that require slabbuffer.
                // Not easily solved with a forward declaration.
                // TODO: better way to do this?
                case L1halosSlab           : { return GFC->globalslabs[slab]->L1halos.get_slab_bytes(); }
        case TaggedPIDsSlab        : { return GFC->globalslabs[slab]->TaggedPIDs.get_slab_bytes(); }
        case L1ParticlesSlab       : { return GFC->globalslabs[slab]->L1Particles.get_slab_bytes(); }
        case HaloPIDsSlab            : { return GFC->globalslabs[slab]->L1PIDs.get_slab_bytes(); }
        case TaggableFieldSlab     : {
            uint64 maxsize = P.np*P.HaloTaggableFraction*1.05;  // TODO: better heuristic? what will happen in very small sims?  Also technically HaloTaggableFraction is only used in the IC step
            return maxsize*sizeof(RVfloat);
        }
        case TaggableFieldPIDSlab  : {
            uint64 maxsize = P.np*P.HaloTaggableFraction*1.05;
            return maxsize*sizeof(TaggedPID);
        }*/

        default            : QUIT("Illegal type %d given to ArenaSize()\n", type);
    }
    return -1; //should be unreachable
}

char *SlabBuffer::AllocateArena(int type, int slab, int ramdisk) {
    slab = Grid->WrapSlab(slab);
    uint64 s = ArenaSize(type, slab);
    return AllocateSpecificSize(type, slab, s, ramdisk);
}

char *SlabBuffer::AllocateSpecificSize(int type, int slab, uint64 sizebytes, int ramdisk) {
    // Most slabs are happy with RAMDISK_AUTO
    ramdisk = IsRamdiskSlab(type, ramdisk);

    std::string spath;
    switch(ramdisk){
        case RAMDISK_READSLAB:
            spath = ReadSlabPath(type, slab);
            break;
        case RAMDISK_WRITESLAB:
            spath = WriteSlabPath(type, slab);
            break;
        case RAMDISK_NO:
            spath = "";
            break;
        default:
            QUIT("Unexpected value %d of ramdisk\n", ramdisk);
            break;
    }
	const char *ramdisk_fn = spath.c_str();
	STDLOG(3, "Allocating slab %d of type %d to size %l (ramdisk = %d), total %5.3f GB\n",
                slab, type, sizebytes, ramdisk, AA->total_allocation/1024./1024./1024.);

    int id = TypeSlab2ID(type,slab);
    AA->Allocate(id, sizebytes, ReuseID(type), ramdisk, ramdisk_fn);

    return GetSlabPtr(type, slab);
}

void SlabBuffer::WriteArenaBlockingWithoutDeletion(int type, int slab) {
    // This is writing without deletion
    WriteArena(type, slab, IO_KEEP, IO_BLOCKING);
}

void SlabBuffer::WriteArenaNonBlockingWithoutDeletion(int type, int slab) {
    // This is writing without deletion
    WriteArena(type, slab, IO_KEEP, IO_NONBLOCKING);
}

void SlabBuffer::StoreArenaBlocking(int type, int slab) {
    // This is writing with deletion
    WriteArena(type, slab, IO_DELETE, IO_BLOCKING);
}

void SlabBuffer::StoreArenaNonBlocking(int type, int slab) {
    // This is writing with deletion
    WriteArena(type, slab, IO_DELETE, IO_NONBLOCKING);
}

void SlabBuffer::WriteArena(int type, int slab, int deleteafter, int blocking){
    std::string spath = WriteSlabPath(type,slab);
    const char *path = spath.c_str();
    // Determine the actual, allocated Ramdisk type of the current slab
    // If it was allocated on Ramdisk, then the writing is already done by definition!
    if(AA->ArenaRamdiskType(TypeSlab2ID(type,slab)) != RAMDISK_NO){
        STDLOG(2, "Skipping explicit write of type %d Ramdisk slab \"%s\"\n", type, path);

        // still might have to deallocate
        if(deleteafter == IO_DELETE){
#ifdef PARALLEL
			if (type == MultipoleSlab)
                STDLOG(1, "Uh oh. DeAllocating Multipole slab %d prematurely\n", slab);
#endif
            DeAllocate(type, slab);
		}

        return;
    }

    WriteArena(type, slab, deleteafter, blocking, path);
}


void SlabBuffer::ReadArenaBlocking(int type, int slab) {
    ReadArena(type, slab, IO_BLOCKING);
}

void SlabBuffer::ReadArenaNonBlocking(int type, int slab) {
    ReadArena(type, slab, IO_NONBLOCKING);
}

void SlabBuffer::ReadArena(int type, int slab, int blocking){
    std::string spath = ReadSlabPath(type,slab);
    const char *path = spath.c_str();

    // Determine the actual, allocated Ramdisk type of the current slab
    // If it was allocated from existing shared memory (i.e. RAMDISK_READSLAB),
    // we probably don't want to read into it
    if(AA->ArenaRamdiskType(TypeSlab2ID(type,slab)) == RAMDISK_READSLAB){
        STDLOG(2, "Skipping explicit read of Ramdisk slab %d \"%s\"\n", slab, path);
        SetIOCompleted(type, slab);
        return;
    }

    ReadArena(type, slab, blocking, path);
}

void SlabBuffer::LoadArenaBlocking(int type, int slab) {
    AllocateArena(type, slab, RAMDISK_AUTO_READSLAB);
    ReadArenaBlocking(type, slab);

    assertf(SlabSizeBytes(type, slab) == fsize(ReadSlabPath(type,slab).c_str()),
            "Unexpected file size for slab %d of type %d\n", slab, type);
}

void SlabBuffer::LoadArenaNonBlocking(int type, int slab) {
    AllocateArena(type, slab, RAMDISK_AUTO_READSLAB);
    ReadArenaNonBlocking(type, slab);

    assertf(SlabSizeBytes(type, slab) == fsize(ReadSlabPath(type,slab).c_str()),
            "Unexpected file size for slab %d of type %d\n", slab, type);
}


void SlabBuffer::ReadArena(int type, int slab, int blocking, const char *fn) {
    // This will read into an arena.
    // This always triggers a real read, even if the path is on the ramdisk!
    // The read is always ordered to be the full usable size of the arena.

    if (P.ForceBlockingIO!=0)
        blocking = IO_BLOCKING;

    STDLOG(1,"Reading slab %d of type %d from file %s with blocking %d.\n", slab, type, fn, blocking);
    assertf(IsSlabPresent(type, slab),
        "Type %d and Slab %d doesn't exist\n", type, slab);
    assertf(FileExists(fn),
        "File %s does not exist\n", fn);
    assertf(fsize(fn) >= 0 && (uint64) fsize(fn) >= SlabSizeBytes(type,slab),
        "File %s appears to be too small (%d bytes) compared to the arena (%d)\n",
            fn, fsize(fn), SlabSizeBytes(type,slab));

    ReadFile( GetSlabPtr(type,slab),
        SlabSizeBytes(type,slab),
        type, slab,
        fn,
        0,      // No file offset
        blocking);
}

void SlabBuffer::WriteArena(int type, int slab, int deleteafter, int blocking, const char *fn) {
    // This will write into an arena.
    // This always triggers a real write, even if the path is on the ramdisk!

    if (P.ForceBlockingIO!=0)
        blocking = IO_BLOCKING;

    STDLOG(1,"Writing slab %d of type %d to file %s with blocking %d and delete status %d.\n",
        slab, type, fn, blocking, deleteafter);
    assertf(IsSlabPresent(type, slab),
        "Type %d and Slab %d doesn't exist\n", type, slab);

    int use_fp = 0;

    switch(type) {
        case LightCone0RV:
        case LightCone1RV:
        case LightCone2RV:
        case LightCone0PID:
        case LightCone1PID:
        case LightCone2PID:
        case LightCone0Heal:
        case LightCone1Heal:
        case LightCone2Heal:
            use_fp = 1;
            break;
        default:
            use_fp = 0;
            break;
    }
    
    WriteFile( GetSlabPtr(type,slab),
        SlabSizeBytes(type,slab),
        type, slab,
        fn,
        0,      // No file offset
        deleteafter,
        blocking,
        WantChecksum(type),
        use_fp);
}

// Free the memory associated with this slab.  Might stash the arena as a reuse slab!
// One can request deletion of the file that corresponds to this slab, too.
void SlabBuffer::DeAllocate(int type, int slab, int delete_file) {
    STDLOG(2,"Deallocating slab %d of type %d.\n", slab, type);
    AA->DeAllocateArena(TypeSlab2ID(type,slab), ReuseID(type));

    if(delete_file){
        int intent = GetSlabIntent(type);
        std::string path;
        switch(intent){
            case READSLAB:
                path = ReadSlabPath(type, slab);
                break;
            case WRITESLAB:
                path = WriteSlabPath(type, slab);
                break;
            case INMEMORY:
                return;  // No file; nothing to delete from disk!
            default:
                QUIT("Did not understand slab intent %d\n", intent);
        }

        char buffer[1024];
        strcpy(buffer, path.c_str());
        char *tmp = dirname(buffer);

        ExpandPathName(tmp);


        if(!IsTrueLocalDirectory(tmp)){
            STDLOG(2,"Not deleting slab file \"%s\" because it is in a global directory\n", path);
            return;
        }

        STDLOG(2,"Deleting slab file \"%s\"\n", path);
        int ret = unlink(path.c_str());
        if(ret != 0){
            assertf(errno == ENOENT, "Failed to remove path \"%s\" for reason %d: %s\n", path, errno, strerror(errno));
            // TODO: is it really safe to fail to remove the file?
            STDLOG(2, "Failed to remove path \"%s\"; does not exist. Continuing.\n", path);
        }
    }
}

#endif // INCLUDE_SLABBUFFER<|MERGE_RESOLUTION|>--- conflicted
+++ resolved
@@ -62,13 +62,11 @@
                 LightCone1PID,          //35
                 LightCone2PID,          //36
 
-<<<<<<< HEAD
                 LightCone0Heal,          //37
                 LightCone1Heal,          //38
                 LightCone2Heal,          //39
-=======
-                ICSlab,                 //37
->>>>>>> 2023ed9f
+
+                ICSlab,                 //40
 
                 NUMTYPES
                 };
@@ -460,11 +458,8 @@
         case AuxSlab       : { ss << P.LocalReadStateDirectory << "/auxillary_"  << slabnum; break; }
         case VelLPTSlab    : { ss << P.InitialConditionsDirectory << "/ic_" << slab; break; }
         case FieldTimeSlice     : { ss << WriteSlabPath(type, slab); break; }  // used for standalone FOF
-<<<<<<< HEAD
-=======
-
+        
         case ICSlab    : { ss << P.InitialConditionsDirectory << "/ic_" << slab; break; }
->>>>>>> 2023ed9f
 
         default:
             QUIT("Illegal type %d given to ReadSlabPath()\n", type);
