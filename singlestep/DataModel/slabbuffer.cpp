/* slabbuffer.cpp

This defines all of the types of slabs that we will use
It provides routines to give the read and write filenames
as well as the sizes of these arenas.

It provides additional wrappings of SlabAllocator that depend
on file names or sizes.

The class SlabBuffer is defined here.  The global SB object
is an instance of this class and is the primary interface
for slab memory allocation and IO.

*/

#ifndef INCLUDE_SLABBUFFER
#define INCLUDE_SLABBUFFER

#include "particlestruct.cpp"
#include "arenaallocator.cpp"
#include "io_interface.h"

enum SlabType { CellInfoSlab,           //0
                PosSlab,                //1
                PosXYZSlab,             //2
                VelSlab,                //3
                AuxSlab,                //4
                AccSlab,                //5
                MergeCellInfoSlab,      //6
                MergePosSlab,           //7
                MergeVelSlab,           //8
                MergeAuxSlab,           //9
                TaylorSlab,             //10
                MultipoleSlab,          //11
                InsertCellInfoSlab,     //12
                NearAccSlab,            //13
                FarAccSlab,             //14
                FieldTimeSlice,         //15
                FieldTimeSlicePIDs,     //16
                VelLPTSlab,             //17
                CellGroupArena,         //18
                NearField_SIC_Slab,     //19

                L1halosSlab,            //20
                HaloRVSlabA,            //21
                HaloRVSlabB,            //22
                HaloPIDsSlabA,          //23
                HaloPIDsSlabB,          //24
                FieldRVSlabA,           //25
				FieldRVSlabB,           //26
                FieldPIDSlabA,          //27
                FieldPIDSlabB,          //28
                L0TimeSlice,            //29
                L0TimeSlicePIDs,        //30

                // Note: NUMLC better not be bigger than the number of Slabs defined
                LightCone0RV,             //31
                LightCone1RV,             //32
                LightCone2RV,             //33

                LightCone0PID,          //34
                LightCone1PID,          //35
                LightCone2PID,          //36

                LightCone0Heal,          //37
                LightCone1Heal,          //38
                LightCone2Heal,          //39

                NUMTYPES
                };

enum SlabIntent { READSLAB,
                  WRITESLAB,
                  INMEMORY
                };

class SlabBuffer {
private:
    ArenaAllocator *AA;
    int order;                // The multipole order, used to determine ArenaSizes
    int cpd;

    // AA manages arenas using IDs, not slab types, so provide the mapping
    inline int TypeSlab2ID(int type, int s) {
        int ws = Grid->WrapSlab(s);
        // +1 for Reuse slab
        return type*(cpd+1) + ws;
    }

    // Every slab type has at most one "reuse slab"
    inline int ReuseID(int type) {
        return type*(cpd+1)+cpd;
    }

    // Check if this slab type is supposed to be directly allocated in shared memory
    int IsRamdiskSlab(int type, int hint=RAMDISK_AUTO);

    // Array of file pointers for lightcone output
    FILE* filenamePts[NUMTYPES] = { NULL };

public:

    // The write and read names for the files of this SlabType.
    // The slab number will be wrapped.
    // Program will abort if one specifies a type not in this function;
    // this is a feature to block incorrect I/O.
    std::string WriteSlabPath(int type, int slab);
    std::string ReadSlabPath(int type, int slab);

    SlabBuffer(int _cpd, int _order, uint64 max_allocations) {
        order = _order;
        cpd = _cpd;

<<<<<<< HEAD
        AA = new ArenaAllocator((_cpd+1)*NUMTYPES, max_allocations);

        if (P.NLightCones>0) {
            // Open LightCone files

            // TODO: I think that the python should be in charge of making directories.
            // Otherwise, how is the parallel code supposed to do this on a global disk?
            char lcDir[1024];
            strcpy(lcDir, P.LightConeDirectory);
            if (!FileExists(lcDir)) {
                mkdir(lcDir, 0775);
            }

            char lcStepDir[1024];
            sprintf(lcStepDir, "%s/Step%04d", lcDir, ReadState.FullStepNumber);
            if (!FileExists(lcStepDir))
            {
                mkdir(lcStepDir, 0775);
            }

            assertf(P.NLightCones<=NUMLIGHTCONES, "Parameter NLightCones is bigger than allocated NUMLIGHTCONES");
            for (int n=0; n<P.NLightCones; n++) {
                // TODO: Changed this from appends to writes.  Isn't that what we're now doing?
                // Can call for the path for slab 0; we're not including the slab number in these file names
                filenamePts[LightCone0RV+n]   = fopen(WriteSlabPath(LightCone0RV  +n,0).c_str(), "wb");
                filenamePts[LightCone0PID+n]  = fopen(WriteSlabPath(LightCone0PID +n,0).c_str(), "wb");
                filenamePts[LightCone0Heal+n] = fopen(WriteSlabPath(LightCone0Heal+n,0).c_str(), "wb");
            }

        } else {
            // TODO: What has to happen if no light cones?
            // Nothing to be done
        }
=======
        AA = new ArenaAllocator((_cpd+1)*NUMTYPES, max_allocations, P.UseMunmapThread, P.MunmapThreadCore);
>>>>>>> a8ad15de
    }

    ~SlabBuffer(void) {
        // Clean up the Reuse buffers
        for (int t = 0; t < NUMTYPES; t++) {
            int id = ReuseID(t);
            if (AA->IsArenaPresent(id)) {
                AA->DeAllocateArena(id, id);
            }
        }

        // Close all of the LightCone files
        for (int i = 0; i < NUMTYPES; i++)
        {
            if (filenamePts[i] != NULL) {
                fclose(filenamePts[i]);
                filenamePts[i] = NULL;
            }
        }

        delete AA;
    }

    // Determine whether a slab is used for reading or writing by default
    int GetSlabIntent(int type);

    // Determine whether a slab is an output slab
    int IsOutputSlab(int type);
    // Determine whether a slab should have its checksum recorded
    int WantChecksum(int type);

    // The amount of memory to be allocated for the specified arena.
    uint64 ArenaSize(int type, int slab);

    char *AllocateArena(int type, int slab, int ramdisk = RAMDISK_AUTO);
    char *AllocateSpecificSize(int type, int slab, uint64 sizebytes, int ramdisk = RAMDISK_AUTO);

    // "Write" commands write the arena but do not delete it
    void WriteArenaBlockingWithoutDeletion(int type, int slab);
    void WriteArenaNonBlockingWithoutDeletion(int type, int slab);

    // "Store" commands will write the arena and then delete it.
    void StoreArenaBlocking(int type, int slab);
    void StoreArenaNonBlocking(int type, int slab);

    // "Read" commands read into an already-allocated arena
    void ReadArenaBlocking(int type, int slab);
    void ReadArenaNonBlocking(int type, int slab);

    // "Load" commands allocate the arena and then read it.
    void LoadArenaBlocking(int type, int slab);
    void LoadArenaNonBlocking(int type, int slab);

    // Use of these lower-level interfaces is discouraged in favor of the above.
    void ReadArena(int type, int slab, int blocking);
    void WriteArena(int type, int slab, int deleteafter, int blocking);
    void ReadArena(int type, int slab, int blocking, const char *fn);
    void WriteArena(int type, int slab, int deleteafter, int blocking, const char *fn);

    void DeAllocate(int type, int slab, int delete_file=0);

    inline char* GetSlabPtr(int type, int slab) {
        int id = TypeSlab2ID(type,slab);
        assertf(AA->IsArenaPresent(id), "Error: slab %d of type %d was not present, when pointer requested.\n", slab, type);
        return AA->GetArenaPtr(id);
    }

    int IsSlabPresent(int type, int slab) {
        int id = TypeSlab2ID(type,slab);
        return AA->IsArenaPresent(id);
    }

    void MarkSlabUnavailable(int type, int slab) {
        int id = TypeSlab2ID(type,slab);
        AA->MarkArenaUnavailable(id);
        return;
    }

    uint64 SlabSizeBytes(int type, int slab) {
        int id = TypeSlab2ID(type,slab);
        return AA->ArenaSizeBytes(id);
    }

    void ResizeSlab(int type, int slab, uint64 size) {
        STDLOG(2,"Resizing slab %d of type %d to size %l\n", slab, type, size);
        int id = TypeSlab2ID(type,slab);
        AA->ResizeArena(id, size);
    }

    int IsIOCompleted(int type, int slab) {
        int id = TypeSlab2ID(type,slab);
        if (!AA->IsArenaPresent(id)) return 0;
        return AA->IsIOCompleted(id);
    }

    void SetIOCompleted(int type, int slab) {
        int id = TypeSlab2ID(type,slab);
        AA->SetIOCompletedArena(id);
    }

    void GetMallocFreeTimes(double *malloc_time, double *free_time, double *disposal_thread_munmap){
        *malloc_time = AA->ArenaMalloc.Elapsed();
        //*free_time = AA->ArenaFree->Elapsed();
<<<<<<< HEAD
		*free_time = AA->ArenaFree_elapsed;
=======
		*free_time = AA->ArenaFree_elapsed; 
        *disposal_thread_munmap = AA->DisposalThreadMunmap.Elapsed();
>>>>>>> a8ad15de
    }

    void report(){
        AA->report();
    }
};


/** Decide whether the given slab lives on the ramdisk
  * If so, we want to inform ArenaAllocator of this with the RAMDISK_READSLAB or RAMDISK_WRITESLAB flags,
  * which will be returned by this function as appropriate.
  * The hint allows one to override normal assumptions about a slab being a "read type" or "write type".
  * Valid values of `hint` are the RAMDISK_* flags.
  */
int SlabBuffer::IsRamdiskSlab(int type, int hint){

    // It's still possible to write a slab to ramdisk even if it's not listed below
    // The IO module should detect that it's a ramdisk path and use fopen instead of DIO

    // Does the hint indicate that we already decided the fate of this slab?
    if(hint >= RAMDISK_NO && hint < RAMDISK_AUTO)
        return hint;

    // If not, compare the file path for the slab to the system ramdisk path

    const int ReadHint = NUMTYPES;
    const int WriteHint = NUMTYPES+1;

    int intent_or_hint = GetSlabIntent(type);
    assert(intent_or_hint < ReadHint);  // for sanity

    switch(hint){
        case RAMDISK_AUTO_READSLAB:
            intent_or_hint = ReadHint;
            break;
        case RAMDISK_AUTO_WRITESLAB:
            intent_or_hint = WriteHint;
            break;
        case RAMDISK_AUTO:
            break;
        default:
            QUIT("Did not understand ramdisk hint %d\n", hint);
    }

    switch(intent_or_hint){
        case READSLAB:
        case ReadHint:
            if(is_path_on_ramdisk(ReadSlabPath(type, -1)))
                return RAMDISK_READSLAB;
            break;

        case WRITESLAB:
        case WriteHint:
            if(is_path_on_ramdisk(WriteSlabPath(type, -1)))
                return RAMDISK_WRITESLAB;
            break;

        // Absence of a slab type from both lists means that it should not explicitly use shared memory
        // An example is TimeSlice, which usually requires slab resizing, which is not trivial with shared memory
        // If the TimeSlice path lands on /dev/shm anyway, io_thread knows to use fopen instead of direct IO,
        // so it should be safe, just slower.
        case INMEMORY:
        default:
            break;
    }

    return RAMDISK_NO;
}

/* Determine whether a given slab type (e.g. PosSlab) is something that we typically read from disk
 * or write to disk (or neither).
 *
 * There are at least two scenarios when we need this information: the ramdisk code needs to know
 * whether to overwrite an existing file or not, and the manifest code needs to know whether a slab
 * has a corresponding file on disk.
*/
int SlabBuffer::GetSlabIntent(int type){
    switch(type){
        case CellInfoSlab:
        case PosSlab:
        case VelSlab:
        case AuxSlab:
        case TaylorSlab:
            return READSLAB;

        case MultipoleSlab:
        case MergeCellInfoSlab:
        case MergePosSlab:
        case MergeVelSlab:
        case MergeAuxSlab:
            return WRITESLAB;

        default:
            return INMEMORY;
    }

    return -1;
}

/* Determine whether a given slab type (e.g. TimeSliceSlab) is an output type
 * that we want to record the checksum of when we write it to disk.
 *
 * P.NoChecksum disables all checksumming.
*/
int SlabBuffer::IsOutputSlab(int type){
   switch(type){
        case L0TimeSlice:
        case FieldTimeSlice:
        case L1halosSlab:
        case HaloRVSlabA:
        case HaloRVSlabB:
        case HaloPIDsSlabA:
        case HaloPIDsSlabB:
        case FieldRVSlabA:
        case FieldRVSlabB:
        case FieldPIDSlabA:
        case FieldPIDSlabB:
        case L0TimeSlicePIDs:
        case FieldTimeSlicePIDs:

        // Do we want to checksum light cones?  They're probably being merged/repacked very soon.
        // Maybe same for the halos?  But if we move either of these to another filesystem
        // for post-processing, then we'd like to be able to verify the checksums.
        // TODO: Turning this off for now, because we don't have cumulating checksums
        // case LightCone0RV:
        // case LightCone1RV:
        // case LightCone2RV:
        // case LightCone0PID:
        // case LightCone1PID:
        // case LightCone2PID:
        // case LightCone0Heal:
        // case LightCone1Heal:
        // case LightCone2Heal:
            return 1;
     }
     return 0;
}

int SlabBuffer::WantChecksum(int type){
    if(P.NoChecksum)
        return 0;
    return IsOutputSlab(type);
}


std::string SlabBuffer::WriteSlabPath(int type, int slab) {
    slab = Grid->WrapSlab(slab);

    char slabnum[8]; sprintf(slabnum,"%04d",slab);
    char stepnum[8]; sprintf(stepnum,"%04d",ReadState.FullStepNumber);
    char redshift[16]; sprintf(redshift, "%5.3f", ReadState.Redshift);
    std::stringstream ss;
    std::string s;

    switch(type) {
#ifdef PARALLEL
        case TaylorSlab     : {
            // Read odd taylors from TaylorDirectory2, if it's defined
            if (WriteState.StripeConvState && slab % 2 == 1) {
                ss << P.TaylorDirectory2 << "/Taylor_" << slabnum;
                break;
            }
            ss << P.TaylorDirectory << "/Taylor_"     << slabnum; break;
        }
#endif
        case MultipoleSlab       : {


            // Send odd multipoles to MultipoleDirectory2, if it's defined
            if (WriteState.StripeConvState && slab % 2 == 1) {
                ss << P.MultipoleDirectory2 << "/Multipoles_" << slabnum;
                break;
            }
            ss << P.MultipoleDirectory << "/Multipoles_" << slabnum; break;

        }
        case MergeCellInfoSlab   : { ss << P.LocalWriteStateDirectory << "/cellinfo_"   << slabnum; break; }
        case MergePosSlab        : { ss << P.LocalWriteStateDirectory << "/position_"   << slabnum; break; }
        case MergeVelSlab        : { ss << P.LocalWriteStateDirectory << "/velocity_"   << slabnum; break; }
        case MergeAuxSlab        : { ss << P.LocalWriteStateDirectory << "/auxillary_"  << slabnum; break; }
        case AccSlab             : { ss << P.OutputDirectory << "/acc_"            << slabnum; break; }
        case NearAccSlab         : { ss << P.OutputDirectory << "/nearacc_"        << slabnum; break; }
        case FarAccSlab          : { ss << P.OutputDirectory << "/faracc_"         << slabnum; break; }

        case L1halosSlab           : { ss << P.GroupDirectory << "/Step" << stepnum << "_z" << redshift << "/halo_info_"           << slabnum; break;}

        case HaloPIDsSlabA    : { ss << P.GroupDirectory << "/Step" << stepnum << "_z" << redshift << "/halo_pids_A_"    << slabnum; break;}
        case HaloPIDsSlabB    : { ss << P.GroupDirectory << "/Step" << stepnum << "_z" << redshift << "/halo_pids_B_"    << slabnum; break;}
        case FieldPIDSlabA    : { ss << P.GroupDirectory << "/Step" << stepnum << "_z" << redshift << "/field_pids_A_"   << slabnum; break;}
        case FieldPIDSlabB    : { ss << P.GroupDirectory << "/Step" << stepnum << "_z" << redshift << "/field_pids_B_"   << slabnum; break;}

        case HaloRVSlabA : { ss << P.GroupDirectory << "/Step" << stepnum << "_z" << redshift << "/halo_rv_A_"      << slabnum; break;}
        case HaloRVSlabB : { ss << P.GroupDirectory << "/Step" << stepnum << "_z" << redshift << "/halo_rv_B_"      << slabnum; break;}
        case FieldRVSlabA       : { ss << P.GroupDirectory << "/Step" << stepnum << "_z" << redshift << "/field_rv_A_"     << slabnum; break;}
        case FieldRVSlabB       : { ss << P.GroupDirectory << "/Step" << stepnum << "_z" << redshift << "/field_rv_B_"     << slabnum; break;}

        case L0TimeSlice          : { ss << P.OutputDirectory << "/slice" << redshift << "/" << P.SimName << ".z" << redshift << ".slab" << slabnum << ".L0_pack9.dat"; break; }
        case FieldTimeSlice            : { ss << P.OutputDirectory << "/slice" << redshift << "/" << P.SimName << ".z" << redshift << ".slab" << slabnum << ".field_pack9.dat"; break; }
        case L0TimeSlicePIDs      : { ss << P.OutputDirectory << "/slice" << redshift << "/" << P.SimName << ".z" << redshift << ".slab" << slabnum << ".L0_pack9_pids.dat"; break; }
        case FieldTimeSlicePIDs        : { ss << P.OutputDirectory << "/slice" << redshift << "/" << P.SimName << ".z" << redshift << ".slab" << slabnum << ".field_pack9_pids.dat"; break; }

        case LightCone0RV: { ss << P.LightConeDirectory << "/Step" << stepnum << "/LightCone0_rv" << NodeString; break; }
        case LightCone1RV: { ss << P.LightConeDirectory << "/Step" << stepnum << "/LightCone1_rv" << NodeString; break; }
        case LightCone2RV: { ss << P.LightConeDirectory << "/Step" << stepnum << "/LightCone2_rv" << NodeString; break; }
        case LightCone0PID: { ss << P.LightConeDirectory << "/Step" << stepnum << "/LightCone0_pid" << NodeString; break; }
        case LightCone1PID: { ss << P.LightConeDirectory << "/Step" << stepnum << "/LightCone1_pid" << NodeString; break; }
        case LightCone2PID: { ss << P.LightConeDirectory << "/Step" << stepnum << "/LightCone2_pid" << NodeString; break; }
        case LightCone0Heal: { ss << P.LightConeDirectory << "/Step" << stepnum << "/LightCone0_heal" << NodeString; break; }
        case LightCone1Heal: { ss << P.LightConeDirectory << "/Step" << stepnum << "/LightCone1_heal" << NodeString; break; }
        case LightCone2Heal: { ss << P.LightConeDirectory << "/Step" << stepnum << "/LightCone2_heal" << NodeString; break; }

        default:
            QUIT("Illegal type %d given to WriteSlabPath()\n", type);
    }

    s = ss.str();
    return s;
}

std::string SlabBuffer::ReadSlabPath(int type, int slab) {
    slab = Grid->WrapSlab(slab);

    char slabnum[8]; sprintf(slabnum,"%04d",slab);
    std::stringstream ss;
    std::string s;

    switch(type) {
        case TaylorSlab     : {
            // Read odd taylors from TaylorDirectory2, if it's defined
            if (WriteState.StripeConvState && slab % 2 == 1) {
                ss << P.TaylorDirectory2 << "/Taylor_" << slabnum;
                break;
            }
            ss << P.TaylorDirectory << "/Taylor_"     << slabnum; break;
        }

        // The Merge slabs are usually write slabs, but can be used as read slabs in multipole recovery mode
        case MergeCellInfoSlab :
        case CellInfoSlab  : { ss << P.LocalReadStateDirectory << "/cellinfo_"   << slabnum; break; }

        case MergePosSlab :
        case PosSlab       : { ss << P.LocalReadStateDirectory << "/position_"   << slabnum; break; }

        case VelSlab       : { ss << P.LocalReadStateDirectory << "/velocity_"   << slabnum; break; }
        case AuxSlab       : { ss << P.LocalReadStateDirectory << "/auxillary_"  << slabnum; break; }
        case VelLPTSlab    : { ss << P.InitialConditionsDirectory << "/ic_" << slab; break; }
        case FieldTimeSlice     : { ss << WriteSlabPath(type, slab); break; }  // used for standalone FOF

        default:
            QUIT("Illegal type %d given to ReadSlabPath()\n", type);
    }

    s = ss.str();
    return s;
}

uint64 SlabBuffer::ArenaSize(int type, int slab) {
    int rml = (order+1)*(order+1);
    uint64 lcpd = cpd;  // Just to assure that we don't spill 32-bits

    switch(type) {
        case CellInfoSlab        : { return sizeof(cellinfo)*lcpd*lcpd; }
        case MergeCellInfoSlab   : { return sizeof(cellinfo)*lcpd*lcpd; }
        case InsertCellInfoSlab  : { return sizeof(cellinfo)*lcpd*lcpd; }
        case MultipoleSlab  : { return lcpd*(lcpd+1)/2*rml*sizeof(MTCOMPLEX); }
        case TaylorSlab     : { return lcpd*(lcpd+1)/2*rml*sizeof(MTCOMPLEX); }
        case PosXYZSlab     :  // let these fall through to PosSlab
        case PosSlab        : {
            return SS->size(slab)*sizeof(posstruct);
        }
        case MergePosSlab   : {
            return SS->size(slab)*sizeof(posstruct);
        }
        case VelSlab        : {
            return SS->size(slab)*sizeof(velstruct);
        }
        case AuxSlab        : {
            return SS->size(slab)*sizeof(auxstruct);
        }
        case AccSlab        : {
            return SS->size(slab)*sizeof(accstruct);
        }
        case FarAccSlab     : {
            return SS->size(slab)*sizeof(acc3struct);
        }
        case NearAccSlab    : {
            return SS->size(slab)*sizeof(accstruct);
        }
        case VelLPTSlab     : {
            if(strcmp(P.ICFormat, "RVZel") == 0)
                // TODO: when we re-route LoadIC through SB to be non-blocking for 2LPT velocity IO, get rid of these magic numbers
                //return fsize(ReadSlabPath(VelLPTSlab,slab).c_str())/sizeof(ICfile_RVZel::ICparticle) * sizeof(velstruct);
                return fsize(ReadSlabPath(VelLPTSlab,slab).c_str())/32 * sizeof(velstruct);
            else if(strcmp(P.ICFormat, "RVdoubleZel") == 0)
                //return fsize(ReadSlabPath(VelLPTSlab,slab).c_str())/sizeof(ICfile_RVdoubleZel::ICparticle) * sizeof(velstruct);
                return fsize(ReadSlabPath(VelLPTSlab,slab).c_str())/56 * sizeof(velstruct);
            else
                QUIT("Unknown ICFormat for re-reading LPT IC velocities\n");
        }
        case FieldTimeSlice : {
            return fsize(ReadSlabPath(FieldTimeSlice,slab).c_str());
        }

        /* // Ideally this is how we would allocate group finding arenas
                // but there's an annoying circular depdendency: we don't know about GFC yet, but GFC has fields that require slabbuffer.
                // Not easily solved with a forward declaration.
                // TODO: better way to do this?
                case L1halosSlab           : { return GFC->globalslabs[slab]->L1halos.get_slab_bytes(); }
        case TaggedPIDsSlab        : { return GFC->globalslabs[slab]->TaggedPIDs.get_slab_bytes(); }
        case L1ParticlesSlab       : { return GFC->globalslabs[slab]->L1Particles.get_slab_bytes(); }
        case HaloPIDsSlab            : { return GFC->globalslabs[slab]->L1PIDs.get_slab_bytes(); }
        case TaggableFieldSlab     : {
            uint64 maxsize = P.np*P.HaloTaggableFraction*1.05;  // TODO: better heuristic? what will happen in very small sims?  Also technically HaloTaggableFraction is only used in the IC step
            return maxsize*sizeof(RVfloat);
        }
        case TaggableFieldPIDSlab  : {
            uint64 maxsize = P.np*P.HaloTaggableFraction*1.05;
            return maxsize*sizeof(TaggedPID);
        }*/

        default            : QUIT("Illegal type %d given to ArenaSize()\n", type);
    }
    return -1; //should be unreachable
}

char *SlabBuffer::AllocateArena(int type, int slab, int ramdisk) {
    slab = Grid->WrapSlab(slab);
    uint64 s = ArenaSize(type, slab);
    return AllocateSpecificSize(type, slab, s, ramdisk);
}

char *SlabBuffer::AllocateSpecificSize(int type, int slab, uint64 sizebytes, int ramdisk) {
    // Most slabs are happy with RAMDISK_AUTO
    ramdisk = IsRamdiskSlab(type, ramdisk);

    std::string spath;
    switch(ramdisk){
        case RAMDISK_READSLAB:
            spath = ReadSlabPath(type, slab);
            break;
        case RAMDISK_WRITESLAB:
            spath = WriteSlabPath(type, slab);
            break;
        case RAMDISK_NO:
            spath = "";
            break;
        default:
            QUIT("Unexpected value %d of ramdisk\n", ramdisk);
            break;
    }
	const char *ramdisk_fn = spath.c_str();
	STDLOG(3, "Allocating slab %d of type %d to size %l (ramdisk = %d), total %5.3f GB\n",
                slab, type, sizebytes, ramdisk, AA->total_allocation/1024./1024./1024.);

    int id = TypeSlab2ID(type,slab);
    switch(type) {
        case LightCone0RV:
        case LightCone1RV:
        case LightCone2RV:
        case LightCone0PID:
        case LightCone1PID:
        case LightCone2PID:
        case LightCone0Heal:
        case LightCone1Heal:
        case LightCone2Heal:
            AA->Allocate(id, sizebytes, ReuseID(type), ramdisk);
            break;
        default:
            AA->Allocate(id, sizebytes, ReuseID(type), ramdisk, ramdisk_fn);

    }

    return GetSlabPtr(type, slab);
}

void SlabBuffer::WriteArenaBlockingWithoutDeletion(int type, int slab) {
    // This is writing without deletion
    WriteArena(type, slab, IO_KEEP, IO_BLOCKING);
}

void SlabBuffer::WriteArenaNonBlockingWithoutDeletion(int type, int slab) {
    // This is writing without deletion
    WriteArena(type, slab, IO_KEEP, IO_NONBLOCKING);
}

void SlabBuffer::StoreArenaBlocking(int type, int slab) {
    // This is writing with deletion
    WriteArena(type, slab, IO_DELETE, IO_BLOCKING);
}

void SlabBuffer::StoreArenaNonBlocking(int type, int slab) {
    // This is writing with deletion
    WriteArena(type, slab, IO_DELETE, IO_NONBLOCKING);
}

void SlabBuffer::WriteArena(int type, int slab, int deleteafter, int blocking){
    std::string spath = WriteSlabPath(type,slab);
    const char *path = spath.c_str();
    // Determine the actual, allocated Ramdisk type of the current slab
    // If it was allocated on Ramdisk, then the writing is already done by definition!
    if(AA->ArenaRamdiskType(TypeSlab2ID(type,slab)) != RAMDISK_NO){
        STDLOG(2, "Skipping explicit write of type %d Ramdisk slab \"%s\"\n", type, path);

        // still might have to deallocate
        if(deleteafter == IO_DELETE){
#ifdef PARALLEL
			if (type == MultipoleSlab)
                STDLOG(1, "Uh oh. DeAllocating Multipole slab %d prematurely\n", slab);
#endif
            DeAllocate(type, slab);
		}

        return;
    }

    WriteArena(type, slab, deleteafter, blocking, path);
}


void SlabBuffer::ReadArenaBlocking(int type, int slab) {
    ReadArena(type, slab, IO_BLOCKING);
}

void SlabBuffer::ReadArenaNonBlocking(int type, int slab) {
    ReadArena(type, slab, IO_NONBLOCKING);
}

void SlabBuffer::ReadArena(int type, int slab, int blocking){
    std::string spath = ReadSlabPath(type,slab);
    const char *path = spath.c_str();

    // Determine the actual, allocated Ramdisk type of the current slab
    // If it was allocated from existing shared memory (i.e. RAMDISK_READSLAB),
    // we probably don't want to read into it
    if(AA->ArenaRamdiskType(TypeSlab2ID(type,slab)) == RAMDISK_READSLAB){
        STDLOG(2, "Skipping explicit read of Ramdisk slab %d \"%s\"\n", slab, path);
        SetIOCompleted(type, slab);
        return;
    }

    ReadArena(type, slab, blocking, path);
}

void SlabBuffer::LoadArenaBlocking(int type, int slab) {
    AllocateArena(type, slab, RAMDISK_AUTO_READSLAB);
    ReadArenaBlocking(type, slab);

    assertf(SlabSizeBytes(type, slab) == fsize(ReadSlabPath(type,slab).c_str()),
            "Unexpected file size for slab %d of type %d\n", slab, type);
}

void SlabBuffer::LoadArenaNonBlocking(int type, int slab) {
    AllocateArena(type, slab, RAMDISK_AUTO_READSLAB);
    ReadArenaNonBlocking(type, slab);

    assertf(SlabSizeBytes(type, slab) == fsize(ReadSlabPath(type,slab).c_str()),
            "Unexpected file size for slab %d of type %d\n", slab, type);
}


void SlabBuffer::ReadArena(int type, int slab, int blocking, const char *fn) {
    // This will read into an arena.
    // This always triggers a real read, even if the path is on the ramdisk!
    // The read is always ordered to be the full usable size of the arena.

    if (P.ForceBlockingIO!=0)
        blocking = IO_BLOCKING;

    STDLOG(1,"Reading slab %d of type %d from file %s with blocking %d.\n", slab, type, fn, blocking);
    assertf(IsSlabPresent(type, slab),
        "Type %d and Slab %d doesn't exist\n", type, slab);
    assertf(FileExists(fn),
        "File %s does not exist\n", fn);
    assertf(fsize(fn) >= 0 && (uint64) fsize(fn) >= SlabSizeBytes(type,slab),
        "File %s appears to be too small (%d bytes) compared to the arena (%d)\n",
            fn, fsize(fn), SlabSizeBytes(type,slab));

    ReadFile( GetSlabPtr(type,slab),
        SlabSizeBytes(type,slab),
        type, slab,
        fn,
        0,      // No file offset
        blocking);
}

void SlabBuffer::WriteArena(int type, int slab, int deleteafter, int blocking, const char *fn) {
    // This will write into an arena.
    // This always triggers a real write, even if the path is on the ramdisk!

    if (P.ForceBlockingIO!=0)
        blocking = IO_BLOCKING;

    STDLOG(1,"Writing slab %d of type %d to file %s with blocking %d and delete status %d.\n",
        slab, type, fn, blocking, deleteafter);
    assertf(IsSlabPresent(type, slab),
        "Type %d and Slab %d doesn't exist\n", type, slab);

    switch(type) {
        case LightCone0RV:
        case LightCone1RV:
        case LightCone2RV:
        case LightCone0PID:
        case LightCone1PID:
        case LightCone2PID:
        case LightCone0Heal:
        case LightCone1Heal:
        case LightCone2Heal:

            // Ensure that pointer has been initialized
            assertf(filenamePts[type] != NULL, "Light cone file not initialized for type %d and slab %d.\n", type, slab);

            // Write file to pointer
            WriteFile( GetSlabPtr(type,slab),
                SlabSizeBytes(type,slab),
                type, slab,
                filenamePts[type],
                0,      // No file offset
                deleteafter,
                blocking,
                WantChecksum(type));
            break;
        default:
            // Normal file writing
            WriteFile( GetSlabPtr(type,slab),
                SlabSizeBytes(type,slab),
                type, slab,
                fn,
                0,      // No file offset
                deleteafter,
                blocking,
                WantChecksum(type));
    }

}

// Free the memory associated with this slab.  Might stash the arena as a reuse slab!
// One can request deletion of the file that corresponds to this slab, too.
void SlabBuffer::DeAllocate(int type, int slab, int delete_file) {
    STDLOG(2,"Deallocating slab %d of type %d.\n", slab, type);
    AA->DeAllocateArena(TypeSlab2ID(type,slab), ReuseID(type));

    if(delete_file){
        int intent = GetSlabIntent(type);
        std::string path;
        switch(intent){
            case READSLAB:
                path = ReadSlabPath(type, slab);
                break;
            case WRITESLAB:
                path = WriteSlabPath(type, slab);
                break;
            case INMEMORY:
                return;  // No file; nothing to delete from disk!
            default:
                QUIT("Did not understand slab intent %d\n", intent);
        }

        char buffer[1024];
        strcpy(buffer, path.c_str());
        char *tmp = dirname(buffer);

        ExpandPathName(tmp);


        if(!IsTrueLocalDirectory(tmp)){
            STDLOG(2,"Not deleting slab file \"%s\" because it is in a global directory\n", path);
            return;
        }

        STDLOG(2,"Deleting slab file \"%s\"\n", path);
        int ret = unlink(path.c_str());
        if(ret != 0){
            assertf(errno == ENOENT, "Failed to remove path \"%s\" for reason %d: %s\n", path, errno, strerror(errno));
            // TODO: is it really safe to fail to remove the file?
            STDLOG(2, "Failed to remove path \"%s\"; does not exist. Continuing.\n", path);
        }
    }
}

#endif // INCLUDE_SLABBUFFER<|MERGE_RESOLUTION|>--- conflicted
+++ resolved
@@ -111,9 +111,6 @@
         order = _order;
         cpd = _cpd;
 
-<<<<<<< HEAD
-        AA = new ArenaAllocator((_cpd+1)*NUMTYPES, max_allocations);
-
         if (P.NLightCones>0) {
             // Open LightCone files
 
@@ -145,9 +142,8 @@
             // TODO: What has to happen if no light cones?
             // Nothing to be done
         }
-=======
+
         AA = new ArenaAllocator((_cpd+1)*NUMTYPES, max_allocations, P.UseMunmapThread, P.MunmapThreadCore);
->>>>>>> a8ad15de
     }
 
     ~SlabBuffer(void) {
@@ -251,12 +247,8 @@
     void GetMallocFreeTimes(double *malloc_time, double *free_time, double *disposal_thread_munmap){
         *malloc_time = AA->ArenaMalloc.Elapsed();
         //*free_time = AA->ArenaFree->Elapsed();
-<<<<<<< HEAD
-		*free_time = AA->ArenaFree_elapsed;
-=======
 		*free_time = AA->ArenaFree_elapsed; 
         *disposal_thread_munmap = AA->DisposalThreadMunmap.Elapsed();
->>>>>>> a8ad15de
     }
 
     void report(){
