--- conflicted
+++ resolved
@@ -11,15 +11,9 @@
 '''
 
 from multipoles_metacode_utils \
-<<<<<<< HEAD
-    import emit_dispatch_function, Writer, default_metacode_argparser
-
-
-=======
     import emit_dispatch_function, Writer, default_metacode_argparser, cmapper
 
 
->>>>>>> b95e2fed
 def emit_unrolled_Multipoles(orders, fn='CM_unrolled.cpp'):
     w = Writer(fn)
 
@@ -180,22 +174,11 @@
         #include "assert.h"
 
         template <int Order>
-<<<<<<< HEAD
-        void TaylorUnrolledKernel(FLOAT3 *particles, int n, double3 center, double3 *Q, float3 *acc);
-=======
         void TaylorUnrolledKernel(FLOAT3 *particles, int n, double3 center, double *CT, float3 *acc);
->>>>>>> b95e2fed
 
         ''')
 
     for order in orders:
-<<<<<<< HEAD
-        w(f'''
-            template <>
-            void TaylorUnrolledKernel<{order}>(FLOAT3 *particles, int n, double3 center, double3 *Q, float3 *acc){{''')
-        w.indent()
-
-=======
         cml_orderm1 = (order)*(order+1)*(order+2)//6
         cmap = cmapper(order)
 
@@ -288,7 +271,6 @@
         ''')
 
     for order in orders:
->>>>>>> b95e2fed
         cml_orderm1 = (order)*(order+1)*(order+2)//6
         cmap = cmapper(order)
 
@@ -347,11 +329,7 @@
         w.dedent()
         w('}\n')  # Kernel
 
-<<<<<<< HEAD
-    emit_dispatch_function(w, 'TaylorUnrolledKernel(FLOAT3 *particles, int n, double3 center, double3 *Q, float3 *acc)', orders)
-=======
     emit_dispatch_function(w, 'TaylorUnrolledKernel(FLOAT3 *particles, int n, double3 center, double *CT, float3 *acc)', orders)
->>>>>>> b95e2fed
 
     w('#endif')  # UNROLLEDMULTIPOLES
 
@@ -367,9 +345,5 @@
 
     emit_unrolled_Multipoles(orders)
     #emit_unrolled_Multipoles_FMA(orders)
-<<<<<<< HEAD
-    emit_unrolled_Taylors(orders)
-=======
     #emit_unrolled_Taylors(orders)
-    emit_unrolled_Taylors_noQ(orders)  # a little faster
->>>>>>> b95e2fed
+    emit_unrolled_Taylors_noQ(orders)  # a little faster