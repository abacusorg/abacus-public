// This is set up to be input twice, once with COMPUTE_FOF_DENSITY_SET
// and once without.  With it, the function name is 
// direct_density() and it takes the extra &aw argument.
// Without, it's called direct().

#ifdef COMPUTE_FOF_DENSITY_SET
#define DirectKernelName direct_density
#else
#define DirectKernelName direct
#endif

#ifdef DIRECTCUBICSPLINE
template<int R>
__device__ __inline__ void DirectKernelName(
        FLOAT   &sinkx,     FLOAT &sinky,    FLOAT &sinkz,
        FLOAT   &sourcex,   FLOAT &sourcey,  FLOAT &sourcez,
<<<<<<< HEAD
        FLOAT &ax, FLOAT &ay, FLOAT &az, FLOAT &aw,
=======
        FLOAT &ax, FLOAT &ay, FLOAT &az, 
	#ifdef COMPUTE_FOF_DENSITY_SET
	FLOAT &aw,
	#endif
>>>>>>> c53d858e
        FLOAT &eps_inv, FLOAT &b2){

    FLOAT drx, dry, drz, rinv,u,spf;
    drx = sourcex - sinkx;
    dry = sourcey - sinky;
    drz = sourcez - sinkz;

    rinv = drx*drx + dry*dry + drz*drz;
<<<<<<< HEAD
    if (rinv<b2) if (rinv>(FLOAT)1e-30) { aw = aw+b2-rinv; }
=======
    #ifdef COMPUTE_FOF_DENSITY_SET
    if (rinv<b2) { aw = aw+b2-rinv; }
    #endif
>>>>>>> c53d858e
    rinv = RSQRT( rinv );
    if(R <= 1){
        u = eps_inv/rinv;
        //u = isfinite(u)? u : 0;  // this can never happen

        // Cubic spline from Hernquist & Katz, ApjS Vol 70 p 419, 1989
        if(u >= (FLOAT)(2.0))
            spf = rinv*rinv*rinv;
        else if (u >= (FLOAT)(1.0)){
            spf = rinv*rinv*rinv * ( (FLOAT)(-1.0/15.0)              +
                    (FLOAT)(8.0/3.0)*   u*u*u       -
                    (FLOAT)(3.0) *      u*u*u*u     +
                    (FLOAT)(6.0/5.0)*   u*u*u*u*u   -
                    (FLOAT)(1.0/6.0)*   u*u*u*u*u*u);
        }else{
            spf = eps_inv*eps_inv*eps_inv*(
                    (FLOAT)(4.0/3.0)            -
                    (FLOAT)(6.0/5.0)*   u*u     +
                    (FLOAT)(1.0/2.0)*   u*u*u);
        }
    }
    else spf = rinv*rinv*rinv;

    ax -= spf*drx;
    ay -= spf*dry;
    az -= spf*drz;
}

#elif defined DIRECTSINGLESPLINE
template<int R>
__device__ __inline__ void DirectKernelName(
        FLOAT   &sinkx,     FLOAT &sinky,    FLOAT &sinkz,
        FLOAT   &sourcex,   FLOAT &sourcey,  FLOAT &sourcez,
<<<<<<< HEAD
        FLOAT &ax, FLOAT &ay, FLOAT &az, FLOAT &aw,
=======
        FLOAT &ax, FLOAT &ay, FLOAT &az, 
	#ifdef COMPUTE_FOF_DENSITY_SET
	FLOAT &aw,
	#endif
>>>>>>> c53d858e
        FLOAT &inv_eps2, FLOAT &b2){

    FLOAT dx, dy, dz, f, dr2;
    dx = sourcex - sinkx;
    dy = sourcey - sinky;
    dz = sourcez - sinkz;
    
    dr2 = (dx*dx + dy*dy + dz*dz);
<<<<<<< HEAD
    if (dr2<b2) if (dr2>(FLOAT)1e-30) { aw = aw+ b2-dr2; }
=======
    #ifdef COMPUTE_FOF_DENSITY_SET
    if (dr2<b2) { aw = aw+ b2-dr2; }
    #endif
>>>>>>> c53d858e
    dr2 = dr2*inv_eps2+(FLOAT)1e-32;
    f = RSQRT(dr2);
    
    if(R <= 1){
        f = MIN(f*f*f, (-15*f + 6)*dr2 + 10);
    }
    else{
       f = f*f*f;
    }

    ax -= f*dx;
    ay -= f*dy;
    az -= f*dz;
}

#elif defined DIRECTCUBICPLUMMER

#define TAU2 ((FLOAT)(1e-16))

template <int R>
__device__ __inline__ void DirectKernelName(
        FLOAT   &sinkx,     FLOAT &sinky,    FLOAT &sinkz,
        FLOAT   &sourcex,   FLOAT &sourcey,  FLOAT &sourcez,
<<<<<<< HEAD
        FLOAT &ax, FLOAT &ay, FLOAT &az, FLOAT &aw,
=======
        FLOAT &ax, FLOAT &ay, FLOAT &az, 
	#ifdef COMPUTE_FOF_DENSITY_SET
	FLOAT &aw,
	#endif
>>>>>>> c53d858e
        FLOAT &eps3, FLOAT &b2){

    FLOAT drx, dry, drz, r;
    drx = sourcex - sinkx;
    dry = sourcey - sinky;
    drz = sourcez - sinkz;

    r = drx*drx + dry*dry + drz*drz;
<<<<<<< HEAD
    if (r<b2) if (r>(FLOAT)1e-30) { aw = aw+ b2-r; }
=======
    #ifdef COMPUTE_FOF_DENSITY_SET
    if (r<b2) { aw = aw+ b2-r; }
    #endif
>>>>>>> c53d858e
    r += TAU2;
    r *= r*RSQRT(r);  //r^3

    r+=eps3;
    r=(FLOAT)(1.0)/r;

    ax -= r * drx;
    ay -= r * dry;
    az -= r * drz;

}
#elif defined DIRECTPLUMMER
// Default (plummer kernel)
template <int R>
__device__ __inline__ void DirectKernelName(
        FLOAT   &sinkx,     FLOAT &sinky,    FLOAT &sinkz,
        FLOAT   &sourcex,   FLOAT &sourcey,  FLOAT &sourcez,
<<<<<<< HEAD
        FLOAT &ax, FLOAT &ay, FLOAT &az, FLOAT &aw,
=======
        FLOAT &ax, FLOAT &ay, FLOAT &az, 
	#ifdef COMPUTE_FOF_DENSITY_SET
	FLOAT &aw,
	#endif
>>>>>>> c53d858e
        FLOAT &eps2, FLOAT &b2){

    FLOAT drx, dry, drz, r;
    drx = sourcex - sinkx;
    dry = sourcey - sinky;
    drz = sourcez - sinkz;

    r = drx*drx + dry*dry + drz*drz;
<<<<<<< HEAD
    if (r<b2) if (r>(FLOAT)1e-30) { aw = aw+ b2-r; }
=======
    #ifdef COMPUTE_FOF_DENSITY_SET
    if (r<b2) { aw = aw+ b2-r; }
    #endif
>>>>>>> c53d858e
    r += eps2;

    r = RSQRT(r);
    r *=r*r;//*source.w;// * r * r * r;

    ax -= r * drx;
    ay -= r * dry;
    az -= r * drz;

}

#else
    #error "Must have defined a DIRECT* technique!"
#endif

#undef DirectKernelName<|MERGE_RESOLUTION|>--- conflicted
+++ resolved
@@ -14,14 +14,10 @@
 __device__ __inline__ void DirectKernelName(
         FLOAT   &sinkx,     FLOAT &sinky,    FLOAT &sinkz,
         FLOAT   &sourcex,   FLOAT &sourcey,  FLOAT &sourcez,
-<<<<<<< HEAD
-        FLOAT &ax, FLOAT &ay, FLOAT &az, FLOAT &aw,
-=======
         FLOAT &ax, FLOAT &ay, FLOAT &az, 
 	#ifdef COMPUTE_FOF_DENSITY_SET
 	FLOAT &aw,
 	#endif
->>>>>>> c53d858e
         FLOAT &eps_inv, FLOAT &b2){
 
     FLOAT drx, dry, drz, rinv,u,spf;
@@ -30,13 +26,9 @@
     drz = sourcez - sinkz;
 
     rinv = drx*drx + dry*dry + drz*drz;
-<<<<<<< HEAD
-    if (rinv<b2) if (rinv>(FLOAT)1e-30) { aw = aw+b2-rinv; }
-=======
     #ifdef COMPUTE_FOF_DENSITY_SET
     if (rinv<b2) { aw = aw+b2-rinv; }
     #endif
->>>>>>> c53d858e
     rinv = RSQRT( rinv );
     if(R <= 1){
         u = eps_inv/rinv;
@@ -70,14 +62,10 @@
 __device__ __inline__ void DirectKernelName(
         FLOAT   &sinkx,     FLOAT &sinky,    FLOAT &sinkz,
         FLOAT   &sourcex,   FLOAT &sourcey,  FLOAT &sourcez,
-<<<<<<< HEAD
-        FLOAT &ax, FLOAT &ay, FLOAT &az, FLOAT &aw,
-=======
         FLOAT &ax, FLOAT &ay, FLOAT &az, 
 	#ifdef COMPUTE_FOF_DENSITY_SET
 	FLOAT &aw,
 	#endif
->>>>>>> c53d858e
         FLOAT &inv_eps2, FLOAT &b2){
 
     FLOAT dx, dy, dz, f, dr2;
@@ -86,13 +74,9 @@
     dz = sourcez - sinkz;
     
     dr2 = (dx*dx + dy*dy + dz*dz);
-<<<<<<< HEAD
-    if (dr2<b2) if (dr2>(FLOAT)1e-30) { aw = aw+ b2-dr2; }
-=======
     #ifdef COMPUTE_FOF_DENSITY_SET
     if (dr2<b2) { aw = aw+ b2-dr2; }
     #endif
->>>>>>> c53d858e
     dr2 = dr2*inv_eps2+(FLOAT)1e-32;
     f = RSQRT(dr2);
     
@@ -116,14 +100,10 @@
 __device__ __inline__ void DirectKernelName(
         FLOAT   &sinkx,     FLOAT &sinky,    FLOAT &sinkz,
         FLOAT   &sourcex,   FLOAT &sourcey,  FLOAT &sourcez,
-<<<<<<< HEAD
-        FLOAT &ax, FLOAT &ay, FLOAT &az, FLOAT &aw,
-=======
         FLOAT &ax, FLOAT &ay, FLOAT &az, 
 	#ifdef COMPUTE_FOF_DENSITY_SET
 	FLOAT &aw,
 	#endif
->>>>>>> c53d858e
         FLOAT &eps3, FLOAT &b2){
 
     FLOAT drx, dry, drz, r;
@@ -132,13 +112,9 @@
     drz = sourcez - sinkz;
 
     r = drx*drx + dry*dry + drz*drz;
-<<<<<<< HEAD
-    if (r<b2) if (r>(FLOAT)1e-30) { aw = aw+ b2-r; }
-=======
     #ifdef COMPUTE_FOF_DENSITY_SET
     if (r<b2) { aw = aw+ b2-r; }
     #endif
->>>>>>> c53d858e
     r += TAU2;
     r *= r*RSQRT(r);  //r^3
 
@@ -156,14 +132,10 @@
 __device__ __inline__ void DirectKernelName(
         FLOAT   &sinkx,     FLOAT &sinky,    FLOAT &sinkz,
         FLOAT   &sourcex,   FLOAT &sourcey,  FLOAT &sourcez,
-<<<<<<< HEAD
-        FLOAT &ax, FLOAT &ay, FLOAT &az, FLOAT &aw,
-=======
         FLOAT &ax, FLOAT &ay, FLOAT &az, 
 	#ifdef COMPUTE_FOF_DENSITY_SET
 	FLOAT &aw,
 	#endif
->>>>>>> c53d858e
         FLOAT &eps2, FLOAT &b2){
 
     FLOAT drx, dry, drz, r;
@@ -172,13 +144,9 @@
     drz = sourcez - sinkz;
 
     r = drx*drx + dry*dry + drz*drz;
-<<<<<<< HEAD
-    if (r<b2) if (r>(FLOAT)1e-30) { aw = aw+ b2-r; }
-=======
     #ifdef COMPUTE_FOF_DENSITY_SET
     if (r<b2) { aw = aw+ b2-r; }
     #endif
->>>>>>> c53d858e
     r += eps2;
 
     r = RSQRT(r);
