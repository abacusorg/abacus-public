--- conflicted
+++ resolved
@@ -19,14 +19,10 @@
 __device__ __inline__ void DirectKernelName(
         FLOAT   &sinkx,     FLOAT &sinky,    FLOAT &sinkz,
         FLOAT   &sourcex,   FLOAT &sourcey,  FLOAT &sourcez,
-<<<<<<< HEAD
-        FLOAT &ax, FLOAT &ay, FLOAT &az, FLOAT &aw,
-=======
         FLOAT &ax, FLOAT &ay, FLOAT &az, 
 	#ifdef COMPUTE_FOF_DENSITY_SET
 	FLOAT &aw,
 	#endif
->>>>>>> 91c5c365
         FLOAT &eps_inv, FLOAT &b2){
 
     FLOAT drx, dry, drz, rinv,u,spf;
@@ -35,13 +31,9 @@
     drz = sourcez - sinkz;
 
     rinv = drx*drx + dry*dry + drz*drz;
-<<<<<<< HEAD
-    if (rinv<b2) if (rinv>(FLOAT)1e-30) { aw = aw+b2-rinv; }
-=======
     #ifdef COMPUTE_FOF_DENSITY_SET
     if (rinv<b2) { aw = aw+b2-rinv; }
     #endif
->>>>>>> 91c5c365
     rinv = RSQRT( rinv );
     if(R <= 1){
         u = eps_inv/rinv;
@@ -75,14 +67,10 @@
 __device__ __inline__ void DirectKernelName(
         FLOAT   &sinkx,     FLOAT &sinky,    FLOAT &sinkz,
         FLOAT   &sourcex,   FLOAT &sourcey,  FLOAT &sourcez,
-<<<<<<< HEAD
-        FLOAT &ax, FLOAT &ay, FLOAT &az, FLOAT &aw,
-=======
         FLOAT &ax, FLOAT &ay, FLOAT &az, 
 	#ifdef COMPUTE_FOF_DENSITY_SET
 	FLOAT &aw,
 	#endif
->>>>>>> 91c5c365
         FLOAT &inv_eps2, FLOAT &b2){
 
     FLOAT dx, dy, dz, f, dr2;
@@ -91,13 +79,9 @@
     dz = sourcez - sinkz;
     
     dr2 = (dx*dx + dy*dy + dz*dz);
-<<<<<<< HEAD
-    if (dr2<b2) if (dr2>(FLOAT)1e-30) { aw = aw+ b2-dr2; }
-=======
     #ifdef COMPUTE_FOF_DENSITY_SET
     if (dr2<b2) { aw = aw+ b2-dr2; }
     #endif
->>>>>>> 91c5c365
     dr2 = dr2*inv_eps2+(FLOAT)1e-32;
     f = RSQRT(dr2);
     
@@ -121,14 +105,10 @@
 __device__ __inline__ void DirectKernelName(
         FLOAT   &sinkx,     FLOAT &sinky,    FLOAT &sinkz,
         FLOAT   &sourcex,   FLOAT &sourcey,  FLOAT &sourcez,
-<<<<<<< HEAD
-        FLOAT &ax, FLOAT &ay, FLOAT &az, FLOAT &aw,
-=======
         FLOAT &ax, FLOAT &ay, FLOAT &az, 
 	#ifdef COMPUTE_FOF_DENSITY_SET
 	FLOAT &aw,
 	#endif
->>>>>>> 91c5c365
         FLOAT &eps3, FLOAT &b2){
 
     FLOAT drx, dry, drz, r;
@@ -137,13 +117,9 @@
     drz = sourcez - sinkz;
 
     r = drx*drx + dry*dry + drz*drz;
-<<<<<<< HEAD
-    if (r<b2) if (r>(FLOAT)1e-30) { aw = aw+ b2-r; }
-=======
     #ifdef COMPUTE_FOF_DENSITY_SET
     if (r<b2) { aw = aw+ b2-r; }
     #endif
->>>>>>> 91c5c365
     r += TAU2;
     r *= r*RSQRT(r);  //r^3
 
@@ -161,14 +137,10 @@
 __device__ __inline__ void DirectKernelName(
         FLOAT   &sinkx,     FLOAT &sinky,    FLOAT &sinkz,
         FLOAT   &sourcex,   FLOAT &sourcey,  FLOAT &sourcez,
-<<<<<<< HEAD
-        FLOAT &ax, FLOAT &ay, FLOAT &az, FLOAT &aw,
-=======
         FLOAT &ax, FLOAT &ay, FLOAT &az, 
 	#ifdef COMPUTE_FOF_DENSITY_SET
 	FLOAT &aw,
 	#endif
->>>>>>> 91c5c365
         FLOAT &eps2, FLOAT &b2){
 
     FLOAT drx, dry, drz, r;
@@ -177,13 +149,9 @@
     drz = sourcez - sinkz;
 
     r = drx*drx + dry*dry + drz*drz;
-<<<<<<< HEAD
-    if (r<b2) if (r>(FLOAT)1e-30) { aw = aw+ b2-r; }
-=======
     #ifdef COMPUTE_FOF_DENSITY_SET
     if (r<b2) { aw = aw+ b2-r; }
     #endif
->>>>>>> 91c5c365
     r += eps2;
 
     r = RSQRT(r);
