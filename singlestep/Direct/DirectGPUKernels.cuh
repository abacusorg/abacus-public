--- conflicted
+++ resolved
@@ -18,11 +18,7 @@
 
         r *=r*r;
 
-<<<<<<< HEAD
         // Cubic spline from Hernquist & Katz, ApjS Vol 70 p 419, 1989
-=======
-        // Cubic spline from Hernquist & Katz, ApjS Vol 70 p 419, 1989?
->>>>>>> a1fdbc0f
         if(u >= (FLOAT)(2.0))
             spf = r;
         else if (u >= (FLOAT)(1.0)){
@@ -46,12 +42,7 @@
 }
 
 
-<<<<<<< HEAD
 #elif defined DIRECTCUBIC
-=======
-#else
-#ifdef DIRECTCUBIC
->>>>>>> a1fdbc0f
 
 #define TAU2 ((FLOAT)(1e-16))
 
@@ -67,13 +58,9 @@
     dry = sourcey - sinky;
     drz = sourcez - sinkz;
 
-<<<<<<< HEAD
     r = drx*drx + dry*dry + drz*drz + TAU2;
     r *= r*RSQRT(r);  //r^3
-=======
-    r = drx*drx + dry*dry + drz*drz  + tau2;
-    r =r*r*RSQRT(r);  //r^3
->>>>>>> a1fdbc0f
+
     r+=eps2;
     r=(FLOAT)(1.0)/r;
 
