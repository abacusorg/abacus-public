--- conflicted
+++ resolved
@@ -140,14 +140,11 @@
         int *           SinkSetIdMax; //The sum of the above, i.e., the end of the Sink Pencil.  
         SinkPencilPlan *           SinkPlan; // The plan for this pencil
         accstruct *        SinkSetAccelerations; //Where the computed accelerations for the collection will be stored
-<<<<<<< HEAD
-=======
 
         int *           SourceSetStart;  // The index where the Source Pencils start
         int *           SourceSetCount;  // The number of particles in the Source pencils
         SourcePencilPlan *           SourcePlan;   // The plans to load the Source pencils
 
->>>>>>> 91c5c365
 	FLOAT b2;	// The square radius for FOF density computation
 
         volatile int CompletionFlag;
@@ -205,14 +202,9 @@
 	int PaddedSourceCount(int sourceindex);
 		// Returns the padded length of the array for this pencil
 
-<<<<<<< HEAD
-        SetInteractionCollection(int slab, int w, int k_low, int k_high, FLOAT _b2);
-        ~SetInteractionCollection();
-=======
 	int index_to_zcen(int j);
 		// Returns the zcentral cell given the internal j indexing
 
->>>>>>> 91c5c365
 
         //execute this collection on the GPU
         void GPUExecute(int blocking);
