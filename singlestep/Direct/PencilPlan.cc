--- conflicted
+++ resolved
@@ -200,15 +200,11 @@
     const int width = NearFieldRadius*2+1;
     for (int c=0; c<width; c++) {
         int xc = x+c-width/2;
-<<<<<<< HEAD
-        cellinfo *info = PP->CellInfo(xc,y,z);
+        
+        cellinfo *info = CP->CellInfo(xc,y,z);
         cell[c].start = info->startindex;
         cell[c].N = info->count;
-=======
-	cellinfo *info = CP->CellInfo(xc,y,z);
-	cell[c].start = info->startindex;
-	cell[c].N = info->count;
->>>>>>> 9206d0c2
+
         total += (int) cell[c].N;
         #ifdef GLOBAL_POS
             // Can use the x cell number to do this.
