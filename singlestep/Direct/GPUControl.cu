/** \file The top-level CUDA code to control the GPUs, particularly in 
the non-blocking mode.

In particular, the preferred non-blocking mode operates several 
independent threads, typically 3 per CUDA Device.  A task operates
on one thread end-to-end, including communication to & from the GPU
and the computation itself.  Each thread controls one CUDA stream.
Because there are multiple streams on each GPU, the GPU can be 
busy computing on one task while communication happens on others.

For the global near-field forces, the work is organized into Sink
Pencils and Source Pencils.  A given cell is part of multiple sink
pencils and hence generates multiple partial accelerations that must
be coadded later.  A task would involve a portion of the sink pencils
as well as the associated source pencils, subdivided so that the 
memory on the GPU is not exhausted. 

For the microstepping, the task involves executing multiple kick-drift-kick
tree-based steps on the GPU, returning the positions and velocities.
The task includes many groups.

Each task therefore has to be prepared on the CPU, assembling a large 
amount of data and the inter-relations needed for the computation.
The GPU task then copies this data to a pinned memory buffer on the
host side and then onto the GPU.  Then the computation kernel is called.
When that is done, the result is copied back to the pinned memory
and then to the destination.

This file contains the functions to set up the GPU threads, 
allocate the pinned memory, and then to run the GPU thread by
receiving tasks and dispensing them to the correct function.

The data model and specifics of the two task use-cases are in 
other files.

Pinned memory is slow to allocate and so we set up a large buffer
for each thread at the beginning of the time slice.  Each task
then partitions up its thread's buffer to match its needs.

This file is compiled separately (hence the headers) and then linked
to the rest of the code, because it needs CUDA.

*/

#include "config.h"
#include "header.cpp"

<<<<<<< HEAD
//#include <x86intrin.h>  // needed for _rdtsc(). only for nvcc using icc with certain gcc versions?
=======
#ifdef __INTEL_COMPILER
#include <x86intrin.h>  // needed for _rdtsc(). only for nvcc using icc with certain gcc versions?
#endif

>>>>>>> 38392d30
#include <cstring>
#include <cstdio>
#include <cassert>
#include <pthread.h>
#include "omp.h"

#ifdef HAVE_LIBNUMA
#include <numaif.h>
#endif

#include "CudaErrors.cuh"

#ifndef NFRADIUS
#define NFRADIUS 2
#endif

#define WIDTH (2*NFRADIUS +1)

// TODO: these are NOT using the Abacus-defined float3/double3
// CUDA unfortunately defines the same names in the global namespace; not sure if we can containerize that
// For now, the types remain binary-compatible though
#ifdef DOUBLEPRECISION
    #define FLOAT double
    #define FLOAT4 double4
    #define FLOAT3 double3
    #define RSQRT rsqrt
    #define MIN fmin
    #define ItemSize 2
#else
    #define FLOAT float
    #define FLOAT4 float4
    #define FLOAT3 float3
    #define RSQRT rsqrtf
    #define MIN fminf
    #define ItemSize 1
#endif

#define posstruct FLOAT3
#ifdef COMPUTE_FOF_DENSITY
    #define accstruct FLOAT4
#else
    #define accstruct FLOAT3
#endif

#include "STimer.h"
#include "DeviceFunctions.h"
#include "IncludeGPUKernels.cuh"

// Provide a mechanism to call singlestep's STDLOG from this compilation unit
// TODO: consider writing to a new log file, as we do with the IO
void stdlog_hook(int verbosity, const char* str);
#define STDLOG(_verbosity,...) do { \
    char logstr[1024]; \
    sprintf(logstr, __VA_ARGS__);\
    stdlog_hook(_verbosity, logstr);\
} while(0)

#define assertf(_mytest,...) do { \
    if (!(_mytest)) { \
        STDLOG(0,"Failed Assertion: %s\n", #_mytest);\
        fprintf(stderr,"Failed Assertion: %s\n", #_mytest);\
        STDLOG(0,__VA_ARGS__);\
        assert(0==99); \
    }} while(0)


// Forward declarations that will get linked later
int set_core_affinity(int core_id);

#include "SetInteractionCollection.hh"

int NGPU = 0;                // Number of actual CUDA devices (not threads)

// ===================  The Queue of Tasks =====================

/// We communicate to the queues with a simple FIFO queue. 
/// Tasks go in, and are read out by the QueueWatchers.
/// This class is the item that goes into that queue for
/// the inter-thread communication.
struct GPUQueueTask {
    void *task; ///< The pointer to the task data
    int type;   ///< == TASKTYPE_KILL signals to kill the Watcher
                ///< == TASKTYPE_SIC is for SetInteractionCollections
};

enum GPUQueueTaskType { TASKTYPE_KILL,
                        TASKTYPE_SIC, };

#include "tbb/concurrent_queue.h"
tbb::concurrent_bounded_queue<GPUQueueTask> work_queues[MAX_GPUS];



// =============== GPU Buffers =============================

/// The memory in each GPU is divided into a handful of equal sized
/// buffers, with matching pinned space on the host.  
/// Each buffer is paired with one thread.  Tasks will occupy one
/// buffer.  The memory allocations persist until the thread ends.

struct GPUBuffer {
    uint64 size;        ///< The size in bytes
    uint64 sizeWC;        ///< The size in bytes of the WC part
    uint64 sizeDef;        ///< The size in bytes of the non-WC part
    char * device;        ///< The device-side memory
    char * host;        ///< The host-side memory allocated as default
    char * hostWC;        ///< The host-side memory allocated as write combined
    volatile int ready;            ///< Have we finished initializing the CUDA stream for this buffer?
};

// GPUSetup() spins up one thread per GPU buffer
// Each will be passed this struct which contains information
// about which GPU to attach to, whether to use pinned memory, etc.
struct ThreadInfo {
    int thread_num;  // thread/buffer number
    int core;
    int use_pinned;
    pthread_barrier_t *barrier;
};

cudaStream_t * DeviceStreams;        ///< The actual CUDA streams, one per thread
GPUBuffer * Buffers;                 ///< The pointers to the allocated memory
pthread_t *DeviceThread;        ///< The threads!


// =============== Code to invoke execution on a SIC ============

// int CurrentGPU = 0;

void GPUPencilTask(void *, int);

/// This submits a single SetInteractionCollection to the GPU queue.
void SetInteractionCollection::GPUExecute(int blocking){
    // This method is invoked on a SIC in order to schedule it for execution.
    // At this point, we are directing work to individual GPUs.

    // Push to the NUMA-appropriate queue
    //int g = CurrentGPU;
    int g = ((j_low + j_high) / 2. / cpd) * NGPU;
    if(j_low == j_high && j_high == cpd)
        g--;
    assert(g < NGPU);

    AssignedDevice = g;  // no meaning for work_queue
    Blocking = blocking;
    
    if(blocking){
        // We're running the task from the main thread;
        // make sure the GPU threads have finished the necessary CUDA setup
        while(!Buffers[g].ready){}
        
        GPUPencilTask(this, AssignedDevice);
    }
    else {
        GPUQueueTask t;
        t.type = TASKTYPE_SIC;
        t.task = (void *)this;
        work_queues[g].push(t);
    }
    //CurrentGPU = (CurrentGPU + 1) %(NGPU * BPD);
}


// ====================== GPU configuration =====================

/// Function to get the number of GPUs
extern "C"
// Use ./configure --with-max-gpus=1 to force 1 GPU
int GetNGPU(){
    int ngpu;
    checkCudaErrors(cudaGetDeviceCount(&ngpu));
    if(ngpu > MAX_GPUS)
        ngpu = MAX_GPUS;
    return ngpu;
}

/// Function to get the amount of memory on the GPUs
extern "C" double GetDeviceMemory(){
    int ngpu;
    checkCudaErrors(cudaGetDeviceCount(&ngpu));
    double mem = 1e99;
    for(int g = 0; g < ngpu; g++){
        cudaDeviceProp p;
        checkCudaErrors(cudaGetDeviceProperties(&p,g));
        double m = p.totalGlobalMem/1e9;
        mem = min(.8*m,mem);
    }
    return mem;
}


// =============== Setting up the GPUs =========================

// These are the sizes we allocate on the GPU/pinned memory
int MaxSinkBlocks, MaxSourceBlocks;
int MaxNSink, MaxNSource;
size_t MaxSinkSize, MaxSourceSize;

int init = 0;
int BPD;                 // Buffers per device

static volatile uint64 host_alloc_bytes;

void *QueueWatcher(void *);

// Here is the routine that is called to configure the GPU threads
// and then actually initiate the threads.

// We given the number of GPUs, buffers per GPU, and bytes per buffer.
// Also CPD and the number of particles.
// We use this to compute and return maximum task sizes.

/*
For the Pencil task, the average memory usage:

Memory per Block:
Sink pos and accel:  
        FLOAT3*NFBlockSize bytes of WC memory
        + accstruct*NFBlockSize bytes of Default memory
Source Pos: FLOAT3*NFBLockSize, but we expect 5x more SourceBlocks
SinkBlockParentPencil: An extra 4 bytes per block.

Sink Pencils: 4+(4+FLOAT)*WIDTH
Source Pencils: 4+4
    This is very small, typically <1%
    We can be conservative and assume this to be per block rather than per cell.
    This slightly neglects the fact that the sources need 4 boundary
    rows, but we just built in a little extra.

In summary:
Per SourceBlock: FLOAT3*NFBlockSize+8/WIDTH of WC memory
Per SinkBlock:   FLOAT3*NFBlockSize+4+FLOAT+4/WIDTH of WC memory
                 accstruct*NFBlockSize of default memory

Assuming that the number of SourceBlocks is WIDTHx SinkBlocks,
this sets the ratio of WC to default memory.  And we can then
return the maximum number of Source and Sink Blocks, so that
the upstream routine can size the SIC to match.

We ignore the fact that the Sink/Source Pencil count may be 
limited by the fraction of CPD**2

*/



/// This launches all of the GPU threads and associated control.
///
/// We will be running multiple GPU threads, usually a few per device.
/// Each thread can only do one task (e.g., a SIC) at a time, and 
/// it controls a single CUDA stream that guarantees sequential 
/// execution of the load, compute, and store cycle.
/// We have multiple threads per GPU so that load/store can be
/// overlapped with compute.
/// 
/// This routine is supplied with the size (in bytes) of each
/// GPU buffer, and it returns estimates on that basis of how
/// big the tasks can be.  This is used in the planning of tasks.
///
/// Note that we size this to NFRADIUS, which is allowed to be bigger
/// than P.NearFieldRadius.

extern "C" void GPUSetup(int cpd, uint64 MaxBufferSize, 
    int numberGPUs, int bufferperdevice, 
    int *ThreadCoreStart, int NThreadCores,
    int *maxsinkblocks, int *maxsourceblocks) {

    if (init != 0) return;
    BPD = bufferperdevice;
    NGPU = numberGPUs;
    int NBuf = BPD*NGPU;

    // The following estimates are documented above, and assume sizeof(int)=4
    float BytesPerSourceBlockWC = sizeof(FLOAT)*3*NFBlockSize+8.0;
    float BytesPerSinkBlockWC = sizeof(FLOAT)*3*NFBlockSize
                    +(4.0+sizeof(FLOAT))*WIDTH+4.0;
    float BytesPerSinkBlockDef = sizeof(accstruct)*NFBlockSize;

    // Set the levels assuming WIDTH Sources per Sink
    float TotalBytesPerSinkBlock = BytesPerSinkBlockDef+
            BytesPerSinkBlockWC+WIDTH*BytesPerSourceBlockWC;
    STDLOG(2, "Bytes per Block = %5.1f+%5.1f+%d*%5.1f = %5.1f\n",
            BytesPerSinkBlockDef, BytesPerSinkBlockWC, WIDTH, BytesPerSourceBlockWC,
            TotalBytesPerSinkBlock);

    // We're splitting the Buffer into WC and Def memory
    float RatioDeftoAll = BytesPerSinkBlockDef/TotalBytesPerSinkBlock;
    assert(RatioDeftoAll<=1.0);  // Guard against screwup

    // This is how many blocks we'll allocate
    MaxSinkBlocks = (MaxBufferSize-1e5)/TotalBytesPerSinkBlock;
            // Remove 100KB for alignment factors
    MaxSourceBlocks = WIDTH*MaxSinkBlocks;
    *maxsinkblocks = MaxSinkBlocks;
    *maxsourceblocks = MaxSourceBlocks;
    // The number of particles corresponding to these
    MaxSinkSize     = NFBlockSize * MaxSinkBlocks;
    MaxSourceSize   = NFBlockSize * MaxSourceBlocks;

    STDLOG(2, "Planning for %d sink and %d source blocks, each %d particles\n",
            MaxSinkBlocks, MaxSourceBlocks, NFBlockSize);

    // And then we have storage for the Pencils.
    // Here we pessimistically assume one Pencil per SinkBlock.
    MaxNSink = MaxSinkBlocks;
    MaxNSource = MaxNSink;
    assertf(MaxNSink>2*cpd, "MaxNSink = %d is too small\n", MaxNSink);
    assertf(MaxNSource>(2+WIDTH)*cpd, "MaxNSource = %d is too small\n", MaxNSource);
    // Formally, this one could be slightly larger because of the boundary
    // rows.  However, we neglected this in the Memory estimate, so we'll
    // overflow our buffer if we put it in here.  Fortunately, 1 Pencil
    // per SinkBlock assumption is really very conservative.  Only likely
    // counter-case is very low PPC sims, where one would typically have
    // a small problem that fits very easily on the GPU (i.e., MaxBufferSize
    // will have led to a MaxNSink that is > CPD**2.


    DeviceStreams = new cudaStream_t[NBuf];
    Buffers = new GPUBuffer[NBuf];
    DeviceThread = new pthread_t[NBuf];
    
    // Start one thread per buffer
    
    // Assign threads to cores
    // TODO: make this automatic using libnuma
    //int n_socket = numa_available() == -1 ? 1 : (numa_max_node() + 1);
    //STDLOG(1, "Detected %d sockets/NUMA nodes\n", n_socket);
    //assertf(n_socket > 0, "n_socket %d less than 1\n", n_socket);

    int use_pinned = MaxSinkBlocks >= 10000;  // Pinning is slow, so for very small problems it's faster to use unpinned memory

    if(use_pinned)
        STDLOG(1, "Allocating pinned memory\n");
    else
        STDLOG(1, "Allocating host-side memory, but not pinning because this is a small problem\n");

    pthread_barrier_t *thread_startup_barriers[NGPU];
    for(int g = 0; g < NBuf; g++){
        Buffers[g].size = MaxBufferSize;
        Buffers[g].sizeWC = Buffers[g].size*(1.0-RatioDeftoAll);
        Buffers[g].sizeDef = Buffers[g].size*RatioDeftoAll;
        Buffers[g].ready = 0;

        ThreadInfo *info = new ThreadInfo;
        int core_start = ThreadCoreStart[g % NGPU];
        int core = -1;
        // If either the core start or the core count are invalid, do not bind this thread to a core
        if(core_start >= 0 && NThreadCores > 0)
            // cycle through cores, but keep each GPU within P.NGPUThreadCores of its starting core
            core = core_start + ((g/NGPU) % NThreadCores);

        if(g < NGPU){
            thread_startup_barriers[g] = new pthread_barrier_t;
            int p_ret = pthread_barrier_init(thread_startup_barriers[g], NULL, BPD);
            assertf(p_ret == 0, "pthread_barrier_init failed with value %d\n", p_ret);
        }
        
        info->thread_num = g;
        info->core = core;
        info->use_pinned = use_pinned;
        info->barrier = thread_startup_barriers[g%NGPU];

        if(core >= 0)
            STDLOG(0, "GPU buffer thread %d (GPU %d) assigned to core %d, use_pinned %d\n", g, g % NGPU, core, use_pinned);
        else
            STDLOG(0, "GPU buffer thread %d (GPU %d) not bound to a core, use_pinned %d\n", g, g % NGPU, use_pinned);
        
        // Start one thread per buffer
        int p_retval = pthread_create(&(DeviceThread[g]), NULL, QueueWatcher, info);
        assertf(p_retval == 0, "pthread_create failed with value %d\n", p_retval);

        host_alloc_bytes += Buffers[g].sizeWC + Buffers[g].sizeDef;
    }

    STDLOG(1, "Allocated %f MB host-side memory\n", host_alloc_bytes/1024./1024);

    init = 1;
}


/// This is the routine to turn off the GPU threads,
/// reset the device, and delete the host-side memory.

void GPUReset(){
    GPUQueueTask t;
    t.type = TASKTYPE_KILL;
    t.task = NULL;
    for(int g = 0; g < NGPU; g++)
            for (int b = 0; b < BPD; b++) 
                work_queues[g].push(t);
    for(int g = 0; g < BPD*NGPU; g++)
        assert(pthread_join(DeviceThread[g], NULL) == 0);

    cudaDeviceReset();

    delete[] Buffers;
    delete[] DeviceStreams;
    delete[] DeviceThread;
}


// =============== Main code for the GPU thread =================

#define CudaAllocate(ptr,size) checkCudaErrors(cudaMalloc((void **)&(ptr), size))

#define PinnedAllocate(ptr,size) if(use_pinned) checkCudaErrors(cudaHostAlloc((void **)&(ptr), size, cudaHostAllocDefault)); \
                                    else assert(posix_memalign((void **)&(ptr), CACHE_LINE_SIZE, size) == 0);

#define WCAllocate(ptr,size) if(use_pinned) checkCudaErrors(cudaHostAlloc((void **)&(ptr), size, cudaHostAllocWriteCombined)); \
                                    else assert(posix_memalign((void **)&(ptr), CACHE_LINE_SIZE, size) == 0);

#include "cuda_profiler_api.h"

/// Here is the top-level function for each GPU thread.
/// It allocates the space, then monitors a queue to get its work tasks
/// and then invoke the Task function.  When it receives the queue
/// signal to quit, it deletes its buffer memory.
///
/// A wrapper to GPUPencilTask that executes work units from the queue
/// Intended to be executed by several threads/buffers in parallel
/// Our original intention was to let the CUDA stream be our "queue"
/// but the copyback operation is blocking unless we pin memory
/// So this serves as a non-blocking queue.
///
/// By handling buffer memory here, we get a favorable NUMA situation.
/// However, it is also useful to have the thread running on the 
/// correct socket for its PCI slot, so that is passed in as well
/// to run set_core_affinity().

void *QueueWatcher(void *arg){
    ThreadInfo* info = (ThreadInfo *) arg;
    int assigned_device = info->thread_num;
    int n = assigned_device;                 // The buffer number
    int gpu = assigned_device % NGPU;        // The GPU device number
    int assigned_core = info->core;
    if (assigned_core >= 0)
        set_core_affinity(assigned_core);
    int use_pinned = info->use_pinned;

    STDLOG(1,"Running GPU thread %d, core %d\n", n, assigned_core);

    checkCudaErrors(cudaSetDevice(gpu));
    if (assigned_device < NGPU) {
        // Only run these the first time a GPU is seen
        checkCudaErrors(cudaSetDeviceFlags(cudaDeviceScheduleBlockingSync));
        checkCudaErrors(cudaDeviceSetCacheConfig(cudaFuncCachePreferShared));
    }

    // Wait on the barrier: the "head" thread for each GPU must complete setting device flags before any CUDA operations can occur
    pthread_barrier_wait(info->barrier);
    STDLOG(1,"Barrier passed on stream %d\n", n);

    // Initiate the stream
    checkCudaErrors(cudaStreamCreateWithFlags(&DeviceStreams[n], cudaStreamNonBlocking));
    STDLOG(1,"GPU stream %d initiated\n", n);

    // Allocate CUDA memory
    CudaAllocate(Buffers[n].device,     Buffers[n].size);
    WCAllocate(Buffers[n].hostWC,       Buffers[n].sizeWC);
    PinnedAllocate(Buffers[n].host,     Buffers[n].sizeDef);
    STDLOG(1,"GPU thread %d memory allocated\n", n);
    // We make 2/3 of the host pinned memory WriteCombined, which is
    // good for sending data to the GPU.  The other 1/3 is normal, 
    // better for returning the data from the GPU.
    
#ifdef HAVE_LIBNUMA
    // Query the current NUMA node of the allocated buffers
    // We are using the move_pages function purely to query NUMA state, not move anything
    int page = -1, ret = 0;
    ret = move_pages(0, 1, (void **) &(Buffers[n].host), NULL, &page, 0);
    if(ret == 0)
        STDLOG(1, "Host buffer for GPU %d allocated on NUMA node %d on core %d\n", gpu, page, assigned_core);
    else
        STDLOG(1, "NUMA page query failed for GPU %d on core %d\n", gpu, assigned_core);
    ret = move_pages(0, 1, (void **) &(Buffers[n].hostWC), NULL, &page, 0);
    if(ret == 0)
        STDLOG(1, "Host write-combined buffer for GPU %d allocated on NUMA node %d on core %d\n", gpu, page, assigned_core);
    else
        STDLOG(1, "NUMA page query failed on host write-combined buffer for GPU %d on core %d\n", gpu, assigned_core);
#endif

    Buffers[n].ready = 1;

    // Main work loop: watch the queue
    while(true){
        GPUQueueTask item;
        work_queues[gpu].pop(item);
        if (item.type == TASKTYPE_KILL)
            break;
        // Each thread (not work unit) is bound to a device

        if (item.type == TASKTYPE_SIC)
            GPUPencilTask(item.task, assigned_device);
    }

    STDLOG(1, "Received item signaling termination in GPU thread %d\n", n);
    
    // All done; make sure profiling info is sync'd
    checkCudaErrors(cudaStreamSynchronize(DeviceStreams[assigned_device]));
    checkCudaErrors(cudaProfilerStop());

    // Free our memory
    /* Leaking these saves some time, maybe a few seconds
    checkCudaErrors(cudaFree(Buffers[n].device));
    if (use_pinned) {
        // The following cudaFreeHost lines cause this error on summitdev
        // unless jsrun is used with "--smpiargs off"
        // "CUDA Hook Library: Failed to find symbol mem_find_dreg_entries, /dev/shm/lgarrison/abacus/singlestep/singlestep: undefined symbol: __PAMI_Invalidate_region"
        // Worst case, it's probably safe to comment out these lines and leak these, since we're about to exit anyway
        checkCudaErrors(cudaFreeHost(Buffers[n].hostWC));
        checkCudaErrors(cudaFreeHost(Buffers[n].host));
    } else {
        free(Buffers[n].hostWC);
        free(Buffers[n].host);
    }*/
    
    STDLOG(1, "Terminated GPU thread %d\n", n);

    if(assigned_device < NGPU)
        delete info->barrier;  // this was allocated in GPUSetup
    delete info;  // release the info struct that was passed as the pthreads arg

    return NULL;
}

#undef CudaAllocate
#undef PinnedAllocate
#undef WCAllocate


// ================= Timing the GPUs ==================

// TODO: This may need some adjustment when there's more than one task type.
// Or maybe not?  


/// Timing the GPU is tricky because there are multiple threads 
/// issuing work to it.  So we keep a global counter of all of 
/// active threads, and run a timer when that count is non-zero.
/// That gives a global throughput number.

void CUDART_CB StartThroughputTimer(cudaStream_t stream, cudaError_t status, void *data){
    assert(pthread_mutex_lock(&SetInteractionCollection::GPUTimerMutex) == 0);
    SetInteractionCollection::ActiveThreads++;
    if (SetInteractionCollection::ActiveThreads == 1)
        SetInteractionCollection::GPUThroughputTimer.Start();
    assert(pthread_mutex_unlock(&SetInteractionCollection::GPUTimerMutex) == 0);
}

void CUDART_CB MarkCompleted( cudaStream_t stream, cudaError_t status, void *data){
#ifdef CUDADIRECT
    
    assert(pthread_mutex_lock(&SetInteractionCollection::GPUTimerMutex) == 0);
    SetInteractionCollection::ActiveThreads--;
    if (SetInteractionCollection::ActiveThreads == 0)
        SetInteractionCollection::GPUThroughputTimer.Stop();
    assert(pthread_mutex_unlock(&SetInteractionCollection::GPUTimerMutex) == 0);
#endif
}


// ==================  The specific tasks =======================

/// Counting the number of direct interactions performed
__device__ unsigned long long int DI;

__global__ void getDI(unsigned long long int * h_di){
    *h_di = DI;
}

// Here is the code that knows how to execute a single Pencil task.
#include "PencilTask.cu"<|MERGE_RESOLUTION|>--- conflicted
+++ resolved
@@ -45,14 +45,11 @@
 #include "config.h"
 #include "header.cpp"
 
-<<<<<<< HEAD
-//#include <x86intrin.h>  // needed for _rdtsc(). only for nvcc using icc with certain gcc versions?
-=======
+
 #ifdef __INTEL_COMPILER
 #include <x86intrin.h>  // needed for _rdtsc(). only for nvcc using icc with certain gcc versions?
 #endif
 
->>>>>>> 38392d30
 #include <cstring>
 #include <cstdio>
 #include <cassert>
