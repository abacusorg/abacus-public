--- conflicted
+++ resolved
@@ -523,13 +523,9 @@
     STDLOG(1,"GPU stream %d initiated\n", n);
 
     // Allocate CUDA memory
-<<<<<<< HEAD
-    STDLOG(1,"About to CudaAllocate %d bytes on GPU %d\n", Buffers[n].size,gpu);
-=======
     STDLOG(1,"About to CudaAllocate %llu bytes on GPU %d\n", Buffers[n].size,gpu);
     //assertf((Buffers[n].size > (int64) 1e9) && (Buffers[n].size < (int64) 3e9), "Unexpected CudaAllocate size %d bytes for AbacusSummit\n", Buffers[n].size);
 
->>>>>>> 9786dd87
     CudaAllocate(Buffers[n].device,     Buffers[n].size);
     WCAllocate(Buffers[n].hostWC,       Buffers[n].sizeWC);
     PinnedAllocate(Buffers[n].host,     Buffers[n].sizeDef);
