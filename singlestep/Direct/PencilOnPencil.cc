--- conflicted
+++ resolved
@@ -28,9 +28,6 @@
     return NFBlockSize*NumPaddedBlocks(SourceSetCount[sourceindex]);
 }
 
-<<<<<<< HEAD
-SetInteractionCollection::SetInteractionCollection(int slab, int w, int k_low, int k_high, FLOAT _b2){
-=======
 inline int SetInteractionCollection::index_to_zcen(int k) {
     // Given a (k) of the internal sink indexing, return
     // the z of the central cell
@@ -48,7 +45,6 @@
     // Once finished, this contains all of the information needed to
     // gather the particle data and pass it along to the GPU, as well
     // as the space to store the results.
->>>>>>> c53d858e
     Construction.Start();
 
     eps = JJ->eps;
@@ -323,226 +319,7 @@
     return CompletionFlag;
 }
 
-<<<<<<< HEAD
-void SetInteractionCollection::CPUExecute(){
-    // Currently Plummer only
-    // TODO: Also, this does not compute FOF densities
-#ifndef DIRECTPLUMMER
-    QUIT("Error: executing CPU pencils with non-Plummer softening is not currently supported.\n");
-#endif
-    
-    int WIDTH = 2*P.NearFieldRadius + 1;
-    
-    FLOAT cpu_eps = JJ->SofteningLengthInternal*JJ->SofteningLengthInternal;
-
-    // Copy the sources and sinks into position
-    FillSinks.Start();
-    List3<FLOAT> *SinkSetPositions = new List3<FLOAT>(NSinkBlocks*NFBlockSize);
-    #pragma omp parallel for schedule(dynamic,1)
-    for (int j=0; j<NSinkList; j++) {
-        SinkPlan[j].copy_into_pinned_memory(*SinkSetPositions, SinkSetStart[j], SinkSetCount[j]);
-    }
-    FillSinks.Stop();
-
-    FillSources.Start();
-    List3<FLOAT> *SourceSetPositions = new List3<FLOAT>(NSourceBlocks*NFBlockSize);
-    #pragma omp parallel for schedule(dynamic,1)
-    for (int j=0; j<NSourceSets; j++) {
-        SourcePlan[j].copy_into_pinned_memory(*SourceSetPositions, SourceSetStart[j], SourceSetCount[j]);
-    }
-    FillSources.Stop();
-
-    for(int blockIdx = 0; blockIdx < NSinkBlocks; blockIdx++){
-        #pragma omp parallel for schedule(dynamic,1)
-        for(int threadIdx = 0; threadIdx < NFBlockSize; threadIdx++){
-
-            int id = NFBlockSize*blockIdx + threadIdx;
-            int sinkIdx = SinkBlockParentPencil[blockIdx];
-
-            FLOAT sinkX, sinkY, sinkZ;
-            if(id <  SinkSetIdMax[sinkIdx]){
-                sinkX = SinkSetPositions->X[id];
-                sinkY = SinkSetPositions->Y[id];
-                sinkZ = SinkSetPositions->Z[id];
-            }
-
-
-            FLOAT3 a(0,0,0);
-
-            int InteractionStart = sinkIdx*WIDTH;
-            int InteractionMax = InteractionStart + WIDTH;
-
-            for(int c = InteractionStart; c < InteractionMax; c++){
-                int sourceIdx = SinkSourceInteractionList[c];
-                int sourceStart = SourceSetStart[sourceIdx];
-                int sourceCount = SourceSetCount[sourceIdx];
-                FLOAT yoffset = SinkSourceYOffset[c];
-                assert(sourceCount > 0);
-                int nB = sourceCount/NFBlockSize;
-
-                for(int b = 0; b < nB; b+=1){
-                    int idx = sourceStart + b*NFBlockSize;
-
-                    for(int i = 0; i < NFBlockSize; i++){
-                        FLOAT sourceX = SourceSetPositions->X[idx + i];
-                        FLOAT sourceY = SourceSetPositions->Y[idx + i];
-                        FLOAT sourceZ = SourceSetPositions->Z[idx + i];
-
-                        FLOAT drx, dry, drz, r;
-                        drx = sourceX - sinkX;
-                        dry = sourceY - sinkY + yoffset;
-                        drz = sourceZ - sinkZ;
-
-                        r = (FLOAT)1./std::sqrt( drx*drx + dry*dry + drz*drz  + cpu_eps);
-                        r *=r*r;
-                        a.x -= r * drx;
-                        a.y -= r * dry;
-                        a.z -= r * drz;
-                    }
-                }
-
-                int remaining = sourceCount%NFBlockSize;
-
-                //if(threadIdx < remaining){
-                    int idx = sourceStart + nB*NFBlockSize;
-
-                    for(int i = 0; i < remaining; i++){
-                        FLOAT sourceX = SourceSetPositions->X[idx + i];
-                        FLOAT sourceY = SourceSetPositions->Y[idx + i];
-                        FLOAT sourceZ = SourceSetPositions->Z[idx + i];
-
-                        FLOAT drx, dry, drz, r;
-                        drx = sourceX - sinkX;
-                        dry = sourceY - sinkY + yoffset;
-                        drz = sourceZ - sinkZ;
-
-                        r = (FLOAT)1./std::sqrt( drx*drx + dry*dry + drz*drz  + cpu_eps);
-                        r *=r*r;
-                        a.x -= r * drx;
-                        a.y -= r * dry;
-                        a.z -= r * drz;
-			// TODO: Need to compute the FOFneighbor count
-                    }
-                //}
-
-            }
-
-            if(id < SinkSetIdMax[sinkIdx]){
-                assert(isfinite(a.x));
-                assert(isfinite(a.y));
-                assert(isfinite(a.z));
-                SinkSetAccelerations[id].x = a.x;
-                SinkSetAccelerations[id].y = a.y;
-                SinkSetAccelerations[id].z = a.z;
-            }
-        }
-    }
-    SetCompleted();
-    delete SinkSetPositions;
-    delete SourceSetPositions;
-}
-
-void SetInteractionCollection::PrintInteractions(){
-
-    int width = 2*P.NearFieldRadius+1;
-    int k_width = K_high-K_low;
-    int Nj = (P.cpd - W)/width;
-    if(Nj * width + W < P.cpd)
-        Nj++;
-    int nfr = P.NearFieldRadius;
-
-    printf("SIC for slab: %d w: %d, k: %d - %d\n",SlabId,W,K_low,K_high);
-
-    printf("\t%d Sink pencils and %d Source pencils\n\n",NSinkList,NSourceSets);
-
-    printf("\tSink Pencils:\n");
-
-    for(int i = 0; i < NSinkList; i++){
-        int j = i%Nj;
-        int k = i/Nj;
-        int jj = W + j * width;
-        int zmid = PP->WrapSlab(jj + nfr);
-        printf("\t\t%d: %d, %d, %d - %d\n", i, SlabId, k + K_low, zmid-nfr,zmid+nfr);
-    }
-
-    printf("\tSourcePencils:\n");
-    for(int i = 0; i < NSourceSets; i++){
-        int j = i%Nj;
-        int jj = W + j * width;
-        int zmid = PP->WrapSlab(jj + nfr);
-        int y = i/Nj + K_low - nfr;
-        printf("\t\t%d: %d - %d, %d, %d\n", i, SlabId-nfr,SlabId+nfr, y, zmid);
-    }
-
-
-    printf("\n\tInteractionList (sinkIdx<-sourceIdx ||sink | source):\n");
-
-    for(int i = 0; i < InteractionCount; i++){
-        int sinkIdx = i/width;
-        int sinkj = sinkIdx%Nj;
-        int sinkk = sinkIdx/Nj;
-        int sinkjj = W + sinkj * width;
-        int sinkzmid = PP->WrapSlab(sinkjj + nfr);
-
-        int sourceIdx = SinkSourceInteractionList[i];
-        int sourcej = sourceIdx%Nj;
-        int sourcey = sourceIdx/Nj + K_low - nfr;
-        int sourcejj =  W + sourcej * width;
-        int sourcezmid =  PP->WrapSlab(sourcejj + nfr);
-        FLOAT yoffset = SinkSourceYOffset[i];
-                
-        printf("\t\t%d: %d<-)%d|| %d: %d, %d, %d - %d | %d: %d - %d, %d, %d, %f\n",
-            i, sinkIdx, sourceIdx,
-            sinkIdx,SlabId, sinkk + K_low, sinkzmid-nfr,sinkzmid+nfr,
-            sourceIdx,SlabId-nfr,SlabId+nfr, sourcey, sourcezmid, yoffset);
-    }    
-}
-
-void SetInteractionCollection::AddInteractionList( std::vector<uint64> ** il){
-    // TODO: Not sure what this routine is doing!  Not sure how to adjust it.
-
-    int width = 2*P.NearFieldRadius+1;
-    int k_width = K_high-K_low;
-    int Nj = (P.cpd - W)/width;
-    if(Nj*width + W < P.cpd)
-        Nj++;
-    int nfr = P.NearFieldRadius;
-    int cpd = P.cpd;
-
-    for(int i = 0; i < InteractionCount; i++){
-        int sinkIdx = i/width;
-        int sinkj = sinkIdx%Nj;
-        int sinkk = sinkIdx/Nj;
-        int sinkjj = W + sinkj * width;
-        int sinkzmid = PP->WrapSlab(sinkjj + nfr);
-
-        int sourceIdx = SinkSourceInteractionList[i];
-        int sourcej = sourceIdx%Nj;
-        int sourcey = sourceIdx/Nj + K_low - nfr;
-        int sourcejj =  W + sourcej * width;
-        int sourcezmid =  PP->WrapSlab(sourcejj + nfr);
-
-        for(int sinkz = sinkzmid - nfr; sinkz <= sinkzmid+nfr; sinkz++){
-            for(int sourcex = SlabId - nfr; sourcex <= SlabId + nfr; sourcex++){
-                int sinky = PP->WrapSlab(sinkk + K_low);
-                int sinkzw = PP->WrapSlab(sinkz);
-
-                int sourcexw = PP->WrapSlab(sourcex);
-                int sourceyw = PP->WrapSlab(sourcey);
-                int sourcez = sourcezmid;
-
-                uint64 sinkSlabCellIdx = cpd*sinky + sinkzw;
-                uint64 sourceCellIdx = cpd*cpd*sourcexw + cpd*sourceyw + sourcez;
-
-                il[sinkSlabCellIdx]->push_back(sourceCellIdx);
-
-            }
-        }
-    }
-}
-=======
 #include "extras_PencilOnPencil.cc"
->>>>>>> c53d858e
 
 #ifndef CUDADIRECT
 // If we're not compiling the GPU code, need a stub for this function
