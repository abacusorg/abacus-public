/*
 * This class creates an AppendArena object of the desired output type
 * and repeatedly calls "addparticle()" on it.  The actual implementation
 * of the writing functions is in appendarena.cpp.
 *
*/



#include "appendarena.cpp"

AppendArena *get_AA_by_format(const char* format){
    AppendArena *AA;

    if (strcmp(format,"RVdouble")==0) {
        STDLOG(1,"Using Output Format RVdouble\n");
        AA = new OutputRVdouble();

    } else if (strcmp(format,"Pack9")==0) {
        STDLOG(1,"Using Output Format Pack9\n");
        AA = new OutputPacked<9>();

    } else if (strcmp(format,"Pack")==0 or strcmp(format,"Pack14")==0) {
        STDLOG(1,"Using Output Format Pack14\n");
        AA = new OutputPacked<14>();
        
    } else if (strcmp(format,"Heitmann")==0) {
        STDLOG(1,"Using Output Format Heitmann\n");
        AA = new OutputHeitmann();

    } else if (strcmp(format,"RVdoublePID")==0) {
        STDLOG(1,"Using Output Format RVdoublePID\n");
        AA = new OutputRVdoublePID();

    } else if (strcmp(format,"RVZel")==0) {
        STDLOG(1,"Using Output Format RVZel\n");
        AA = new OutputRVZel();
        
    }
    else {
        QUIT("Unrecognized case: OutputFormat = %s\n", format);
    }

    return AA;
}

AppendArena *get_PID_AA_by_format(const char* format){
    AppendArena *PID_AA;
    if (strcmp(P.OutputFormat,"Pack9")==0) {
        PID_AA = new OutputPID(); 
        STDLOG(2, "Chose PID timeslice append arena to complement pack9 RVs.\n");
    }
    else {
        PID_AA = NULL; 
        STDLOG(2, "No pack 9 timeslice requested; setting PID timeslice append area to NULL.\n");
    }
    return PID_AA;
}

void WriteHeaderFile(const char* fn){
	std::ofstream headerfile;
	headerfile.open(fn);
	headerfile << P.header();
	headerfile << ReadState.header();
	headerfile.close();
}

uint64 Output_TimeSlice(int slab, FLOAT unkickfactor) {
    AppendArena *AA, *PID_AA;

    AA = get_AA_by_format(P.OutputFormat);
    PID_AA = get_PID_AA_by_format(P.OutputFormat);
    
    // Setup the Arena
    int headersize = 1024*1024;
    SB->AllocateSpecificSize(FieldTimeSlice, slab, 
    	   SS->size(slab)*(AA->sizeof_particle())
	+ CP->cpd*(CP->cpd)*(AA->sizeof_cell()) + headersize);

    AA->initialize(FieldTimeSlice, slab, CP->cpd, ReadState.VelZSpace_to_Canonical);

    if (PID_AA != NULL) {
        SB->AllocateSpecificSize(FieldTimeSlicePIDs, slab, 
           SS->size(slab)*(PID_AA->sizeof_particle())
    + CP->cpd*(CP->cpd)*(PID_AA->sizeof_cell()) + headersize);
        
        PID_AA->initialize(FieldTimeSlicePIDs, slab, CP->cpd, ReadState.VelZSpace_to_Canonical);
    }

    STDLOG(4,"Writing header\n");

    // Write the header to its own file
    if(slab == 0){
        char filename[1024];
        int ret = snprintf(filename, 1024, "%s/slice%5.3f/header",  
            P.OutputDirectory, 
            ReadState.Redshift);
        assert(ret >= 0 && ret < 1024);
        WriteHeaderFile(filename);
    }

    STDLOG(4,"Adding header to slab file\n");  
    // and also add the header to the slab file
    if (!P.OmitOutputHeader) {
        AA->addheader((const char *) P.header());
        AA->addheader((const char *) ReadState.header());
        char head[1024];
        sprintf(head, "\nOutputType = \"FieldTimeSlice\"\n"); 
        AA->addheader((const char *) head);
        sprintf(head, "SlabNumber = %d\n", slab);
        AA->addheader((const char *) head);
        // For sanity, be careful that the previous lines end with a \n!
        AA->finalize_header();
    }
    STDLOG(2,"Scanning through cells\n");

    // Now scan through the cells
    integer3 ij(slab,0,0);
    uint64 n_added = 0;
    #pragma omp parallel for schedule(static) reduction(+:n_added)
    for (int y=0; y<CP->cpd; y++) {
        integer3 ijk = ij; ijk.y = y;
        // We are required to provide an offset in bytes for this pencil's portion of the buffer.
    	long long int start = CP->CellInfo(ijk)->startindex;   // Assumes cells are packed in order in the slab
        AA->start_pencil(y, start*AA->sizeof_particle() + AA->sizeof_cell()*(CP->cpd)*y);
        if (PID_AA!=NULL) PID_AA->start_pencil(y, start*PID_AA->sizeof_particle());

        for (ijk.z=0;ijk.z<CP->cpd;ijk.z++) {
            Cell c = CP->GetCell(ijk);
            // We sometimes use the maximum velocity to scale.
            // But we do not yet have the global velocity (slab max will be set in Finish,
            // while the global max has to wait for all slabs to be done).
            // What is available after the kick is the max_component_velocity in each cell.
            FLOAT vscale = c.ci->max_component_velocity/ReadState.VelZSpace_to_Canonical;	
            // The maximum velocity of this cell, converted to ZSpace unit-box units.
            // Start the cell
            AA->addcell(y, ijk, vscale);
            if (PID_AA != NULL) PID_AA->addcell(y, ijk, vscale);
            // Now pack the particles
            accstruct *acc = CP->AccCell(ijk);
            for (int p=0;p<c.count();p++) {
                velstruct vel = (c.vel[p] - TOFLOAT3(acc[p])*unkickfactor);    // We supply in code units
                // Detail: we write particles with their L0 bits intact.  So if we want to run a non-group-finding step
                // after a group-finding step (e.g. for debugging), we need to know that we can ignore the L0 bit
                if(GFC == NULL || !c.aux[p].is_L0()){
                    c.aux[p].set_density(acc[p].w);
                    AA->addparticle(y, c.pos[p], vel, c.aux[p]);
                    if (PID_AA != NULL) PID_AA->addparticle(y, c.pos[p], vel, c.aux[p]);
                    n_added++;
                }
            }
            AA->endcell(y);
            if (PID_AA != NULL) PID_AA->endcell(y); 
        }
    }

    STDLOG(2,"Resizing slab\n");
<<<<<<< HEAD
    SB->ResizeSlab(FieldTimeSlice, slab, AA->bytes_written());
=======
    SB->ResizeSlab(FieldTimeSlice, slab, AA->finalize_arena());
>>>>>>> 925e6146
    STDLOG(4,"StoreArenaNonBlocking\n");
    // Write out this time slice
    SB->StoreArenaNonBlocking(FieldTimeSlice, slab);
    delete AA;

    if (PID_AA != NULL) { 
        STDLOG(2,"Resizing slab\n");
<<<<<<< HEAD
        SB->ResizeSlab(FieldTimeSlicePIDs, slab, PID_AA->bytes_written());
=======
        SB->ResizeSlab(FieldTimeSlicePIDs, slab, PID_AA->finalize_arena());
>>>>>>> 925e6146
        STDLOG(4,"StoreArenaNonBlocking\n");
        // Write out this time slice
        SB->StoreArenaNonBlocking(FieldTimeSlicePIDs, slab);
        delete PID_AA;
    }
    
    return n_added;
}
<|MERGE_RESOLUTION|>--- conflicted
+++ resolved
@@ -155,11 +155,7 @@
     }
 
     STDLOG(2,"Resizing slab\n");
-<<<<<<< HEAD
-    SB->ResizeSlab(FieldTimeSlice, slab, AA->bytes_written());
-=======
     SB->ResizeSlab(FieldTimeSlice, slab, AA->finalize_arena());
->>>>>>> 925e6146
     STDLOG(4,"StoreArenaNonBlocking\n");
     // Write out this time slice
     SB->StoreArenaNonBlocking(FieldTimeSlice, slab);
@@ -167,11 +163,7 @@
 
     if (PID_AA != NULL) { 
         STDLOG(2,"Resizing slab\n");
-<<<<<<< HEAD
-        SB->ResizeSlab(FieldTimeSlicePIDs, slab, PID_AA->bytes_written());
-=======
         SB->ResizeSlab(FieldTimeSlicePIDs, slab, PID_AA->finalize_arena());
->>>>>>> 925e6146
         STDLOG(4,"StoreArenaNonBlocking\n");
         // Write out this time slice
         SB->StoreArenaNonBlocking(FieldTimeSlicePIDs, slab);
