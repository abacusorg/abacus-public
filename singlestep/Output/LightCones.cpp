/*
 * LightCones.cpp
 *
 *  Created on: Oct 1, 2012
 *      Author: dferrer
 *
 *
 *      Identify particles in the lightcone for a given set of origins and output them.
 *
 *      The particles are currently output in the following scheme:
 *      filename --"LCN/StepI/slabJ.lc"
 *      a
 *      da
 *      NCells
 *      cellheader (center, NP)
 *      *particles (pos, vel, z)*
 *      cellheader (center, NP)
 *      *particles (pos, vel, z)*
 *
 */

#define LCTOLERANCE 0.0

double3 *LCOrigin;

void getLightConeFN(int i,int slab, char * fn, char *headerfn){ //ensure the necessary directories exist and return a filename for this light cone.
        char dir1[1080];
        char dir2[1080];
        CheckDirectoryExists(P.LightConeDirectory);
        sprintf(dir1,"%s/LC_raw%.2d",P.LightConeDirectory,i);
        if(!FileExists(dir1)){ //TODO:This assumes the location is not a file. We may want to improve this
            mkdir(dir1,0775);
        }
<<<<<<< HEAD
        sprintf(dir2,"%s/LC_raw%.2d/Step%.4d",P.LightConeDirectory,i,WriteState.FullStepNumber);
        if (!FileExists(dir2)){
            mkdir(dir2,0775);
        }
        CheckDirectoryExists(dir2);
        sprintf(fn,"%s/LC_raw%.2d/Step%.4d/slab%.4d.lc",P.LightConeDirectory,i,WriteState.FullStepNumber,slab);

=======
        sprintf(fn,"%s/LC_raw%.2d/Step%.4d.lc",P.LightConeDirectory,i,WriteState.FullStepNumber);
        sprintf(headerfn,"%s/LC_raw%.2d/header", P.LightConeDirectory,i);
>>>>>>> 53132301
}

// The positive (rightward) distance between two points (a to b) in a periodic domain
// Essentially implements Python's modulo behavior
inline double positive_dist(double a, double b, double period){
   return fmod(fmod(b - a, period) + period, period);
}

#define c_kms 299792.0
#define etaktoMpc (c_kms/100.)
inline int inLightCone(double3 pos, velstruct vel, int lcn, double tol1, double tol2){ //check if this position is in the current lightcone.
    double r1 = (cosm->today.etaK - cosm->current.etaK)*etaktoMpc/ReadState.BoxSizeHMpc;  // lightcone start
    double r2 = (cosm->today.etaK - cosm->next.etaK)*etaktoMpc/ReadState.BoxSizeHMpc;  // lightcone end
    if (r1 ==r2) return false;
    double r = (pos-LCOrigin[lcn]).norm();
    double vronc = 0;
    if(r >1e-12) vronc = vel.dot(pos-LCOrigin[lcn])/r * ReadState.VelZSpace_to_kms /c_kms ;
    r = (r-r1) *1/(1+vronc) +r1; //apply velocity correction

    // Expand the valid range by the upper and lower tolerances
    double rmax = r1 + tol1;
    double rmin = r2 - tol2;
    double lcwidth = rmax - rmin;
    // The lightcone has an absolute output range that is never periodically wrapped
    // We want the lightcone to include particles
    double drbound = positive_dist(rmin, r, 1.);

    int result = (r < rmax) && (r > rmin);
    return result;
}

inline void interpolateParticle(double3 &pos, velstruct &vel, const accstruct acc, const int lcn){
    double r1 = (cosm->today.etaK - cosm->current.etaK)*etaktoMpc/ReadState.BoxSizeMpc;
    double r2 = (cosm->today.etaK - cosm->next.etaK)*etaktoMpc/ReadState.BoxSizeMpc;

    double r = (pos-LCOrigin[lcn]).norm();
    double vronc = 0;
    if(r > 1e-12) vronc = vel.dot(pos-LCOrigin[lcn])/r * ReadState.VelZSpace_to_kms /c_kms;
    double deltar= (r-r1)/(r2-r1) *1/(1+vronc); //apply velocity correction
    if(deltar >=0 or ReadState.DeltaScaleFactor ==0){ //check that we are doing valid interpolation
        double delta_etaK = (WriteState.FirstHalfEtaKick+WriteState.LastHalfEtaKick)*deltar; //how much we need to kick the particle
        double delta_etaD = WriteState.DeltaEtaDrift*deltar; //how much to drift the particle

        pos = pos + delta_etaD * vel;
        vel = vel + delta_etaK * TOFLOAT3(acc);
    }
    else{ //interpolate using the previous timestep information
        double r0 = (cosm->today.etaK -cosm->current.etaK +cosm->KickFactor(ReadState.ScaleFactor -ReadState.DeltaScaleFactor,ReadState.DeltaScaleFactor))*etaktoMpc/ReadState.BoxSizeMpc;
        double deltar2= (r-r1)/(r0-r1) *1/(1-vronc);

        //assert(deltar2 <=2); //we should not be going back more than one timestep}
        double delta_etaK = (ReadState.FirstHalfEtaKick+ReadState.LastHalfEtaKick)*deltar2; //how much we need to kick the particle
        double delta_etaD = ReadState.DeltaEtaDrift*deltar2; //how much to drift the particle

        pos = pos - delta_etaD * vel;
        vel = vel - delta_etaK * TOFLOAT3(acc);
    }
}

void makeLightCone(int slab,int lcn){ //lcn = Light Cone Number
    //double r1 = cosm->today.H*(cosm->today.etaK - cosm->current.etaK)*4000/P.BoxSize;
    //double r2 = cosm->today.H*(cosm->today.etaK - cosm->next.etaK)*4000/P.BoxSize;
    //printf("r1: %f r2: %f \n",r1,r2);
    // Use the same format for the lightcones as for the particle subsamples
    int maxthreads = omp_get_max_threads();
    double vunits = ReadState.VelZSpace_to_kms/ReadState.VelZSpace_to_Canonical; 

    SlabAccum<RVfloat>   LightConeRV;     ///< The taggable subset in each lightcone. 
    SlabAccum<TaggedPID> LightConePIDs;   ///< The PIDS of the taggable subset in each lightcone. 

    LightConeRV.setup(  CP->cpd, P.np/P.cpd/30);   
    LightConePIDs.setup(CP->cpd, P.np/P.cpd/30);    

    //AppendArena *AA = get_AA_by_format(P.OutputFormat);

    SlabType lightcone    = (SlabType)((int)(LightCone0 + lcn));
    SlabType lightconePID = (SlabType)((int)LightCone0 + lcn + NUMLC); 

    STDLOG(4, "Making light cone #%d, slab num %d, w/ pid slab num %d\n", lcn, lightcone, lightconePID);

<<<<<<< HEAD
    // Multiply light cone number by 2 to not interfere with PID
    SlabType lightcone = (SlabType)((int)(LightCone0 + lcn));
=======
>>>>>>> 53132301
    int headersize = 1024*1024;
    uint64_t slabtotal = 0;
    uint64_t strayslabtotal = 0;

    //AA->initialize(lightcone, slab, CP->cpd, ReadState.VelZSpace_to_Canonical);

    // if (!P.OmitOutputHeader) {
    //         AA->addheader((const char *) P.header());
    //         AA->addheader((const char *) ReadState.header());
    //         AA->finalize_header();
    // }
    uint64 mask = auxstruct::lightconemask(lcn);

    double kickfactor = WriteState.FirstHalfEtaKick;
    velstruct vel;
    double3 pos;  // some positions will be global; ensure double
    integer3 ijk(slab,0,0);
    // if a particle interpolates outside its cell, store its index here
    vector<int> stray_particles;
    stray_particles.reserve(P.np * CP->invcpd3);
<<<<<<< HEAD

    for (ijk.y=0; ijk.y<CP->cpd; ijk.y++){
=======
    
    #pragma omp parallel for schedule(dynamic,1)
    for (int y = 0; y < CP->cpd; y ++) {
        ijk.y = y;
        int g = omp_get_thread_num();

        PencilAccum<RVfloat>   *pLightConeRV   =   LightConeRV.StartPencil(ijk.y);
        PencilAccum<TaggedPID> *pLightConePIDs = LightConePIDs.StartPencil(ijk.y);

>>>>>>> 53132301
        for (ijk.z=0;ijk.z<CP->cpd;ijk.z++) {
            // Check if the cell center is in the lightcone, with some wiggle room
            STDLOG(4, "Cell in lightcone? : %f %f %f %d\n", CP->CellCenter(ijk).x, CP->CellCenter(ijk).y, CP->CellCenter(ijk).z, inLightCone(CP->CellCenter(ijk),0*pos,lcn,3.0/P.cpd, 3.0/P.cpd) ); 
           
            if(!inLightCone(CP->CellCenter(ijk),0*pos,lcn,3.0/P.cpd, 3.0/P.cpd))
               continue;
            
            Cell c = CP->GetCell(ijk);
            // vscale should be the max possible velocity
            // which could be greater than the cell stats would suggest, because we interpolate
            // we could compute the maximum possible interpolated velocity, or just fudge a bit
            float vscale = c.ci->max_component_velocity/ReadState.VelZSpace_to_Canonical;
            accstruct *acc = CP->AccCell(ijk);
            uint64_t cell_np = 0;

            double3 cc = CP->CellCenter(ijk);
            #ifdef GLOBALPOS
            cc= 0*cc;
            #endif
            STDLOG(4, "LC: Particles in current cell: %d\n", c.count()); 
            for (int p=0;p<c.count();p++) {
                if(!c.aux[p].lightconedone(mask)){
                    vel = (c.vel[p] - TOFLOAT3(acc[p])*kickfactor);
                    if(inLightCone((c.pos[p]+cc),vel,lcn,1.0,0)){
                        pos = c.pos[p]+cc;  // interpolateParticle takes global positions
                        interpolateParticle(pos,vel,acc[p],lcn);
                        // Check which cell the interpolated position falls within
                        // and make the position local to that cell
                        // If the interpolated position has left the cell, deal with it after we've closed the current cell
                        // Same with exceeding the max velocity
                        if(CP->LocalPosition2Cell(&pos) != ijk || vel.maxabscomponent() > c.ci->max_component_velocity){
                            stray_particles.push_back(p);
                            continue;
                        }
                        // // Only open the cell here, where we know for sure a particle is going to be written
                        // // might have already opened it, though
                        // if(!AA->current_cell.islegal())
                        //     AA->addcell(ijk,vscale);
                        // AA takes cell-centered positions, which LocalPosition2Cell gives
                        
                        if(c.aux[p].is_taggable() or P.OutputFullLightCones){
                            pLightConePIDs->append(TaggedPID(c.aux[p]));
                            pLightConeRV->append(RVfloat(pos.x, pos.y, pos.z, vel.x * vunits, vel.y * vunits, vel.z * vunits));
                            cell_np++;

                        }

                        
                        //AA->addparticle(pos, vel, c.aux[p]);
                        c.aux[p].setlightconedone(mask);
                    }
                }
            }

            pLightConePIDs->FinishCell();
            pLightConeRV->FinishCell();
            //AA->endcell();  // can always end cell, even if we never opened one
            slabtotal += cell_np;

            cell_np = 0;
            // Now make a singlet cell for each stray particle
            while(!stray_particles.empty()){
                int p = stray_particles.back();
                stray_particles.pop_back();
                pos = c.pos[p] + cc;  // use the current cell center to make global
                vel = c.vel[p] - TOFLOAT3(acc[p])*kickfactor;
                interpolateParticle(pos,vel,acc[p],lcn);

                // find the new cell
                integer3 stray_ijk = CP->LocalPosition2Cell(&pos);  // pos now local
                int slab_distance = abs(stray_ijk.x - slab);
                slab_distance -= P.cpd*round(slab_distance/P.cpd);
                // one of our guarantees should be that particles in a slab file are never actually more than 1 slab away
                // but how can we ensure that without a hard assert?
                //assertf(slab_distance <= 1, "Lightcone particle in slab %d interpolated too many slabs away (to slab %d).\n", slab, stray_ijk.x);
                Cell stray_cell = CP->GetCell(stray_ijk);

                // add one particle and close
                // for a single particle, the vscale can be its own velocity
                float stray_vscale = vel.maxabscomponent()/ReadState.VelZSpace_to_Canonical;
                //AA->addcell(stray_ijk, stray_vscale);

                if(c.aux[p].is_taggable() or P.OutputFullLightCones){
                    pLightConePIDs->append(TaggedPID(c.aux[p]));
                    pLightConeRV->append(RVfloat(pos.x, pos.y, pos.z, vel.x * vunits, vel.y * vunits, vel.z * vunits));
                    cell_np++;
                }

                pLightConePIDs->FinishCell();
                pLightConeRV->FinishCell();
                //AA->addparticle(pos, vel, c.aux[p]);
                c.aux[p].setlightconedone(mask);
                //AA->endcell();
            }
            strayslabtotal += cell_np;
            slabtotal += cell_np;
        }

        pLightConePIDs->FinishPencil();
        pLightConeRV->FinishPencil();

        
    }
    STDLOG(1,"Slab %d had %d particles (%d stray) in lightcone %d\n",slab,slabtotal,strayslabtotal,lcn);
    if(slabtotal) {
        // Find filename for consistency, but writing to pointer anyway
        char filename[1024];
        char headername[1024];
        getLightConeFN(lcn,slab,filename, headername);

        //WriteLightConeHeaderFile(headername.c_str());

        SB->AllocateSpecificSize(lightcone, slab, LightConeRV.get_slab_bytes());
        LightConeRV.copy_to_ptr((RVfloat *)SB->GetSlabPtr(lightcone, slab));
        SB->StoreArenaNonBlocking(lightcone, slab);

        SB->AllocateSpecificSize(lightconePID, slab, LightConePIDs.get_slab_bytes());
        LightConePIDs.copy_to_ptr((TaggedPID *)SB->GetSlabPtr(lightconePID, slab));
        SB->StoreArenaNonBlocking(lightconePID, slab);


        // SB->ResizeSlab(lightcone, slab, AA->bytes_written());
        // SB->WriteArena(lightcone, slab, IO_DELETE, IO_NONBLOCKING, filename);
    // } else {
    //     // No particles in this lc; don't write anything
    //     SB->DeAllocate(lightcone, slab);
    // }
    //delete AA;
    }
<<<<<<< HEAD
    delete AA;
}
=======

    LightConeRV.destroy();
    LightConePIDs.destroy();
}
>>>>>>> 53132301
<|MERGE_RESOLUTION|>--- conflicted
+++ resolved
@@ -31,18 +31,8 @@
         if(!FileExists(dir1)){ //TODO:This assumes the location is not a file. We may want to improve this
             mkdir(dir1,0775);
         }
-<<<<<<< HEAD
-        sprintf(dir2,"%s/LC_raw%.2d/Step%.4d",P.LightConeDirectory,i,WriteState.FullStepNumber);
-        if (!FileExists(dir2)){
-            mkdir(dir2,0775);
-        }
-        CheckDirectoryExists(dir2);
-        sprintf(fn,"%s/LC_raw%.2d/Step%.4d/slab%.4d.lc",P.LightConeDirectory,i,WriteState.FullStepNumber,slab);
-
-=======
         sprintf(fn,"%s/LC_raw%.2d/Step%.4d.lc",P.LightConeDirectory,i,WriteState.FullStepNumber);
         sprintf(headerfn,"%s/LC_raw%.2d/header", P.LightConeDirectory,i);
->>>>>>> 53132301
 }
 
 // The positive (rightward) distance between two points (a to b) in a periodic domain
@@ -123,11 +113,6 @@
 
     STDLOG(4, "Making light cone #%d, slab num %d, w/ pid slab num %d\n", lcn, lightcone, lightconePID);
 
-<<<<<<< HEAD
-    // Multiply light cone number by 2 to not interfere with PID
-    SlabType lightcone = (SlabType)((int)(LightCone0 + lcn));
-=======
->>>>>>> 53132301
     int headersize = 1024*1024;
     uint64_t slabtotal = 0;
     uint64_t strayslabtotal = 0;
@@ -148,10 +133,6 @@
     // if a particle interpolates outside its cell, store its index here
     vector<int> stray_particles;
     stray_particles.reserve(P.np * CP->invcpd3);
-<<<<<<< HEAD
-
-    for (ijk.y=0; ijk.y<CP->cpd; ijk.y++){
-=======
     
     #pragma omp parallel for schedule(dynamic,1)
     for (int y = 0; y < CP->cpd; y ++) {
@@ -161,7 +142,6 @@
         PencilAccum<RVfloat>   *pLightConeRV   =   LightConeRV.StartPencil(ijk.y);
         PencilAccum<TaggedPID> *pLightConePIDs = LightConePIDs.StartPencil(ijk.y);
 
->>>>>>> 53132301
         for (ijk.z=0;ijk.z<CP->cpd;ijk.z++) {
             // Check if the cell center is in the lightcone, with some wiggle room
             STDLOG(4, "Cell in lightcone? : %f %f %f %d\n", CP->CellCenter(ijk).x, CP->CellCenter(ijk).y, CP->CellCenter(ijk).z, inLightCone(CP->CellCenter(ijk),0*pos,lcn,3.0/P.cpd, 3.0/P.cpd) ); 
@@ -291,12 +271,7 @@
     // }
     //delete AA;
     }
-<<<<<<< HEAD
-    delete AA;
-}
-=======
 
     LightConeRV.destroy();
     LightConePIDs.destroy();
-}
->>>>>>> 53132301
+}