/* timestep_recover_multipoles.cpp

This is a minimal slab pipeline that will load position slabs
and compute multipoles and write them out.  This allows us to
recover from a state where multipoles were lost, e.g. corrupted
or the disk died.  Also, when we backup a state, we usually don't
bother to back up the multipoles because this pipeline is quick
to run.

This pipeline will be automatically invoked when missing multipoles
are detected by the abacus.py wrapper.  make_multipoles.cpp is the
top-level entry point that will invoke this pipeline.

This file is directly #include'd in timestep.cpp since it borrows a 
lot of infrastructure from there.

*/

int FetchPosSlabPrecondition(int slab) {
    if(FetchSlabs.raw_number_executed >= total_slabs_on_node){
        return 0;
    }
    return 1;
}

void FetchPosSlabAction(int slab) {
    STDLOG(0,"Fetching slab %d with %d particles\n", slab, SS->size(slab));

    // Load directly into the merge slabs
    SB->LoadArenaNonBlocking(MergeCellInfoSlab, slab);
    SB->LoadArenaNonBlocking(MergePosSlab, slab);

    assertf(SS->size(slab)*sizeof(posstruct) <= fsize(SB->ReadSlabPath(PosSlab,slab).c_str()),
        "PosSlab size doesn't match prediction\n");
}

int FinishMultipolesPrecondition(int slab) {
    if( !SB->IsIOCompleted( MergePosSlab,      slab )
        || !SB->IsIOCompleted( MergeCellInfoSlab, slab )
        ) return 0;
    return 1;
}

void FinishMultipolesAction(int slab) {
    STDLOG(1,"Finishing multipole slab %d\n", slab);
        
    // Make the multipoles
	int ramdisk_multipole_flag; 
	#ifdef PARALLEL
		ramdisk_multipole_flag = RAMDISK_NO;
	#else
		ramdisk_multipole_flag = RAMDISK_AUTO;
	#endif
		
    SB->AllocateArena(MultipoleSlab,slab, ramdisk_multipole_flag);
    ComputeMultipoleSlab(slab);
    
    WriteMultipoleSlab.Start();
#ifndef PARALLEL
    SB->StoreArenaNonBlocking(MultipoleSlab,slab);
#endif
    WriteMultipoleSlab.Stop();

#ifdef PARALLEL	
	QueueMultipoleMPI.Start();
	 STDLOG(2, "Attempting to SendMultipoleSlab %d\n", slab);
	 	ParallelConvolveDriver->SendMultipoleSlab(slab); //distribute z's to appropriate nodes for this node's x domain.
	if (Finish.raw_number_executed==0){ //if we are finishing the first slab, set up receive MPI calls for incoming multipoles.
		STDLOG(2, "Attempting to RecvMultipoleSlab %d\n", slab);
		ParallelConvolveDriver->RecvMultipoleSlab(slab); //receive z's from other nodes for all x's.
	}

	QueueMultipoleMPI.Stop();
#endif
	    
    SB->DeAllocate(MergePosSlab,slab);
    SB->DeAllocate(MergeCellInfoSlab,slab);
}


void timestepMultipoles(void) {	
    STDLOG(0,"Initiating multipole recovery timestep.()\n");
    TimeStepWallClock.Clear();
    TimeStepWallClock.Start();
    
    FORCE_RADIUS = 0;  // so we know when we can free CellInfo in Finish
    GROUP_RADIUS = 0;

    int create_MT_file = 1;  // that's... why we're here
<<<<<<< HEAD
#ifdef PARALLEL
    ParallelConvolveDriver = new ParallelConvolution(P.cpd, P.order, P.MultipoleDirectory, create_MT_file);
#endif PARALLEL
=======
#ifdef PARALLEL 
    ParallelConvolveDriver = new ParallelConvolution(P.cpd, P.order, P.MultipoleDirectory, create_MT_file);
#endif 
>>>>>>> b1f7f09f

    int nslabs = P.cpd;
    int first = first_slab_on_node;

    FetchSlabs.instantiate(         nslabs,  first,  &FetchPosSlabPrecondition,           &FetchPosSlabAction,           "FetchPosSlab");
    Finish.instantiate(             nslabs,  first,  &FinishMultipolesPrecondition,       &FinishMultipolesAction,       "FinishMultipoles");
#ifdef PARALLEL
	CheckForMultipoles.instantiate( nslabs,  first,  &CheckForMultipolesPrecondition,  &CheckForMultipolesAction,  "CheckMultipoles"); 
#else
	CheckForMultipoles.instantiate( nslabs,  first,  &NoopPrecondition,  &NoopAction,  "CheckMultipoles"); 
#endif
	
	int timestep_loop_complete = 0; 
	while (!timestep_loop_complete){
        FetchSlabs.Attempt();
            Finish.Attempt();
           SendManifest->FreeAfterSend();
        ReceiveManifest->Check();   // This checks if Send is ready; no-op in non-blocking mode
        // If the manifest has been received, install it.
        if (ReceiveManifest->is_ready()) ReceiveManifest->ImportData();
		
		CheckForMultipoles.Attempt();	

	#ifdef PARALLEL
		timestep_loop_complete = CheckForMultipoles.alldone(total_slabs_on_node);
	#else
		timestep_loop_complete = Finish.alldone(total_slabs_on_node);
	#endif		
    }

    STDLOG(1,"Completing timestepMultipoles()\n");
    TimeStepWallClock.Stop();
}<|MERGE_RESOLUTION|>--- conflicted
+++ resolved
@@ -87,15 +87,9 @@
     GROUP_RADIUS = 0;
 
     int create_MT_file = 1;  // that's... why we're here
-<<<<<<< HEAD
-#ifdef PARALLEL
-    ParallelConvolveDriver = new ParallelConvolution(P.cpd, P.order, P.MultipoleDirectory, create_MT_file);
-#endif PARALLEL
-=======
 #ifdef PARALLEL 
     ParallelConvolveDriver = new ParallelConvolution(P.cpd, P.order, P.MultipoleDirectory, create_MT_file);
 #endif 
->>>>>>> b1f7f09f
 
     int nslabs = P.cpd;
     int first = first_slab_on_node;
