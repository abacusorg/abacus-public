/* kick.cpp
 * Kick all of the particles in a slab by a specified kick factor.
 *
 * Also contains routine to rescale the accelerations.  Of course, 
 * in principle, we could just attach that to the kick factor!
 *
 * Because we have the velocities and accelerations here, we also
 * compute some statistics for each cell suitable for monitoring
 * timestep adequacy.  Note that these are appropriate to the read-state
 * time, not the write-state time!
 *
 * We want to compute the rms of the velocity.  In principle, we'd like to 
 * subtract off the bulk velocity, but perhaps that's not so important?
 * Usually the mean velocity is a fair bit smaller than the rms.
 *
 * We'd like to compute the maximum component of the velocity.  This is for
 * scaling the velocity output.
 * 
 * We'd like to compute the maximum norm of the acceleration.  But perhaps 
 * it is enough to track the max component of the acceleration?
 *
 * If we can phrase these tests in a way that sums over components, then 
 * it would eventually be AVX-able.  That's considerably faster.
*/


    // TODO: Now that accstruct is not simply float3, we have do this
    // explicitly, so we lose SIMD.  Any tricks needed?
void KickCell(Cell &c, accstruct *cellacc, FLOAT kick1, FLOAT kick2) {
    FLOAT maxvel = 0.0;
    FLOAT maxacc = 0.0;
    FLOAT sumvel2 = 0.0;
<<<<<<< HEAD

    uint32_t N = c.count();
    for (uint32_t i=0;i<N;i++) {
        // First half kick, to get synchronous
        c.vel[i] += TOFLOAT3(c.acc[i]) * kick1;
        // Some simple stats
	sumvel2 += c.vel[i].norm2();
	maxvel = std::max(maxvel, fabs(c.vel[i].x));
	maxacc = std::max(maxacc, fabs(c.acc[i].x));
	maxvel = std::max(maxvel, fabs(c.vel[i].y));
	maxacc = std::max(maxacc, fabs(c.acc[i].y));
	maxvel = std::max(maxvel, fabs(c.vel[i].z));
	maxacc = std::max(maxacc, fabs(c.acc[i].z));
        // Second half kick, to advance to time i+1/2
	c.vel[i] += TOFLOAT3(c.acc[i]) * kick2;
    }
    if (c.count()>0) sumvel2/=c.count();  // Now this has the mean square velocity 
    c.ci->mean_square_velocity = sumvel2;
    c.ci->max_component_acceleration = maxacc;
    c.ci->max_component_velocity = maxvel;
}



/* TODO: DEPRECATED OLD CODE -- REMOVE 
    FLOAT maxacc = 0.0, maxvel = 0.0, sumvel2 = 0.0;
    FLOAT *vel = (FLOAT *)c.vel; 
    FLOAT *acc = (FLOAT *)cellacc;	// These are flattened arrays, not triples.
=======
>>>>>>> 91c5c365

    uint32_t N = c.count();
    for (uint32_t i=0;i<N;i++) {
        // First half kick, to get synchronous
        c.vel[i] += TOFLOAT3(c.acc[i]) * kick1;
        // Some simple stats
	sumvel2 += c.vel[i].norm2();
	maxvel = std::max(maxvel, fabs(c.vel[i].x));
	maxacc = std::max(maxacc, fabs(c.acc[i].x));
	maxvel = std::max(maxvel, fabs(c.vel[i].y));
	maxacc = std::max(maxacc, fabs(c.acc[i].y));
	maxvel = std::max(maxvel, fabs(c.vel[i].z));
	maxacc = std::max(maxacc, fabs(c.acc[i].z));
        // Second half kick, to advance to time i+1/2
	c.vel[i] += TOFLOAT3(c.acc[i]) * kick2;
    }
    if (c.count()>0) sumvel2/=c.count();  // Now this has the mean square velocity 
    c.ci->mean_square_velocity = sumvel2;
    c.ci->max_component_acceleration = maxacc;
    c.ci->max_component_velocity = maxvel;
}
*/


void KickSlab(int slab, FLOAT kick1, FLOAT kick2,
void (*KickCell)(Cell &c, accstruct *cellacc, FLOAT kick1, FLOAT kick2)) {
    accstruct *acc = (accstruct *) LBW->ReturnIDPtr(AccSlab,slab);
    int cpd = PP->cpd;
    #pragma omp parallel for schedule(static)
    for (int y=0;y<cpd;y++) {
        for (int z=0;z<cpd;z++) {
            Cell c = PP->GetCell(slab, y, z);
            accstruct *cellacc = acc+c.ci->startindex;
            (*KickCell)(c,cellacc,kick1,kick2);
        }
    }
}

void RescaleAndCoAddAcceleration(int slab) {
    // The accelerations are computed with unit particle mass.
    // We need to rescale them to the correct cosmology.
    FLOAT rescale = -3.0*P.Omega_M/(8.0*M_PI*P.np);
    accstruct *nacc = (accstruct *) LBW->ReturnIDPtr(AccSlab,slab);
    acc3struct *facc = (acc3struct *) LBW->ReturnIDPtr(FarAccSlab,slab);
    
    // Reverse the sign of the acceleration if we are making glass
    if(strcmp(P.ICFormat, "Glass") == 0)
        rescale *= -1;
    
    uint64 N = Slab->size(slab);

    #ifdef DIRECTSINGLESPLINE
    FLOAT inv_eps3 = 1./(JJ->SofteningLengthInternal*JJ->SofteningLengthInternal*JJ->SofteningLengthInternal);
    #endif
    
    #pragma omp parallel for schedule(static)
    // TODO: Because nacc and facc can differ in type, we can't use SIMD.  
    //       Ok?  Perhaps bandwidth limited anyways?
    for (uint64 j=0; j<N;j++) {
        #ifdef DIRECTSINGLESPLINE
        nacc[j] = (nacc[j]*inv_eps3+facc[j])*rescale;
        #else
        nacc[j] = (nacc[j]+facc[j] )*rescale;
        #endif
    }
}



void ZeroAcceleration(int slab,int Slabtype) {
    // Null out the acceleration
    // Note that this is specific to accstruct, not acc3struct!
    accstruct *acc = (accstruct *) LBW->ReturnIDPtr(Slabtype,slab);
    memset(acc,0,Slab->size(slab)*sizeof(accstruct));
}<|MERGE_RESOLUTION|>--- conflicted
+++ resolved
@@ -30,7 +30,6 @@
     FLOAT maxvel = 0.0;
     FLOAT maxacc = 0.0;
     FLOAT sumvel2 = 0.0;
-<<<<<<< HEAD
 
     uint32_t N = c.count();
     for (uint32_t i=0;i<N;i++) {
@@ -52,37 +51,6 @@
     c.ci->max_component_acceleration = maxacc;
     c.ci->max_component_velocity = maxvel;
 }
-
-
-
-/* TODO: DEPRECATED OLD CODE -- REMOVE 
-    FLOAT maxacc = 0.0, maxvel = 0.0, sumvel2 = 0.0;
-    FLOAT *vel = (FLOAT *)c.vel; 
-    FLOAT *acc = (FLOAT *)cellacc;	// These are flattened arrays, not triples.
-=======
->>>>>>> 91c5c365
-
-    uint32_t N = c.count();
-    for (uint32_t i=0;i<N;i++) {
-        // First half kick, to get synchronous
-        c.vel[i] += TOFLOAT3(c.acc[i]) * kick1;
-        // Some simple stats
-	sumvel2 += c.vel[i].norm2();
-	maxvel = std::max(maxvel, fabs(c.vel[i].x));
-	maxacc = std::max(maxacc, fabs(c.acc[i].x));
-	maxvel = std::max(maxvel, fabs(c.vel[i].y));
-	maxacc = std::max(maxacc, fabs(c.acc[i].y));
-	maxvel = std::max(maxvel, fabs(c.vel[i].z));
-	maxacc = std::max(maxacc, fabs(c.acc[i].z));
-        // Second half kick, to advance to time i+1/2
-	c.vel[i] += TOFLOAT3(c.acc[i]) * kick2;
-    }
-    if (c.count()>0) sumvel2/=c.count();  // Now this has the mean square velocity 
-    c.ci->mean_square_velocity = sumvel2;
-    c.ci->max_component_acceleration = maxacc;
-    c.ci->max_component_velocity = maxvel;
-}
-*/
 
 
 void KickSlab(int slab, FLOAT kick1, FLOAT kick2,
