/* directdriver.cpp
 *
 * Abstraction layer that handles everything associated with launching the directs. 
 * All details of direct implementation should be invisible to classes above this one.
 * 
 */



#include "StructureOfLists.cc"
#include "SetInteractionCollection.hh"

#include "DeviceFunctions.h"

// Foward declaration; found in kick.cpp
void ZeroAcceleration(int slab,int Slabtype);

class NearFieldDriver{
    public:
        NearFieldDriver();
        ~NearFieldDriver();
    
        double SofteningLength;  // Effective Plummer length, used for timestepping.  Unit-box units.
        double SofteningLengthInternal;  // The equivalent length for the current softening technique.  Unit-box units.
        FLOAT eps; // Some power of SofteningLengthInternal, like ^2 or ^3, precomputed for the softening kernel

        void ExecuteSlab(int slabID, int blocking);
        int SlabDone(int slabID);
        void Finalize(int slabID);
        uint64 DirectInteractions_CPU;
        uint64 *DirectInteractions_GPU;
        uint64 TotalDirectInteractions_GPU = 0;
        uint64 NSink_CPU;

        // Total timings from running the SetInteractionCollections in the host threads that communicate with the GPUs
        // These are gathered in Finalize(slab)
        double DeviceThreadTimer = 0;
        double     LaunchDeviceKernels = 0;
        double     FillSinks = 0;
        double     FillSources = 0;
        double     WaitForResult = 0;
        double     CopyAccelFromPinned = 0;

	int MaxNSplits = 0;
    
        double *GB_to_device, *GB_from_device;
        uint64 *DeviceSinks;
        uint64 *DeviceSources;
        
        STimer CalcSplitDirects;
        STimer SICConstruction;
        STimer SICExecute;
        STimer CPUFallbackTimer;
        STimer FinalizeTimer;

        void AggregateStats();  // Called before shutdown
        // The following totals are filled in by AggregateStats()
        double GPUThroughputTime = 0;
        double total_GB_to = 0, total_GB_from = 0, total_sinks = 0, total_sources = 0, gdi_gpu = 0;
        double mean_splits_per_slab = 0;

    private:
        int *slabcomplete;
        int * SlabNSplit;

        SetInteractionCollection *** SlabInteractionCollections; 
        int WIDTH;
        int RADIUS;
        Direct *DD;
        int NGPU;
	int NBuffers;
        double GPUMemoryGB;
        int MaxSourceBlocks;
        int MaxSinkBlocks;
        int MinSplits;
        uint64 *NSink_GPU_final;

        void ExecuteSlabGPU(int slabID, int blocking);
        void ExecuteSlabCPU(int slabID,int * predicate);
        void ExecuteSlabCPU(int slabID);
        void CheckGPUCPU(int slabID);
        void CheckInteractionList(int slabID);
};



// This constructor calls GPUSetup() to start the GPU threads.
// But first, it has to set up some configurations.
NearFieldDriver::NearFieldDriver() :
        SofteningLength{WriteState.SofteningLength/P.BoxSize},
        SofteningLengthInternal{WriteState.SofteningLengthInternal/P.BoxSize},
            
        #ifdef DIRECTCUBICSPLINE
        eps{(FLOAT) (1./SofteningLengthInternal)}
        #elif defined DIRECTCUBICPLUMMER
        eps{(FLOAT) (SofteningLengthInternal*SofteningLengthInternal*SofteningLengthInternal)}
        #elif defined DIRECTSINGLESPLINE
        eps{(FLOAT) (1./(SofteningLengthInternal*SofteningLengthInternal))}
        #else
        eps{(FLOAT) (SofteningLengthInternal*SofteningLengthInternal)}
        #endif
{
    assertf(isfinite(eps), "Infinite eps!  Softening length too small for this precision?\n");
    
    int nthread = omp_get_max_threads();
    STDLOG(1,
            "Initializing NearFieldDriver with %d OMP threads (OMP is aware of %d procs).\n",
            nthread, omp_get_num_procs());
    DD = new Direct[nthread];
    DirectInteractions_CPU = 0;
    NSink_CPU = 0;

    assert(NFRADIUS==P.NearFieldRadius);
    slabcomplete = new int [P.cpd];
    SlabNSplit = new int[P.cpd];
    SlabInteractionCollections = new SetInteractionCollection **[P.cpd];
    for(int i = 0; i < P.cpd;i++) slabcomplete[i]=0;
    WIDTH = P.NearFieldRadius*2+1;
    RADIUS = P.NearFieldRadius;
    
#ifdef CUDADIRECT
    NGPU = GetNGPU();
    GPUMemoryGB = GetDeviceMemory();
    GPUMemoryGB /= DirectBPD;	// Nominal GB per buffer
    NBuffers = NGPU*DirectBPD;
    STDLOG(1, "Running with %d GPUs, each with %d Buffers of max size %f GB\n", NGPU, DirectBPD, GPUMemoryGB);

    // No need to go crazy if the problem is small.  But small 
    // problems can be highly clustered.
    // Even if CPD=WIDTH, we'd be loading all of the positions as sources and 
    // 1/WIDTH as sinks WIDTH-times over.  That's 2*WIDTH FLOAT3 + WIDTH FLOAT4,
    // divided over NBuffers.  
    // Round up by a factor of 1.3 and an extra 4 MB, just to be generous
    GPUMemoryGB = std::min(GPUMemoryGB, P.np*1e-9*sizeof(accstruct)*3*WIDTH/NBuffers*1.3+0.004);

    // GPUMemoryGB = std::min(GPUMemoryGB, 5.0*P.np*1e-9*sizeof(FLOAT3)+0.004);

    // Don't pin more than 10% of the host memory.
    GPUMemoryGB = std::min(GPUMemoryGB,0.10/(NBuffers)*P.MAXRAMMB/1024);  

    STDLOG(1, "Using %f GB of GPU memory (per GPU thread)\n", GPUMemoryGB);
    MinSplits = NBuffers;
    MaxNSplits = MinSplits;

    // Put a floor to insist on using all GPUs
    STDLOG(1,"MinSplits = %d\n", MinSplits);

    GPUSetup(P.cpd, 1.0e9*GPUMemoryGB, NGPU, DirectBPD, P.GPUThreadCoreStart, P.NGPUThreadCores, &MaxSinkBlocks, &MaxSourceBlocks);
    STDLOG(1,"Initializing GPU with %7.3f x10^3 sink blocks and %7.3f x10^3 source blocks\n",
            MaxSinkBlocks/1e3,MaxSourceBlocks/1e3);
    // This returns the number of SinkBlocks and number of SourceBlocks
    // that any future SIC is allowed.  Overheads for other bookkeeping
    // has been included in this estimate, so we just need to obey this.


    SICExecute.Clear();

    NSink_GPU_final = (uint64*) malloc(NGPU*sizeof(uint64));
    for(int g = 0; g < NGPU; g++)
        NSink_GPU_final[g] = 0;
    
    DirectInteractions_GPU = new uint64[NBuffers]();
    GB_to_device = new double[NBuffers]();
    GB_from_device = new double[NBuffers]();
    DeviceSinks = new uint64[NBuffers]();
    DeviceSources = new uint64[NBuffers]();
#endif
}

NearFieldDriver::~NearFieldDriver()
{
    delete[] DD;
    delete[] slabcomplete;
    delete[] SlabNSplit;
    delete[] SlabInteractionCollections;
#ifdef CUDADIRECT
    free(NSink_GPU_final);
    delete[] DirectInteractions_GPU;
    delete[] GB_to_device;
    delete[] GB_from_device;
    delete[] DeviceSinks;
    delete[] DeviceSources;
    
    GPUReset();
#endif
}

#include "extras_directdriver.cpp"

/** Compute the number of splits for a given number of sources and sinks particles

Now that a SIC includes all of the cells in a Y skewer, I think
that we can make a better estimate.  The skewer will have each
sink particle 5 times.

*/

// ================ Code to queue up work for the GPU ==================

uint64 ComputeSICSize(int cpd, int np, int WIDTH, int NSplit);
int ComputeSinkBlocks(int slab, int j);
int ComputeSourceBlocks(int slab, int j);

void NearFieldDriver::ExecuteSlabGPU(int slabID, int blocking){
    // This will construct the relevant SetInteractionCollections,
    // then submit them to the queue.

    // First, calculate the required subdivisions of the slab to fit in GPU memory
    CalcSplitDirects.Start();

    int *SinkBlocks = new int[P.cpd];
    int *SourceBlocks = new int[P.cpd];
    int totSinkBlocks = 0;
    int totSourceBlocks = 0;

    for (int j=0;j<P.cpd;j++) {
	SinkBlocks[j] = ComputeSinkBlocks(slabID, j);
	totSinkBlocks += SinkBlocks[j];
	SourceBlocks[j] = ComputeSourceBlocks(slabID, j);
	totSourceBlocks += SourceBlocks[j];
	// These contain the number of blocks in each j.
    }
    // We will need at least totBlocks/maxBlocks, rounded up, splits.
    // Given the maximum number of blocks in a SIC, it will be 
    // easy to pack these in.  But the problem is that we want to 
    // use all of the GPU buffers for efficiency, so that sets a 
    // minimum.
    STDLOG(1,"Found %d sink and %d source blocks in slab %d\n", totSinkBlocks, totSourceBlocks, slabID);
    int useMaxSink = totSinkBlocks/NBuffers;
    useMaxSink *= (1+1.1*NBuffers/P.cpd); 
	// Trying to bias up to leave the last one short instead of long
    useMaxSink = std::min(useMaxSink, MaxSinkBlocks);
    int useMaxSource = MaxSourceBlocks;
    STDLOG(2,"Using max sink %d and source %d.\n", useMaxSink, useMaxSource);

    // Now we want to pack these in
    int SplitPoint[1024]; // Just a crazy number
    int NSplit = 0;
    int thisSink = 0, thisSource = 0;

    for (int j=0; j<P.cpd; j++) {
	thisSink += SinkBlocks[j];
	thisSource += SourceBlocks[PP->WrapSlab(j+RADIUS)];
        if (j==0 || thisSink>useMaxSink ||
            thisSource>useMaxSource) {
	    // We've overflowed the previous set; end it 
	    if (NSplit>0) {
		SplitPoint[NSplit-1] = j;
		STDLOG(1,"Split %d ending at y=%d; %d sink and %d source blocks\n", 
		    NSplit-1, j, thisSink-SinkBlocks[j], thisSource-SourceBlocks[PP->WrapSlab(j+RADIUS)]);
	    }
	    // Time to start a new one
	    thisSink = SinkBlocks[j];
	    thisSource = 0;
	    for (int c=-RADIUS; c<=RADIUS; c++) 
		thisSource += SourceBlocks[PP->WrapSlab(j-c)];
	    NSplit++;
	}
    }
    // And always end the last one
    SplitPoint[NSplit-1] = P.cpd;
    STDLOG(1,"Split %d ending at y=%d; %d sink and %d source blocks\n", 
		    NSplit-1, P.cpd, thisSink, thisSource);
    // There is a failure mode here if the last skewer by itself
    // overflows; it will end up assigned without prior question.
    assertf(thisSink<MaxSinkBlocks && thisSource<MaxSourceBlocks,
    	"Sinks or Sources of the last skewer overflow the maxima.");

    uint64 NSink = Slab->size(slabID);
    STDLOG(1,"Using %d direct splits on slab %d, max blocks %d sink and %d source\n", 
    	NSplit, slabID, useMaxSink, useMaxSource);

    delete[] SinkBlocks;
    delete[] SourceBlocks;
	
    SlabNSplit[slabID] = NSplit;
    MaxNSplits = std::max(MaxNSplits, NSplit);
    SlabInteractionCollections[slabID] = new SetInteractionCollection *[NSplit];

    // Now we need to make the NearField_SIC_Slab
    uint64 bsize = ComputeSICSize(P.cpd, NSink, WIDTH, NSplit);
    LBW->AllocateSpecificSize(NearField_SIC_Slab, slabID, bsize);
    char *buffer = LBW->ReturnIDPtr(NearField_SIC_Slab, slabID);

    // And allocate space for the accelerations
    LBW->AllocateArena(AccSlab,slabID);

    CalcSplitDirects.Stop();

    // Initialize the space -- This should no longer be needed
    /*
    FLOAT *p = (FLOAT *)LBW->ReturnIDPtr(AccSlab, slabID);
    for (int j=0; j<LBW->IDSizeBytes(AccSlab,slabID)/sizeof(accstruct)*4; j++) p[j] = 0.0;
    */


    if(P.ForceOutputDebug){
        // Make the accelerations invalid so we can detect improper co-adding
        #pragma omp parallel for schedule(static)
        for(int y = 0; y < P.cpd; y++){
            for(int z = 0; z < P.cpd; z++){
                accstruct *acc = PP->NearAccCell(slabID, y, z);
                int count = PP->NumberParticle(slabID,y,z);
                
                for(int i = 0; i < count; i++)
                    acc[i] = accstruct(std::numeric_limits<float>::infinity());
            }
        }
    }

    int jl =0;
    for(int n = 0; n < NSplit; n++){
        SICConstruction.Start();
	// We may wish to make these in an order that will alter between GPUs
	int jh = SplitPoint[n];
	// The construction and execution are timed internally in each SIC then reduced in Finalize(slab)
	// This is where the SetInteractionCollection is actually constructed
	// STDLOG(1,"Entering SIC Construction with %d bytes\n", bsize);
	SlabInteractionCollections[slabID][n] = 
	    new SetInteractionCollection(slabID,jl,jh,WriteState.DensityKernelRad2, buffer, bsize);
	// STDLOG(1,"Leaving SIC Construction with %d bytes\n", bsize);
	
	// Check that we have enough blocks
	int NSinkBlocks = SlabInteractionCollections[slabID][n]->NSinkBlocks;
	int NSourceBlocks = SlabInteractionCollections[slabID][n]->NSourceBlocks;
	assertf(NSinkBlocks <= MaxSinkBlocks,
		"NSinkBlocks (%d) is larger than MaxSinkBlocks (%d)\n", NSinkBlocks, MaxSinkBlocks);
	assertf(NSourceBlocks <= MaxSourceBlocks,
		"NSourceBlocks (%d) is larger than MaxSourceBlocks (%d)\n", NSourceBlocks, MaxSourceBlocks);

    SICConstruction.Stop();
    SICExecute.Start();
	
	STDLOG(1,"Executing directs for slab %d, y: %d - %d\n",slabID,jl,jh);
	// This SIC is ready; send it to be executed
	SlabInteractionCollections[slabID][n]->GPUExecute(blocking);
	//SlabInteractionCollections[slabID][n]->CPUExecute();
	jl = jh;
    SICExecute.Stop();
    }

    STDLOG(1, "%l bytes remaining after SIC allocation on slab %d (%4.1f%% unused)\n", 
	bsize, slabID, 100.0*bsize/LBW->IDSizeBytes(NearField_SIC_Slab, slabID));
    return;
}



void NearFieldDriver::ExecuteSlab(int slabID, int blocking){
    // This routine is the usual entry point when wanting to queue up
    // a slab for computation.
    #ifdef CUDADIRECT
    if(!P.ForceCPU){
        ExecuteSlabGPU(slabID,blocking);
    }
    else{
    #else
        {
    #endif
        ExecuteSlabCPU(slabID);
        slabcomplete[slabID] = 1;
        }
}


// ================ Code to Handle the return of information ===========

int NearFieldDriver::SlabDone(int slab){
    // Return 1 if all SetInteractionCollections have been completed.
    slab = PP->WrapSlab(slab);

    if (slabcomplete[slab] == 0){

        int NSplit = SlabNSplit[slab];

        int complete = 1;
        for(int i = 0; i < NSplit; i++)
            complete = complete && SlabInteractionCollections[slab][i]->CheckCompletion();

        slabcomplete[slab] = complete;
        return complete;
    }

    return 1;
}


void NearFieldDriver::Finalize(int slab){
#ifndef CUDADIRECT
    return;
#endif

    FinalizeTimer.Start();

    // When all of the SIC are finished, call this routine.
    // It will accumulate the timings and statistics, 
    // and then delete the SIC.
    slab = PP->WrapSlab(slab);

    assertf(SlabDone(slab) != 0,
            "Finalize called for slab %d but it is not complete\n",slab);

    if(P.ForceOutputDebug)
        CheckInteractionList(slab);

    SetInteractionCollection **Slices = SlabInteractionCollections[slab];
    int NSplit = SlabNSplit[slab];

    int cpd = P.cpd;
    int nfr = RADIUS;

    // Collect the statistics and timings
    for(int sliceIdx = 0; sliceIdx < NSplit; sliceIdx++){
        SetInteractionCollection *Slice = Slices[sliceIdx];
        
        DeviceThreadTimer += Slice->DeviceThreadTimer.Elapsed();
            LaunchDeviceKernels += Slice->LaunchDeviceKernels.Elapsed();
            FillSinks += Slice->FillSinks.Elapsed();
            FillSources += Slice->FillSources.Elapsed();
            WaitForResult += Slice->WaitForResult.Elapsed();
            CopyAccelFromPinned += Slice->CopyAccelFromPinned.Elapsed();

        int g = Slice->AssignedDevice;
        DirectInteractions_GPU[g] += Slice->DirectTotal;
        TotalDirectInteractions_GPU += Slice->DirectTotal;

        GB_to_device[g] += Slice->bytes_to_device/1e9;
        GB_from_device[g] += Slice->bytes_from_device/1e9;
        DeviceSinks[g] += Slice->SinkTotal;
        DeviceSources[g] += Slice->SourceTotal;
    }

    // Just test that AccSlab is not crazy
    /*
    FLOAT *p = (FLOAT *)LBW->ReturnIDPtr(AccSlab, slab);
    for (int j=0; j<LBW->IDSizeBytes(AccSlab,slab)/sizeof(accstruct)*4; j++) 
    	assertf(isfinite(p[j]) && abs(p[j])<10, "Accelerations appear crazy\n");
    */

    // Do a final pass to delete all slices
    for(int sliceIdx = 0; sliceIdx < NSplit; sliceIdx++){
        SetInteractionCollection *Slice = Slices[sliceIdx];
        delete Slice;
    }
    LBW->DeAllocate(NearField_SIC_Slab, slab);
    delete[] Slices;
    
    if(P.ForceOutputDebug) CheckGPUCPU(slab);
    FinalizeTimer.Stop();
}

/** We want to report some timings and diagnostic information once the sim has completed.
 *  This function computes some useful sums that will be written to the timing file or global
 *  log, so it should be called after timestep() but before the logs are written.
 */
void NearFieldDriver::AggregateStats(){
#ifdef CUDADIRECT
    for(int g = 0; g < NBuffers; g++){
        total_GB_to += GB_to_device[g];
        total_GB_from += GB_from_device[g];
        total_sinks += DeviceSinks[g];
        total_sources += DeviceSources[g];
    }

    // Measures the total amount of time we have at least one GPU thread running
    assertf(!SetInteractionCollection::GPUThroughputTimer.timeron, "GPU throughput timer still on! Atomic thread counting failure?\n");
    GPUThroughputTime = SetInteractionCollection::GPUThroughputTimer.Elapsed();

    gdi_gpu = TotalDirectInteractions_GPU/1e9;

    for(int s = 0; s < P.cpd; s++)
        mean_splits_per_slab += SlabNSplit[s];
    mean_splits_per_slab /= P.cpd;

<<<<<<< HEAD
    STDLOG(0, "Maximum NSplits used in Directs: %d\n", MaxNSplits);
    STDLOG(0, "Mean NSplits used in Directs: %d\n", mean_splits_per_slab);
=======
    STDLOG(0, "Maximum NSplits used in Directs = %d\n", MaxNSplits);
>>>>>>> 9c0764b7

#endif
}


NearFieldDriver *JJ;
    
#include "PencilOnPencil.cc"
#include "PencilPlan.cc"
<|MERGE_RESOLUTION|>--- conflicted
+++ resolved
@@ -472,13 +472,8 @@
         mean_splits_per_slab += SlabNSplit[s];
     mean_splits_per_slab /= P.cpd;
 
-<<<<<<< HEAD
     STDLOG(0, "Maximum NSplits used in Directs: %d\n", MaxNSplits);
     STDLOG(0, "Mean NSplits used in Directs: %d\n", mean_splits_per_slab);
-=======
-    STDLOG(0, "Maximum NSplits used in Directs = %d\n", MaxNSplits);
->>>>>>> 9c0764b7
-
 #endif
 }
 
