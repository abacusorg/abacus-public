--- conflicted
+++ resolved
@@ -152,11 +152,8 @@
     // divided over NBuffers.  
     // Round up by a factor of 1.3 and an extra 4 MB, just to be generous
     // Use NP/MPI_size as an estimate of the number of particles that will actually be processed by this node
-<<<<<<< HEAD
-    GPUMemoryGB = std::min(GPUMemoryGB, 1.*P.np/MPI_size*1e-9*sizeof(accstruct)*3*(2*NFRADIUS+1)/NBuffers*1.3*2.0+0.004);
-=======
+
     GPUMemoryGB = std::min(GPUMemoryGB, 1.*P.np/MPI_size*1e-9*sizeof(accstruct)*3*(2*NFRADIUS + 1)/NBuffers*1.3*2 + 0.004);
->>>>>>> 3c9dc4cb
 
     // GPUMemoryGB = std::min(GPUMemoryGB, 5.0*P.np*1e-9*sizeof(FLOAT3)+0.004);
 
