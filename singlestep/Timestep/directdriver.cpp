--- conflicted
+++ resolved
@@ -282,71 +282,11 @@
     LBW->AllocateSpecificSize(NearField_SIC_Slab, slabID, bsize);
     char *buffer = LBW->ReturnIDPtr(NearField_SIC_Slab, slabID);
 
-<<<<<<< HEAD
-    // If we thread over y-splits, would that help with NUMA locality?
-    for(int w = 0; w < WIDTH; w++){
-        int kl =0;
-        for(int n = 0; n < NSplit; n++){
-            // We may wish to make these in an order that will alter between GPUs
-            int kh = SplitPoint[n];
-            // The construction and execution are timed internally in each SIC then reduced in Finalize(slab)
-            SlabInteractionCollections[slabID][w*NSplit + n] = 
-                new SetInteractionCollection(slabID,w,kl,kh,P.DensityKernelRad2);
-            
-            // Check that we have enough blocks
-            int NSinkBlocks = SlabInteractionCollections[slabID][w*NSplit + n]->NSinkBlocks;
-            int NSourceBlocks = SlabInteractionCollections[slabID][w*NSplit + n]->NSourceBlocks;
-            assertf(NSinkBlocks <= MaxSinkBlocks,
-                    "NSinkBlocks (%d) is larger than MaxSinkBlocks (%d)\n", NSinkBlocks, MaxSinkBlocks);
-            assertf(NSourceBlocks <= MaxSourceBlocks,
-                    "NSourceBlocks (%d) is larger than MaxSourceBlocks (%d)\n", NSourceBlocks, MaxSourceBlocks);
-            
-            STDLOG(1,"Executing directs for slab %d w = %d k: %d - %d\n",slabID,w,kl,kh);
-            SICExecute.Start();
-            SlabInteractionCollections[slabID][w*NSplit + n]->GPUExecute(blocking);
-            //SlabInteractionCollections[slabID][w*NSplit + n]->CPUExecute();
-            SICExecute.Stop();
-            kl = kh;
-        }
-    }
-=======
     // And allocate space for the accelerations
     LBW->AllocateArena(AccSlab,slabID);
->>>>>>> 91c5c365
 
     CalcSplitDirects.Stop();
 
-<<<<<<< HEAD
-void NearFieldDriver::CheckGPUCPU(int slabID){
-// Computes the CPU result to compare to the GPU result
-// but does not overwrite the GPU forces.
-    size_t len = Slab->size(slabID) *sizeof(accstruct);
-    accstruct * a_cpu = (accstruct *)malloc(len);
-    accstruct * a_tmp = (accstruct *)malloc(len);
-    accstruct * a_gpu = (accstruct *) LBW->ReturnIDPtr(AccSlab,slabID);
-    auxstruct * aux = (auxstruct *)LBW->ReturnIDPtr(AuxSlab,slabID);
-    memcpy(a_tmp,a_gpu,len);  // Save the GPU result in tmp
-    memset(a_gpu,0,len);
-    ExecuteSlabCPU(slabID);  // Compute the CPU result
-    memcpy(a_cpu,a_gpu,len);  // Save the CPU result
-    memcpy(a_gpu,a_tmp,len); // Load the GPU result
-    #ifdef DOUBLEPRECISION
-    FLOAT target = 1e-10;
-    #else
-    FLOAT target = 1e-1;
-    #endif
-
-    for(int i = 0; i < Slab->size(slabID);i++){
-        acc3struct ai_g = TOFLOAT3(a_gpu[i]);
-        acc3struct ai_c = TOFLOAT3(a_cpu[i]);
-        if(ai_g.norm() == 0. && ai_c.norm() == 0.)
-            continue;
-        FLOAT delta =2* (ai_g-ai_c).norm()/(ai_g.norm() + ai_c.norm());
-        if(!(delta < target)){
-            printf("Error in slab %d:\n\ta_gpu[%d]: (%5.4f,%5.4f,%5.4f)\n\ta_cpu[%d]: (%5.4f,%5.4f,%5.4f)\n\tdelta:%f\n",
-                    slabID,i,ai_g.x,ai_g.y,ai_g.z,i,ai_c.x,ai_c.y,ai_c.z,delta);
-            //assert(delta < target);
-=======
     // Initialize the space -- This should no longer be needed
     /*
     FLOAT *p = (FLOAT *)LBW->ReturnIDPtr(AccSlab, slabID);
@@ -365,7 +305,6 @@
                 for(int i = 0; i < count; i++)
                     acc[i] = accstruct(std::numeric_limits<float>::infinity());
             }
->>>>>>> 91c5c365
         }
     }
 
@@ -406,73 +345,6 @@
 }
 
 
-<<<<<<< HEAD
-void NearFieldDriver::ExecuteSlabCPU(int slabID, int * predicate){
-    CPUFallbackTimer.Start();
-    if(!LBW->IDPresent(AccSlab, slabID))
-        LBW->AllocateArena(AccSlab,slabID);
-    ZeroAcceleration(slabID,AccSlab);
-    
-    #ifdef DIRECTSINGLESPLINE
-    FLOAT inv_eps3 = 1./(SofteningLengthInternal*SofteningLengthInternal*SofteningLengthInternal);
-    #endif
-
-    uint64 DI_slab = 0;
-    uint64 NSink_CPU_slab = 0;
-    #pragma omp parallel for schedule(dynamic,1) reduction(+:DI_slab,NSink_CPU_slab)
-    for(int y = 0; y < P.cpd; y++){
-        int g = omp_get_thread_num();
-        //STDLOG(1,"Executing directs on pencil y=%d in slab %d, in OMP thread %d on CPU %d (nprocs: %d)\n", y, slabID, g, sched_getcpu(), omp_get_num_procs());
-        for(int z = 0; z < P.cpd; z++){
-            if(predicate != NULL && !predicate[y*P.cpd +z]) continue;
-            
-            // We can use PosCell instead of PosXYZ here because it's for the sink positions
-            posstruct * sink_pos = PP->PosCell(slabID,y,z);
-            accstruct * sink_acc = PP->NearAccCell(slabID,y,z);
-            uint64 np_sink = PP->NumberParticle(slabID,y,z);
-            NSink_CPU_slab += np_sink;
-            if (np_sink == 0) continue;
-            for(int i = slabID - RADIUS; i <= slabID + RADIUS; i++){
-                for(int j = y - RADIUS; j <= y + RADIUS; j++){
-                    for(int k = z - RADIUS; k <= z + RADIUS; k++){
-                        uint64 np_source = PP->NumberParticle(i,j,k);
-                        
-                        // We assume that PosXYZ is used for all sources
-                        // This lets us drift PosSlab much earlier
-                        List3<FLOAT> source_pos_xyz = PP->PosXYZCell(i,j,k);
-                        posstruct *source_pos = new posstruct[np_source];
-                        for(uint64 ii = 0; ii < np_source; ii++){
-                            source_pos[ii].x = source_pos_xyz.X[ii];
-                            source_pos[ii].y = source_pos_xyz.Y[ii];
-                            source_pos[ii].z = source_pos_xyz.Z[ii];
-                        }
-                        
-                        FLOAT3 delta = PP->CellCenter(slabID,y,z)-PP->CellCenter(i,j,k);
-			// TODO: At present, the b2 parameter is not passed
-			// into the CPU directs, so there is no FOF neighbor
-			// computation.
-			// TODO: sink_acc may now be a float4, but the CPU routines
-			// want a float3.  We'll overload this space and fix it later
-                        if(np_source >0) DD[g].AVXExecute(sink_pos,source_pos,np_sink,np_source,
-                                delta,eps,(FLOAT3 *)sink_acc);
-                        delete[] source_pos;
-                        
-                        DI_slab += np_sink*np_source;
-                    }
-                }
-            }
-	    // All done with this cell.  Fix the float4 to float3 issue
-	    acc3struct *acc3 = (acc3struct *)sink_acc;
-	    for (int64_t i=np_sink-1; i>=0; i--) 
-	    	sink_acc[i] = accstruct(acc3[i]);
-        }
-    }
-    DirectInteractions_CPU += DI_slab;
-    NSink_CPU += NSink_CPU_slab;
-    CPUFallbackTimer.Stop();
-}
-=======
->>>>>>> 91c5c365
 
 void NearFieldDriver::ExecuteSlab(int slabID, int blocking){
     // This routine is the usual entry point when wanting to queue up
@@ -530,11 +402,6 @@
 
     if(P.ForceOutputDebug)
         CheckInteractionList(slab);
-<<<<<<< HEAD
-    
-    LBW->AllocateArena(AccSlab,slab);
-=======
->>>>>>> 91c5c365
 
     SetInteractionCollection **Slices = SlabInteractionCollections[slab];
     int NSplit = SlabNSplit[slab];
