--- conflicted
+++ resolved
@@ -88,11 +88,6 @@
         void ExecuteSlabCPU(int slabID);
         void CheckGPUCPU(int slabID);
         void CheckInteractionList(int slabID);
-<<<<<<< HEAD
-        //int GetNSplit(uint64 NSource, uint64 NSink);
-=======
-        
->>>>>>> e8e1a25e
 };
 
 
