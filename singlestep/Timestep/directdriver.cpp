--- conflicted
+++ resolved
@@ -156,13 +156,6 @@
     for(int i =0; i < P.cpd*P.cpd; i++)
         pthread_mutex_destroy(&CellLock[i]);
     free(CellLock);
-<<<<<<< HEAD
-=======
-
-#ifdef CUDADIRECT
-    GPUReset();
-#endif
->>>>>>> 9ee3f2e5
 }
 
 void NearFieldDriver::ExecuteSlabGPU(int slabID, int blocking){
