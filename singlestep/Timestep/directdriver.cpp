/* directdriver.cpp
 *
 * Abstraction layer that handles everything associated with launching the directs. 
 * All details of direct implementation should be invisible to classes above this one.
 * 
 */



#include "StructureOfLists.cc"
#include "SetInteractionCollection.hh"

#include "DeviceFunctions.h"

// Foward declaration; found in kick.cpp
void ZeroAcceleration(int slab,int Slabtype);

class NearFieldDriver{
    public:
        NearFieldDriver(int NearFieldRadius);
        ~NearFieldDriver();

        void ExecuteSlab(int slabID, int blocking);
        int SlabDone(int slabID);
        void Finalize(int slabID);
    
        double SofteningLength;  // Effective Plummer length, used for timestepping.  Unit-box units.
        double SofteningLengthInternal;  // The equivalent length for the current softening technique.  Unit-box units.
        FLOAT eps; // Some power of SofteningLengthInternal, like ^2 or ^3, precomputed for the softening kernel

        int NGPU;
        int DirectBPD;
        int NBuffers;
        
        uint64 DirectInteractions_CPU;
        uint64 *DirectInteractions_GPU;
        uint64 *PaddedDirectInteractions_GPU;
        uint64 TotalDirectInteractions_GPU = 0;
        uint64 TotalPaddedDirectInteractions_GPU = 0;
        uint64 NSink_CPU;

        // Total timings from running the SetInteractionCollections in the host threads that communicate with the GPUs
        // These are gathered in Finalize(slab)
        double DeviceThreadTimer = 0;
        double     LaunchDeviceKernels = 0;
        double     FillSinks = 0;
        double     FillSources = 0;
        double     WaitForResult = 0;
        double     CopyAccelFromPinned = 0;

        int MaxNSplits = 0;
    
        double *GB_to_device, *GB_from_device;
        uint64 *DeviceSinks;
        uint64 *DeviceSources;
        uint64 *PaddedDeviceSinks;
        uint64 *PaddedDeviceSources;
        
        STimer CalcSplitDirects;
        STimer SICConstruction;
        STimer SICExecute;
        STimer CPUFallbackTimer;
        STimer FinalizeTimer;

        void AggregateStats();  // Called before shutdown
        // The following totals are filled in by AggregateStats()
        double GPUThroughputTime = 0;
        double total_GB_to = 0, total_GB_from = 0;
        double total_sinks = 0, total_sources = 0, total_padded_sinks = 0, total_padded_sources = 0;
        double gdi_gpu = 0, gdi_padded_gpu = 0;
        double mean_splits_per_slab = 0;

    private:
        int *slabcomplete;
        int * SlabNSplit;

        SetInteractionCollection *** SlabInteractionCollections; 
        int WIDTH;
        int RADIUS;
        Direct *DD;
        double GPUMemoryGB;
        int MaxSourceBlocks;
        int MaxSinkBlocks;
        int MinSplits;
        uint64 *NSink_GPU_final;

        void ExecuteSlabGPU(int slabID, int blocking);
        void ExecuteSlabCPU(int slabID,int * predicate);
        void ExecuteSlabCPU(int slabID);
        void CheckGPUCPU(int slabID);
        void CheckInteractionList(int slabID);
};


/* TODO: The code is now mostly plumbed to allow multiple NFD with
different NearFieldRadius.  However, the one pending item is that 
NFD creates the GPU threads.
*/

// This constructor calls GPUSetup() to start the GPU threads.
// But first, it has to set up some configurations.
NearFieldDriver::NearFieldDriver(int NearFieldRadius) :
        SofteningLength{WriteState.SofteningLength/P.BoxSize},
        SofteningLengthInternal{WriteState.SofteningLengthInternal/P.BoxSize},
            
        #ifdef DIRECTCUBICSPLINE
        eps{(FLOAT) (1./SofteningLengthInternal)}
        #elif defined DIRECTCUBICPLUMMER
        eps{(FLOAT) (SofteningLengthInternal*SofteningLengthInternal*SofteningLengthInternal)}
        #elif defined DIRECTSINGLESPLINE
        eps{(FLOAT) (1./(SofteningLengthInternal*SofteningLengthInternal))}
        #else
        eps{(FLOAT) (SofteningLengthInternal*SofteningLengthInternal)}
        #endif
{
    assertf(isfinite(eps), "Infinite eps!  Softening length too small for this precision?\n");
    
    int nthread = omp_get_max_threads();
    STDLOG(1,
            "Initializing NearFieldDriver with %d OMP threads (OMP is aware of %d procs).\n",
            nthread, omp_get_num_procs());
    DD = new Direct[nthread];
    DirectInteractions_CPU = 0;
    NSink_CPU = 0;

    assert(NFRADIUS>=NearFieldRadius);
    slabcomplete = new int [P.cpd];
    SlabNSplit = new int[P.cpd];
    SlabInteractionCollections = new SetInteractionCollection **[P.cpd];
    for(int i = 0; i < P.cpd;i++) slabcomplete[i]=0;
    WIDTH = NearFieldRadius*2+1;
    RADIUS = NearFieldRadius;
    
#ifdef CUDADIRECT
    STDLOG(2, "Fetching number of GPUs... this will start the CUDA context\n");
    NGPU = GetNGPU();
<<<<<<< HEAD
    STDLOG(2, "Fetching device memory...\n");
=======
    DirectBPD = P.DirectBPD;


    STDLOG(1, "Fetching device memory...\n");
>>>>>>> 24c31195
    GPUMemoryGB = GetDeviceMemory();
    GPUMemoryGB /= DirectBPD;	// Nominal GB per buffer
    NBuffers = NGPU*DirectBPD;
    STDLOG(1, "Running with %d GPUs, each with %d Buffers of max size %f GB\n", NGPU, DirectBPD, GPUMemoryGB);

    // No need to go crazy if the problem is small.  But small 
    // problems can be highly clustered.
    // Even if CPD=WIDTH, we'd be loading all of the positions as sources and 
    // 1/WIDTH as sinks WIDTH-times over.  That's 2*WIDTH FLOAT3 + WIDTH FLOAT4,
    // divided over NBuffers.  
    // Round up by a factor of 1.3 and an extra 4 MB, just to be generous
    // Use NP/MPI_size as an estimate of the number of particles that will actually be processed by this node
    GPUMemoryGB = std::min(GPUMemoryGB, 1.*P.np/MPI_size*1e-9*sizeof(accstruct)*3*(2*NFRADIUS+1)/NBuffers*1.3+0.004);

    // GPUMemoryGB = std::min(GPUMemoryGB, 5.0*P.np*1e-9*sizeof(FLOAT3)+0.004);

    // Don't pin more than a given percentage of the host memory.
    GPUMemoryGB = std::min(GPUMemoryGB, 0.02/(NBuffers)*P.MAXRAMMB/1024);  

    STDLOG(1, "Using %f GB of GPU memory (per GPU thread)\n", GPUMemoryGB);
    MinSplits = NBuffers;
    MaxNSplits = MinSplits;

    // Put a floor to insist on using all GPUs
    STDLOG(2,"MinSplits = %d\n", MinSplits);

    GPUSetup(P.cpd, 1.0e9*GPUMemoryGB, NGPU, DirectBPD, P.GPUThreadCoreStart, P.NGPUThreadCores, &MaxSinkBlocks, &MaxSourceBlocks);
    STDLOG(1,"Initializing GPU with %7.3f x10^3 sink blocks and %7.3f x10^3 source blocks\n",
            MaxSinkBlocks/1e3,MaxSourceBlocks/1e3);
    // This returns the number of SinkBlocks and number of SourceBlocks
    // that any future SIC is allowed.  Overheads for other bookkeeping
    // has been included in this estimate, so we just need to obey this.


    SICExecute.Clear();

    NSink_GPU_final = (uint64*) malloc(NGPU*sizeof(uint64));
    for(int g = 0; g < NGPU; g++)
        NSink_GPU_final[g] = 0;
    
    DirectInteractions_GPU = new uint64[NBuffers]();
    PaddedDirectInteractions_GPU = new uint64[NBuffers]();
    GB_to_device = new double[NBuffers]();
    GB_from_device = new double[NBuffers]();
    DeviceSinks = new uint64[NBuffers]();
    DeviceSources = new uint64[NBuffers]();
    PaddedDeviceSinks = new uint64[NBuffers]();
    PaddedDeviceSources = new uint64[NBuffers]();
#endif
}

NearFieldDriver::~NearFieldDriver()
{
    delete[] DD;
    delete[] slabcomplete;
    delete[] SlabNSplit;
    delete[] SlabInteractionCollections;
#ifdef CUDADIRECT
    free(NSink_GPU_final);
    delete[] DirectInteractions_GPU;
    delete[] PaddedDirectInteractions_GPU;
    delete[] GB_to_device;
    delete[] GB_from_device;
    delete[] DeviceSinks;
    delete[] DeviceSources;
    delete[] PaddedDeviceSinks;
    delete[] PaddedDeviceSources;
    
    GPUReset();
#endif
}

#include "extras_directdriver.cpp"

/** Compute the number of splits for a given number of sources and sinks particles

Now that a SIC includes all of the cells in a Y skewer, I think
that we can make a better estimate.  The skewer will have each
sink particle 5 times.

*/

// ================ Code to queue up work for the GPU ==================

uint64 ComputeSICSize(int cpd, int np, int WIDTH, int NSplit);
int ComputeSinkBlocks(int slab, int j, int NearFieldRadius);
int ComputeSourceBlocks(int slab, int j, int NearFieldRadius);

void NearFieldDriver::ExecuteSlabGPU(int slabID, int blocking){
    // This will construct the relevant SetInteractionCollections,
    // then submit them to the queue.

    // First, calculate the required subdivisions of the slab to fit in GPU memory
    CalcSplitDirects.Start();

    int *SinkBlocks = new int[P.cpd];
    int *SourceBlocks = new int[P.cpd];
    int totSinkBlocks = 0;
    int totSourceBlocks = 0;

    for (int j=0;j<P.cpd;j++) {
	SinkBlocks[j] = ComputeSinkBlocks(slabID, j, RADIUS);
	totSinkBlocks += SinkBlocks[j];
	SourceBlocks[j] = ComputeSourceBlocks(slabID, j, RADIUS);
	totSourceBlocks += SourceBlocks[j];
	// These contain the number of blocks in each j.
    }
    // We will need at least totBlocks/maxBlocks, rounded up, splits.
    // Given the maximum number of blocks in a SIC, it will be 
    // easy to pack these in.  But the problem is that we want to 
    // use all of the GPU buffers for efficiency, so that sets a 
    // minimum.
    STDLOG(2,"Found %d sink and %d source blocks in slab %d\n", totSinkBlocks, totSourceBlocks, slabID);
    int useMaxSink = totSinkBlocks/NBuffers;
    useMaxSink *= (1+1.1*NBuffers/P.cpd); 
	// Trying to bias up to leave the last one short instead of long
    useMaxSink = std::min(useMaxSink, MaxSinkBlocks);
    int useMaxSource = MaxSourceBlocks;
    STDLOG(3,"Using max sink %d and source %d.\n", useMaxSink, useMaxSource);

    // Now we want to pack these in
    int SplitPoint[1024]; // Just a crazy number
    int NSplit = 0;
    int thisSink = 0, thisSource = 0;

    for (int j=0; j<P.cpd; j++) {
	thisSink += SinkBlocks[j];
	thisSource += SourceBlocks[CP->WrapSlab(j+RADIUS)];
        if (j==0 || thisSink>useMaxSink ||
            thisSource>useMaxSource) {
	    // We've overflowed the previous set; end it 
	    if (NSplit>0) {
		SplitPoint[NSplit-1] = j;
		STDLOG(2,"Split %d ending at y=%d; %d sink and %d source blocks\n", 
		    NSplit-1, j, thisSink-SinkBlocks[j], thisSource-SourceBlocks[CP->WrapSlab(j+RADIUS)]);
	    }
	    // Time to start a new one
	    thisSink = SinkBlocks[j];
	    thisSource = 0;
	    for (int c=-RADIUS; c<=RADIUS; c++) 
		thisSource += SourceBlocks[CP->WrapSlab(j-c)];
	    NSplit++;
	}
    }
    // And always end the last one
    SplitPoint[NSplit-1] = P.cpd;
    STDLOG(2,"Split %d ending at y=%d; %d sink and %d source blocks\n", 
		    NSplit-1, P.cpd, thisSink, thisSource);
    // There is a failure mode here if the last skewer by itself
    // overflows; it will end up assigned without prior question.
    assertf(thisSink<MaxSinkBlocks && thisSource<MaxSourceBlocks,
    	"Sinks or Sources of the last skewer overflow the maxima.");

    uint64 NSink = SS->size(slabID);
    STDLOG(2,"Using %d direct splits on slab %d, max blocks %d sink and %d source\n", 
    	NSplit, slabID, useMaxSink, useMaxSource);

    delete[] SinkBlocks;
    delete[] SourceBlocks;
	
    SlabNSplit[slabID] = NSplit;
    MaxNSplits = std::max(MaxNSplits, NSplit);
    SlabInteractionCollections[slabID] = new SetInteractionCollection *[NSplit];

    // Now we need to make the NearField_SIC_Slab
    uint64 bsize = ComputeSICSize(P.cpd, NSink, WIDTH, NSplit);
    SB->AllocateSpecificSize(NearField_SIC_Slab, slabID, bsize);
    char *buffer = SB->GetSlabPtr(NearField_SIC_Slab, slabID);

    // And allocate space for the accelerations
    SB->AllocateArena(AccSlab,slabID);

    CalcSplitDirects.Stop();

    // Initialize the space -- This should no longer be needed
    /*
    FLOAT *p = (FLOAT *)SB->GetSlabPtr(AccSlab, slabID);
    for (int j=0; j<SB->SlabSizeBytes(AccSlab,slabID)/sizeof(accstruct)*4; j++) p[j] = 0.0;
    */


    if(P.ForceOutputDebug){
        // Make the accelerations invalid so we can detect improper co-adding
        #pragma omp parallel for schedule(static)
        for(int y = 0; y < P.cpd; y++){
            for(int z = 0; z < P.cpd; z++){
                accstruct *acc = CP->NearAccCell(slabID, y, z);
                int count = CP->NumberParticle(slabID,y,z);
                
                for(int i = 0; i < count; i++)
                    acc[i] = accstruct(std::numeric_limits<float>::infinity());
            }
        }
    }

    int jl =0;
    for(int n = 0; n < NSplit; n++){
        SICConstruction.Start();
	// We may wish to make these in an order that will alter between GPUs
	int jh = SplitPoint[n];
	// The construction and execution are timed internally in each SIC then reduced in Finalize(slab)
	// This is where the SetInteractionCollection is actually constructed
	// STDLOG(1,"Entering SIC Construction with %d bytes\n", bsize);
	SlabInteractionCollections[slabID][n] = 
	    new SetInteractionCollection(slabID,jl,jh,WriteState.DensityKernelRad2, buffer, bsize, RADIUS);
	// STDLOG(1,"Leaving SIC Construction with %d bytes\n", bsize);
	
	// Check that we have enough blocks
	int NSinkBlocks = SlabInteractionCollections[slabID][n]->NSinkBlocks;
	int NSourceBlocks = SlabInteractionCollections[slabID][n]->NSourceBlocks;
	assertf(NSinkBlocks <= MaxSinkBlocks,
		"NSinkBlocks (%d) is larger than MaxSinkBlocks (%d)\n", NSinkBlocks, MaxSinkBlocks);
	assertf(NSourceBlocks <= MaxSourceBlocks,
		"NSourceBlocks (%d) is larger than MaxSourceBlocks (%d)\n", NSourceBlocks, MaxSourceBlocks);

    SICConstruction.Stop();
    SICExecute.Start();
	
	STDLOG(2,"Executing directs for slab %d, y: %d - %d\n",slabID,jl,jh);
	// This SIC is ready; send it to be executed
	SlabInteractionCollections[slabID][n]->GPUExecute(blocking);
	//SlabInteractionCollections[slabID][n]->CPUExecute();
	jl = jh;
    SICExecute.Stop();
    }

    STDLOG(2, "%l bytes remaining after SIC allocation on slab %d (%4.1f%% unused)\n", 
	bsize, slabID, 100.0*bsize/SB->SlabSizeBytes(NearField_SIC_Slab, slabID));
    return;
}



void NearFieldDriver::ExecuteSlab(int slabID, int blocking){
    // This routine is the usual entry point when wanting to queue up
    // a slab for computation.
    #ifdef CUDADIRECT
    if(!P.ForceCPU){
        ExecuteSlabGPU(slabID,blocking);
    }
    else{
    #else
        {
    #endif
        ExecuteSlabCPU(slabID);
        slabcomplete[slabID] = 1;
        }
}


// ================ Code to Handle the return of information ===========

int NearFieldDriver::SlabDone(int slab){
    // Return 1 if all SetInteractionCollections have been completed.
    slab = CP->WrapSlab(slab);

    if (slabcomplete[slab] == 0){

        int NSplit = SlabNSplit[slab];

        int complete = 1;
        for(int i = 0; i < NSplit; i++)
            complete = complete && SlabInteractionCollections[slab][i]->CheckCompletion();

        slabcomplete[slab] = complete;
        return complete;
    }

    return 1;
}


void NearFieldDriver::Finalize(int slab){
#ifndef CUDADIRECT
    return;
#endif

    FinalizeTimer.Start();

    // When all of the SIC are finished, call this routine.
    // It will accumulate the timings and statistics, 
    // and then delete the SIC.
    slab = CP->WrapSlab(slab);

    assertf(SlabDone(slab) != 0,
            "Finalize called for slab %d but it is not complete\n",slab);

    if(P.ForceOutputDebug)
        CheckInteractionList(slab);

    SetInteractionCollection **Slices = SlabInteractionCollections[slab];
    int NSplit = SlabNSplit[slab];

    int cpd = P.cpd;
    int nfr = RADIUS;

    // Collect the statistics and timings
    for(int sliceIdx = 0; sliceIdx < NSplit; sliceIdx++){
        SetInteractionCollection *Slice = Slices[sliceIdx];
        
        DeviceThreadTimer += Slice->DeviceThreadTimer.Elapsed();
            LaunchDeviceKernels += Slice->LaunchDeviceKernels.Elapsed();
            FillSinks += Slice->FillSinks.Elapsed();
            FillSources += Slice->FillSources.Elapsed();
            WaitForResult += Slice->WaitForResult.Elapsed();
            CopyAccelFromPinned += Slice->CopyAccelFromPinned.Elapsed();

        int g = Slice->AssignedDevice;
        DirectInteractions_GPU[g] += Slice->DirectTotal;
        PaddedDirectInteractions_GPU[g] += Slice->PaddedDirectTotal;

        GB_to_device[g] += Slice->bytes_to_device/1e9;
        GB_from_device[g] += Slice->bytes_from_device/1e9;

        DeviceSinks[g] += Slice->SinkTotal;
        DeviceSources[g] += Slice->SourceTotal;
        PaddedDeviceSinks[g] += Slice->PaddedSinkTotal;
        PaddedDeviceSources[g] += Slice->PaddedSourceTotal;
    }

    // Just test that AccSlab is not crazy
    /*
    FLOAT *p = (FLOAT *)SB->GetSlabPtr(AccSlab, slab);
    for (int j=0; j<SB->SlabSizeBytes(AccSlab,slab)/sizeof(accstruct)*4; j++) 
    	assertf(isfinite(p[j]) && abs(p[j])<10, "Accelerations appear crazy\n");
    */

    // Do a final pass to delete all slices
    for(int sliceIdx = 0; sliceIdx < NSplit; sliceIdx++){
        SetInteractionCollection *Slice = Slices[sliceIdx];
        delete Slice;
    }
    SB->DeAllocate(NearField_SIC_Slab, slab);
    delete[] Slices;
    
    if(P.ForceOutputDebug) CheckGPUCPU(slab);
    FinalizeTimer.Stop();
}

/** We want to report some timings and diagnostic information once the sim has completed.
 *  This function computes some useful sums that will be written to the timing file or global
 *  log, so it should be called after timestep() but before the logs are written.
 */
void NearFieldDriver::AggregateStats(){
#ifdef CUDADIRECT
    for(int g = 0; g < NBuffers; g++){
        total_GB_to += GB_to_device[g];
        total_GB_from += GB_from_device[g];
        total_sinks += DeviceSinks[g];
        total_sources += DeviceSources[g];
        total_padded_sinks += DeviceSinks[g];
        total_padded_sources += DeviceSources[g];

        TotalDirectInteractions_GPU += DirectInteractions_GPU[g];
        TotalPaddedDirectInteractions_GPU += PaddedDirectInteractions_GPU[g];
    }

    // Measures the total amount of time we have at least one GPU thread running
    assertf(!SetInteractionCollection::GPUThroughputTimer.timeron, "GPU throughput timer still on! Atomic thread counting failure?\n");
    GPUThroughputTime = SetInteractionCollection::GPUThroughputTimer.Elapsed();

    gdi_gpu = TotalDirectInteractions_GPU/1e9;
    gdi_padded_gpu = TotalPaddedDirectInteractions_GPU/1e9;

    for(int s = 0; s < P.cpd; s++)
        mean_splits_per_slab += SlabNSplit[s];
    mean_splits_per_slab /= P.cpd;

    STDLOG(1, "Maximum NSplits used in Directs: %d\n", MaxNSplits);
    STDLOG(1, "Mean NSplits used in Directs: %d\n", mean_splits_per_slab);
#endif
}


NearFieldDriver *NFD;
    
#include "PencilOnPencil.cc"
#include "PencilPlan.cc"
<|MERGE_RESOLUTION|>--- conflicted
+++ resolved
@@ -134,14 +134,11 @@
 #ifdef CUDADIRECT
     STDLOG(2, "Fetching number of GPUs... this will start the CUDA context\n");
     NGPU = GetNGPU();
-<<<<<<< HEAD
+
+    DirectBPD = P.DirectBPD;
+
+
     STDLOG(2, "Fetching device memory...\n");
-=======
-    DirectBPD = P.DirectBPD;
-
-
-    STDLOG(1, "Fetching device memory...\n");
->>>>>>> 24c31195
     GPUMemoryGB = GetDeviceMemory();
     GPUMemoryGB /= DirectBPD;	// Nominal GB per buffer
     NBuffers = NGPU*DirectBPD;
