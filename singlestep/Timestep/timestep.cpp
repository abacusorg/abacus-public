--- conflicted
+++ resolved
@@ -515,21 +515,12 @@
     TimeStepWallClock.Start();
     STDLOG(1,"Initiating timestep()\n");
 
-<<<<<<< HEAD
     FORCE_RADIUS = P.NearFieldRadius;
     GROUP_RADIUS = 0;
     assertf(FORCE_RADIUS >= 0, "Illegal FORCE_RADIUS: %d\n", FORCE_RADIUS);
     assertf(GROUP_RADIUS >= 0, "Illegal GROUP_RADIUS: %d\n", GROUP_RADIUS); 
     STDLOG(0,"Adopting FORCE_RADIUS = %d\n", FORCE_RADIUS);
     STDLOG(0,"Adopting GROUP_RADIUS = %d\n", GROUP_RADIUS);
-=======
-    FORCE_WIDTH = P.NearFieldRadius;
-    GROUP_WIDTH = P.GroupRadius;
-    assertf(FORCE_WIDTH != -1, "Illegal FORCE_WIDTH: %d\n", FORCE_WIDTH);
-    assertf(GROUP_WIDTH != -1, "Illegal GROUP_WIDTH: %d\n", GROUP_WIDTH); 
-    STDLOG(0,"Adopting FORCE_WIDTH = %d\n", FORCE_WIDTH);
-    STDLOG(0,"Adopting GROUP_WIDTH = %d\n", GROUP_WIDTH);
->>>>>>> 462bd879
 
     int cpd = P.cpd;
     int first_slab_to_load = 0;   // Might eventually be different
