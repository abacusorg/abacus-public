--- conflicted
+++ resolved
@@ -435,11 +435,7 @@
     // That said, if the nearby slab has already closed global groups, then
     // we can proceed.  This particularly matters in the parallel version, where
     // we may already have closed groups in higher numbered slabs.
-<<<<<<< HEAD
-
-=======
-    
->>>>>>> 285f0f84
+
     // Look behind; can stop as soon as one finds a closed slab
     // The lower bound has a +1 (> not >=) because FindLinks(n) connects n and n-1
     for (int j=0; j>-2*GROUP_RADIUS; j--) {
@@ -457,7 +453,6 @@
 
 void DoGlobalGroupsAction(int slab) {
     FindAndProcessGlobalGroups(slab);
-<<<<<<< HEAD
 
     // The first 2*GroupRadius times we get here, we can attempt to free
     // info from slab-1.
@@ -469,8 +464,6 @@
     #endif
     STDLOG(0,"Exiting Find Global Groups action in slab %d\n", slab);
 	
-=======
->>>>>>> 285f0f84
 }
 
 // -----------------------------------------------------------------
@@ -483,7 +476,6 @@
 }
 
 void MicrostepAction(int slab){
-    STDLOG(0,"Entering microstep action for slab %d\n", slab);
 
     // TODO: This is now not the place to do this.
     // All kicks (and half-unkicks) for output are done; discard accels.
@@ -504,8 +496,6 @@
     }
     MicrostepCPU.Stop();
 	
-    STDLOG(0,"Exiting microstep action for slab %d\n", slab);
-	
 }
 
 // -----------------------------------------------------------------
@@ -524,16 +514,12 @@
 
 void FinishGroupsAction(int slab){
     // Scatter pos,vel updates to slabs, and release GGS
-    STDLOG(0, "Entering finish groups action in slab %d\n", slab);
     FinishGlobalGroups(slab);   // This will Scatter Pos/Vel
     delete GFC->microstepcontrol[slab];
     GFC->microstepcontrol[slab] = NULL;
 
     // TODO: When we're ready to send Group-based Manifests, it would go here.
     // Would pass slab+1 to the manifest code as the faux finished slab.
-
-    STDLOG(0, "Exiting finish groups action in slab %d\n", slab);
-	
 }
 
 // -----------------------------------------------------------------
@@ -633,59 +619,6 @@
 }
 
 // -----------------------------------------------------------------
-<<<<<<< HEAD
-=======
-
-int MicrostepPrecondition(int slab){
-    // We are going to second-half kick this slab
-    if (Output.notdone(slab))
-        return 0;
-    return 1;
-}
-
-void MicrostepAction(int slab){
-
-    // All kicks (and half-unkicks) for output are done; discard accels.
-    // We de-allocate in Drift if we aren't doing group finding
-    SB->DeAllocate(AccSlab,slab);
-
-    return;
-    MicrostepCPU.Start();
-    // Do microstepping here
-    if(MicrostepEpochs != NULL){
-        STDLOG(1,"Beginning microsteps for slab %d\n", slab);
-        MicrostepControl *MC = new MicrostepControl;
-        MC->setup(GFC->globalslabs[slab], *MicrostepEpochs, P.MicrostepTimeStep, NFD->eps);
-        //MC->LaunchGroupsGPU();
-        MC->ComputeGroupsCPU();
-
-        GFC->microstepcontrol[slab] = MC;
-    }
-    MicrostepCPU.Stop();
-}
-
-// -----------------------------------------------------------------
-
-int FinishGroupsPrecondition(int slab){
-    // Is the asychronous GPU microstepping done?
-    //if (!GFC->microstepcontrol[slab]->GPUGroupsDone()) return 0
-
-    // We are going to release these groups.
-    if (Microstep.notdone(slab)) return 0;
-    
-    return 1;
-}
-
-void FinishGroupsAction(int slab){
-    // Scatter pos,vel updates to slabs, and release GGS
-    delete GFC->microstepcontrol[slab];
-    GFC->microstepcontrol[slab] = NULL;
-    FinishGlobalGroups(slab);
-    GFC->DestroyCellGroups(slab);
-}
-
-// -----------------------------------------------------------------
->>>>>>> 285f0f84
 /*
  * Checks if we are ready to load the LPT velocities during an IC step.
  * Should not happen in normal execution
@@ -732,12 +665,6 @@
 }
 
 void DriftAction(int slab) {
-	
-<<<<<<< HEAD
-	STDLOG(0, "Entering Drift action for slab %d\n", slab);
-	
-=======
->>>>>>> 285f0f84
     int step = LPTStepNumber();
     if (step) {
         // We have LPT IC work to do
@@ -771,14 +698,7 @@
 	    else{
 	        SB->DeAllocate(AccSlab,slab);
 	    }
-<<<<<<< HEAD
-	// }
-	
-	STDLOG(0, "Exiting Drift action for slab %d\n", slab);
-	
-=======
 	}
->>>>>>> 285f0f84
 }
 
 // -----------------------------------------------------------------
@@ -862,23 +782,10 @@
     WriteMultipoleSlab.Start();
     SB->StoreArenaNonBlocking(MultipoleSlab,slab);
     WriteMultipoleSlab.Stop();
-<<<<<<< HEAD
-	
-
-    int pwidth = FetchSlabs.raw_number_executed - Finish.raw_number_executed;
-    STDLOG(1, "Current pipeline width (N_fetch - N_finish) is %d\n", pwidth);
-
-#ifdef PARALLEL
-	
-    // TODO: It would be nice to move this to Drift, but I'm unsure
-    // about impact on LPT step, for instance.
-	debug_Manifest_and_log.Start();
-=======
 #endif
 
 #ifdef PARALLEL
     debug_Manifest_and_log.Start();	
->>>>>>> 285f0f84
     if (Finish.raw_number_executed==0) SendManifest->QueueToSend(slab);
 	debug_Manifest_and_log.Stop(); 
 	
@@ -1013,26 +920,6 @@
 	}
 #endif
 
-<<<<<<< HEAD
-        FetchSlabs.instantiate(nslabs, first, &FetchSlabsPrecondition,          &FetchSlabsAction         );
-      TransposePos.instantiate(nslabs, first, &TransposePosPrecondition,        &TransposePosAction       );
-         NearForce.instantiate(nslabs, first + FORCE_RADIUS, &NearForcePrecondition,          &NearForceAction         );
-       TaylorForce.instantiate(nslabs, first + FORCE_RADIUS, &TaylorForcePrecondition,        &TaylorForceAction       );
-              Kick.instantiate(nslabs, first + FORCE_RADIUS, &KickPrecondition,               &KickAction              );
-        #ifdef ONE_SIDED_GROUP_FINDING
-            int first_outputslab = first + FORCE_RADIUS + 1 + 2*GROUP_RADIUS;
-        #else
-            int first_outputslab = first + FORCE_RADIUS + 2*GROUP_RADIUS;
-        #endif
-
-            Output.instantiate(nslabs, first_outputslab, &OutputPrecondition,             &OutputAction            );
-             Drift.instantiate(nslabs, first_outputslab, &DriftPrecondition,              &DriftAction             );
-            Finish.instantiate(nslabs, first_outputslab + FINISH_WAIT_RADIUS, &FinishPrecondition,             &FinishAction            );
-#ifdef PARALLEL
-CheckForMultipoles.instantiate(nslabs, first_outputslab + FINISH_WAIT_RADIUS, &CheckForMultipolesPrecondition,  &CheckForMultipolesAction );
-#else
-CheckForMultipoles.instantiate(nslabs, first_outputslab + FINISH_WAIT_RADIUS, &NoopPrecondition,  &NoopAction );
-=======
 #define INSTANTIATE(dependency, first_relative) do { dependency.instantiate(nslabs, first + first_relative, &dependency##Precondition, &dependency##Action, #dependency); } while(0)
 #define INSTANTIATE_NOOP(dependency, first_relative) do { dependency.instantiate(nslabs, first + first_relative, &NoopPrecondition, &NoopAction, ""); } while(0)
 
@@ -1041,51 +928,42 @@
     INSTANTIATE(                   NearForce, FORCE_RADIUS);
     INSTANTIATE(                 TaylorForce, FORCE_RADIUS);
     INSTANTIATE(                        Kick, FORCE_RADIUS);
-    INSTANTIATE(                      Output, FORCE_RADIUS + 2*GROUP_RADIUS);
-    INSTANTIATE(                       Drift, FORCE_RADIUS + 2*GROUP_RADIUS);
-    INSTANTIATE(                      Finish, FORCE_RADIUS + 2*GROUP_RADIUS + FINISH_WAIT_RADIUS);
+    #ifdef ONE_SIDED_GROUP_FINDING
+        int first_outputslab = FORCE_RADIUS + 1 + 2*GROUP_RADIUS;
+    #else
+        int first_outputslab = FORCE_RADIUS + 2*GROUP_RADIUS;
+    #endif
+    INSTANTIATE(                      Output, first_outputslab);
+    INSTANTIATE(                       Drift, first_outputslab);
+    INSTANTIATE(                      Finish, first_outputslab + FINISH_WAIT_RADIUS);
 #ifdef PARALLEL
-    INSTANTIATE(          CheckForMultipoles, FORCE_RADIUS + 2*GROUP_RADIUS + FINISH_WAIT_RADIUS);
+    INSTANTIATE(          CheckForMultipoles, first_outputslab + FINISH_WAIT_RADIUS);
 #else
-    INSTANTIATE_NOOP(     CheckForMultipoles, FORCE_RADIUS + 2*GROUP_RADIUS + FINISH_WAIT_RADIUS);
->>>>>>> 285f0f84
+    INSTANTIATE_NOOP(     CheckForMultipoles, first_outputslab + FINISH_WAIT_RADIUS);
 #endif
             
     // If group finding is disabled, we can make the dependencies no-ops so they don't hold up the pipeline
+    #ifdef ONE_SIDED_GROUP_FINDING
+        int first_groupslab = FORCE_RADIUS+1;
+    #else
+        int first_groupslab = FORCE_RADIUS+2*GROUP_RADIUS;
+    #endif
     if(GFC != NULL){
-<<<<<<< HEAD
-        MakeCellGroups.instantiate(nslabs, first + FORCE_RADIUS, &MakeCellGroupsPrecondition,     &MakeCellGroupsAction    );
-    FindCellGroupLinks.instantiate(nslabs, first + FORCE_RADIUS + 1, &FindCellGroupLinksPrecondition, &FindCellGroupLinksAction);
-        #ifdef ONE_SIDED_GROUP_FINDING
-            int first_groupslab = first+FORCE_RADIUS+1;
-        #else
-            int first_groupslab = first+FORCE_RADIUS+2*GROUP_RADIUS;
-        #endif
-        DoGlobalGroups.instantiate(nslabs, first_groupslab, &DoGlobalGroupsPrecondition,     &DoGlobalGroupsAction    );
-             Microstep.instantiate(nslabs, first_groupslab, &MicrostepPrecondition,          &MicrostepAction         );
-          FinishGroups.instantiate(nslabs, first_groupslab, &FinishGroupsPrecondition,       &FinishGroupsAction      );
-=======
         INSTANTIATE(          MakeCellGroups, FORCE_RADIUS);
         INSTANTIATE(      FindCellGroupLinks, FORCE_RADIUS + 1);
-        INSTANTIATE(          DoGlobalGroups, FORCE_RADIUS + 2*GROUP_RADIUS);
-        INSTANTIATE(               Microstep, FORCE_RADIUS + 2*GROUP_RADIUS);
-        INSTANTIATE(            FinishGroups, FORCE_RADIUS + 2*GROUP_RADIUS);
->>>>>>> 285f0f84
+        INSTANTIATE(          DoGlobalGroups, first_groupslab);
+        INSTANTIATE(               Microstep, first_groupslab);
+        INSTANTIATE(            FinishGroups, first_groupslab);
     } else {
         INSTANTIATE_NOOP(     MakeCellGroups, FORCE_RADIUS);
         INSTANTIATE_NOOP( FindCellGroupLinks, FORCE_RADIUS + 1);
-        INSTANTIATE_NOOP(     DoGlobalGroups, FORCE_RADIUS + 2*GROUP_RADIUS);
-        INSTANTIATE_NOOP(          Microstep, FORCE_RADIUS + 2*GROUP_RADIUS);
-        INSTANTIATE_NOOP(       FinishGroups, FORCE_RADIUS + 2*GROUP_RADIUS);
+        INSTANTIATE_NOOP(     DoGlobalGroups, first_groupslab);
+        INSTANTIATE_NOOP(          Microstep, first_groupslab);
+        INSTANTIATE_NOOP(       FinishGroups, first_groupslab);
     }
            
     if(WriteState.Do2LPTVelocityRereading)
-<<<<<<< HEAD
-        LPTVelocityReRead.instantiate(nslabs, first + FORCE_RADIUS + 1 +2*GROUP_RADIUS - FINISH_WAIT_RADIUS,
-                                          &FetchLPTVelPrecondition,   &FetchLPTVelAction   );
-=======
         INSTANTIATE(       FetchLPTVelocity, FORCE_RADIUS + 2*GROUP_RADIUS - FINISH_WAIT_RADIUS);
->>>>>>> 285f0f84
     else
         INSTANTIATE_NOOP(  FetchLPTVelocity, FORCE_RADIUS + 2*GROUP_RADIUS - FINISH_WAIT_RADIUS);
 	
