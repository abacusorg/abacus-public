/* timestep.cpp

This is the main routine to evolve the particles.  This defines the
slab-based pipeline that we will use by setting up a set of 
preconditions and actions.  It also handles most of the allocation
and deallocation of arenas.  

We should endeavor to make the basic outline of the pipeline very
clear in this source file.

The bottom of this file contains a redacted version of the pipeline
for the creation of the initial state.  This just loads particles
to the insert list and then calls finish.

We also provide another simplified pipeline to recover multipoles
from position slabs.  This is invoked via the `recover_multipoles`
executable.

*/

//#define WAIT_MULTIPOLES 1


int FORCE_RADIUS = -1;
int GROUP_RADIUS = -1;

// I think in most cases we would prefer to read ahead until memory limited
//#define FETCHAHEAD (2*FORCE_RADIUS)
//#define FETCHAHEAD 1000
#define FETCHAHEAD FORCE_RADIUS + 3
#define FETCHPERSTEP 1
// Recall that all of these Dependencies have a built-in STimer
// to measure the amount of time spent on Actions.
Dependency FetchSlabs;
Dependency TransposePos;
Dependency NearForce;
Dependency TaylorForce;
Dependency Kick;
Dependency MakeCellGroups;
Dependency FindCellGroupLinks;
Dependency DoGlobalGroups;
Dependency Output;
Dependency Microstep;
Dependency FinishGroups;
Dependency Drift;
Dependency Finish;
Dependency CheckForMultipoles; //only for parallel case. otherwise NOOP. 
Dependency FetchLPTVelocity;

// TODO: should we consider de-coupling PARALLEL from the concept of a merged convolve/singlestep?
#ifdef PARALLEL
#include "ConvolutionParametersStatistics.cpp"
#include "InCoreConvolution.cpp"
#include "ParallelConvolution.cpp"
STimer ConvolutionWallClock;
STimer BarrierWallClock; 
#endif

// The wall-clock time minus all of the above Timers might be a measure
// of the spin-locked time in the timestep() loop.
STimer TimeStepWallClock;
 

#include "manifest.cpp"

// -----------------------------------------------------------------
/*
 * The precondition for loading new slabs into memory
 * We limit the additional slabs read to FETCHAHEAD
 */
int FetchSlabsPrecondition(int slab) {
    if(slab > Kick.last_slab_executed + FETCHAHEAD)
        // This was +1, but for non-blocking reads 
        // I think we want to work one more ahead
        return 0;
    
    #ifdef PARALLEL
    if (FetchSlabs.raw_number_executed>=total_slabs_on_node) return 0;
    	// This prevents FetchSlabAction from reading beyond the 
	// range of slabs on the node.  In the PARALLEL code, these
	// data will arrive from the Manifest.  We have to implement
	// this on the raw_number because the reported number is adjusted
	// by the Manifest, which leads to a race condition when running
	// the PARALLEL code on a single node test.
	// In the non-PARALLEL code, we have intentionally re-queued some slabs,
	// so don't apply this test.
    #endif
    return 1;
}

/*
 * Loads a set of slabs at a common x slice into memory
 * All "normal" slabtypes should be loaded here. Note that loads may be async.
 */
void FetchSlabsAction(int slab) {
    STDLOG(1,"Fetching slab %d with %d particles\n", slab, SS->size(slab));
	
    // Load all of the particle files together
    SB->LoadArenaNonBlocking(CellInfoSlab,slab);
    SB->LoadArenaNonBlocking(PosSlab,slab);

    // Don't bother to load the vel/aux/taylors for slabs that won't be kicked until the wrap
    #ifndef PARALLEL
    if(FetchSlabs.number_of_slabs_executed < FORCE_RADIUS)
        return;
    #endif
	
#ifdef PARALLEL
    // SB->AllocateArena(TaylorSlab, slab + FORCE_RADIUS, RAMDISK_NO);
// 	ParallelConvolveDriver->RecvTaylorSlab(slab + FORCE_RADIUS);
// 	STDLOG(2, "Received Taylor slab via MPI%d\n", slab + FORCE_RADIUS);
		
#else
    SB->LoadArenaNonBlocking(TaylorSlab,slab); 
#endif

    SB->LoadArenaNonBlocking(VelSlab, slab);
    SB->LoadArenaNonBlocking(AuxSlab, slab);
}

// -----------------------------------------------------------------

int TransposePosPrecondition(int slab){
    // TODO: technically need separate WAITING_FOR_IO flags for each slab, otherwise "reasons" can cross-talk
    if(!SB->IsIOCompleted(PosSlab, slab)){
        if(SB->IsSlabPresent(PosSlab, slab))
            Dependency::NotifySpinning(WAITING_FOR_IO);
        return 0;
    }

    if(!SB->IsIOCompleted(CellInfoSlab, slab)){
        if(SB->IsSlabPresent(CellInfoSlab, slab))
            Dependency::NotifySpinning(WAITING_FOR_IO);
        return 0;
    }

        return 1;
}

void TransposePosAction(int slab){
    SB->AllocateArena(PosXYZSlab, slab);
    int cpd = P.cpd;
    
    // Could do this over skewers; should make a skewersize(slab, y) function somewhere
    #pragma omp parallel for schedule(static)
    for(int y = 0; y < cpd; y++){
        for(int z = 0; z < cpd; z++){
            posstruct *pos = CP->PosCell(slab, y, z);
            List3<FLOAT> posxyz = CP->PosXYZCell(slab, y, z);
            int count = CP->NumberParticle(slab,y,z);
			            
            #pragma ivdep
            for(int i = 0; i < count; i++){
                posxyz.X[i] = pos[i].x;
                posxyz.Y[i] = pos[i].y;
                posxyz.Z[i] = pos[i].z;
            }
        }
    }
    
    #ifndef PARALLEL
    // If this is a "ghost" slab, we only need its transpose
    if(TransposePos.number_of_slabs_executed < FORCE_RADIUS)
        SB->DeAllocate(PosSlab, slab);
    #endif
	
}


// -----------------------------------------------------------------

int NearForcePrecondition(int slab) {
    for(int i=-FORCE_RADIUS;i<=FORCE_RADIUS;i++){
        // Technically, I think we only need the CellInfo to construct pencils
        // But it's convenient to have pos so the GPU can immediately execute any pencil
        if(TransposePos.notdone(slab+i))
            return 0;
        if( !SB->IsIOCompleted( CellInfoSlab, slab+i ) ){
            if(SB->IsSlabPresent(CellInfoSlab, slab+i))
                Dependency::NotifySpinning(WAITING_FOR_IO);
            return 0;
        }
    }
    
    return 1;
}

void NearForceAction(int slab) {
    // Do some data checks
    assertf(are_cellinfo_legal(slab, SS->size(slab)),
            "Cell info of slab %d contain out of bounds data\n", slab);
    // Could also check that the sum of the cell counts add up to SS->size(slab);

    SlabForceTime[slab].Start();
        
    NFD->ExecuteSlab(slab, P.ForceOutputDebug);
    // NFD->ExecuteSlab(slab, 1);  // Use this line instead to force blocking GPU work

    SlabForceLatency[slab].Start();
    if (P.ForceOutputDebug) {
        // We want to output the AccSlab to the NearAcc file.
        // This must be a blocking write.
        NFD->Finalize(slab);

#ifdef DIRECTSINGLESPLINE
        // Single spline requires a prefactor multiplication, which we defer to the kick for efficiency
        // But analysis routines that use ForceOutputDebug, like Ewald, expect this prefactor to already be applied
        // So apply it here, storing the original in a temporary copy
        uint64 npslab = SS->size(slab);
        accstruct *nearacctmp = new accstruct[npslab];
        accstruct *nearacc = (accstruct *) SB->GetSlabPtr(AccSlab, slab);
        memcpy(nearacctmp, nearacc, npslab*sizeof(accstruct));
        FLOAT inv_eps3 = 1./(NFD->SofteningLengthInternal*NFD->SofteningLengthInternal*NFD->SofteningLengthInternal);
        for(uint64 i = 0; i < npslab; i++)
            nearacc[i] *= inv_eps3; 
#endif
        SB->WriteArena(AccSlab, slab, IO_KEEP, IO_BLOCKING,
            SB->WriteSlabPath(NearAccSlab,slab).c_str());

#ifdef DIRECTSINGLESPLINE
        // restore the original
        memcpy(nearacc, nearacctmp, npslab*sizeof(accstruct));
        delete[] nearacctmp;
#endif
    }

    // Busy-wait for all GPU work for this slab to finish
    // while(!NFD->SlabDone(slab)) ;
}

// -----------------------------------------------------------------

int TaylorForcePrecondition(int slab) {
    if( !SB->IsIOCompleted( CellInfoSlab, slab ) ){
        if(SB->IsSlabPresent(CellInfoSlab, slab))
            Dependency::NotifySpinning(WAITING_FOR_IO);
        return 0;
    }
    if( !SB->IsIOCompleted( PosSlab, slab ) ){
        if(SB->IsSlabPresent(PosSlab, slab))
        return 0;
    }
	
#ifdef PARALLEL //TODO do the above still apply in the parallel case? 
	if( !ParallelConvolveDriver->CheckTaylorSlabReady(slab)) {
        if(SB->IsSlabPresent(TaylorSlab, slab))
			Dependency::NotifySpinning(WAITING_FOR_MPI);	
		return 0; 
	}
		
#else
    if( !SB->IsIOCompleted( TaylorSlab, slab ) ){
        if(SB->IsSlabPresent(TaylorSlab, slab))
            Dependency::NotifySpinning(WAITING_FOR_IO);
        return 0;
    }
#endif

    return 1;
}

void TaylorForceAction(int slab) {	
	MTCOMPLEX *t = (MTCOMPLEX *) SB->GetSlabPtr(TaylorSlab, slab);
	
    SlabFarForceTime[slab].Start();
    SB->AllocateArena(FarAccSlab, slab);
    
    TaylorCompute.Start();
    ComputeTaylorForce(slab);
    TaylorCompute.Stop();

    if(P.ForceOutputDebug){
        // We want to output the FarAccSlab to the FarAcc file.
        // This must be a blocking write.
        SB->WriteArena(FarAccSlab, slab, IO_KEEP, IO_BLOCKING);
    }

#ifdef PARALLEL
    // If parallel, the Taylors came via MPI and don't have a corresponding slab file
    int delete_taylors_file = 0;
#else
    // Deallocate and delete the underlying file if we're overwriting
    int delete_taylors_file = WriteState.OverwriteConvState;
#endif

    SB->DeAllocate(TaylorSlab, slab, delete_taylors_file);
    SlabFarForceTime[slab].Stop();
}


// -----------------------------------------------------------------

int KickPrecondition(int slab) {
    if( !SB->IsIOCompleted( VelSlab, slab ) ){
        if(SB->IsSlabPresent(VelSlab, slab))
            Dependency::NotifySpinning(WAITING_FOR_IO);
        return 0;
    }
    
    // must have far forces
    if(TaylorForce.notdone(slab)){
        return 0;
    }
    
    //must have near forces
    if (NearForce.notdone(slab)) 
        return 0;
    else {
        // If pencil construction (NearForce) is finished, but not NFD, then we're waiting for the GPU result
        if(!NFD->SlabDone(slab)){
#ifdef CUDADIRECT
            Dependency::NotifySpinning(WAITING_FOR_GPU);
#endif
            return 0;
        }
    }

    return 1;
}

void KickAction(int slab) {
    SlabForceTime[slab].Stop();
    SlabForceLatency[slab].Stop();
	
    // Release the trailing slab if it won't be needed at the wrap
    // Technically we could release it anyway and re-do the transpose from PosSlab,
    // but if we're not doing group finding we may have already written and released PosSlab
    if(Kick.raw_number_executed >= 2*FORCE_RADIUS)
        SB->DeAllocate(PosXYZSlab, slab - FORCE_RADIUS);

    // Special case: if this is the last slab, free all +/- FORCE_RADIUS
    // Not worrying about this in the PARALLEL case; we have other non-destructions
    STDLOG(1,"%d slabs have been Kicked so far\n", Kick.raw_number_executed);
    // REMOVE: if(Kick.number_of_slabs_executed == CP->cpd-1)
    if(Kick.raw_number_executed == total_slabs_on_node-1)
        for(int j = slab - FORCE_RADIUS+1; j <= slab + FORCE_RADIUS; j++)
            SB->DeAllocate(PosXYZSlab, j);

    #ifndef PARALLEL
    // Queue up slabs near the wrap to be loaded again later
    // This way, we don't have idle slabs taking up memory while waiting for the pipeline to wrap around
    if(Kick.number_of_slabs_executed < FORCE_RADIUS){
        STDLOG(3,"Marking slab %d for repeat\n", slab - FORCE_RADIUS);
        TransposePos.mark_to_repeat(slab - FORCE_RADIUS);
	// BUG FIXED: This DeAllocation was missing
        SB->DeAllocate(PosXYZSlab, slab - FORCE_RADIUS);
        // The first two won't need PosSlab until the second time around
        //SB->DeAllocate(PosSlab, slab - FORCE_RADIUS);
        SB->DeAllocate(CellInfoSlab, slab - FORCE_RADIUS);
        FetchSlabs.mark_to_repeat(slab - FORCE_RADIUS);
    }
    #endif

    //If we are doing blocking forces, the finalization happens in NearForceAction
    if(!P.ForceOutputDebug && !P.ForceCPU)
        NFD->Finalize(slab);
    AddAccel.Start();
    RescaleAndCoAddAcceleration(slab);
    SB->DeAllocate(FarAccSlab,slab);
    AddAccel.Stop();
    int step = LPTStepNumber();
    KickCellTimer.Start();
    if (step) {
        // We have LPT IC work to do
        if (step==1) {
            STDLOG(1,"Kicking slab %d as LPT step 1\n", slab);
            KickSlab(slab, 0, 0, KickCell_2LPT_1);
        } else if (step==2) {
            STDLOG(1,"Kicking slab %d as LPT step 2\n", slab);
            KickSlab(slab, 0, 0, KickCell_2LPT_2);
        } else if (step==3) {
            STDLOG(1,"Kicking slab %d as LPT step 3\n", slab);
            KickSlab(slab, 0, 0, KickCell_2LPT_3);
        } else QUIT("LPT Kick %d not implemented\n", step);
    } else {
        // This is just a standard step
        FLOAT kickfactor1 =  ReadState.LastHalfEtaKick;
        FLOAT kickfactor2 =  WriteState.FirstHalfEtaKick;
        STDLOG(1,"Kicking slab %d by %f + %f\n", slab, kickfactor1, kickfactor2);
        KickSlab(slab, kickfactor1, kickfactor2, KickCell);
    }
    KickCellTimer.Stop();
}

// -----------------------------------------------------------------

int MakeCellGroupsPrecondition(int slab) {
    // Only PosXYZ is used for sources, so we're free to rearrange PosSlab
    // in group finding after the transpose
    if( TransposePos.notdone(slab) ) return 0;
    
    // Need the new velocities because we're going to rearrange particles
    if( Kick.notdone(slab) ) return 0;
    
    // Also need the auxs, because we're going to re-order
    if( !SB->IsIOCompleted( AuxSlab, slab ) ){
        if(SB->IsSlabPresent(AuxSlab, slab))
            Dependency::NotifySpinning(WAITING_FOR_IO);
        return 0;
    }
    return 1;
}

void MakeCellGroupsAction(int slab) {
	GFC->ConstructCellGroups(slab);
}

// -----------------------------------------------------------------

int FindCellGroupLinksPrecondition(int slab) {
    // We want to find all links between this slab and the one just behind
    for (int j=-1; j<=0; j++) 
        if (MakeCellGroups.notdone(slab+j)) return 0;
    return 1;
}

void FindCellGroupLinksAction(int slab) {
    // Find links between slab and slab-1
	FindGroupLinks(slab);
}

// -----------------------------------------------------------------

int DoGlobalGroupsPrecondition(int slab) {
#ifdef ONE_SIDED_GROUP_FINDING
    /* We're going to search for GlobalGroups that include cells from
    slabs [slab,slab+2*GroupRadius].  However, this also includes the idea
    that we will *not* find groups if they include anything in slab-1.
    So we must have GroupLinks between [slab-1,slab] as well.  Moreover,
    we must go all the way up to [slab+2*GR-1,slab+2*GR], as there may
    be groups that are only now becoming eligible.
    */

    if (Kick.notdone(slab)) return 0;
    for (int j=0; j<=2*GROUP_RADIUS; j++){
        if (FindCellGroupLinks.notdone(slab+j)) return 0;
    }

#else
    // We're going to close all CellGroups in this slab.
    // GlobalGroups can span 2*GroupRadius+1.
    // But even though we usually encounter a CellGroup in its minimum slab,
    // we could be anywhere in the first instance.  So we have to query a big range.
    // That said, if the nearby slab has already closed global groups, then
    // we can proceed.  This particularly matters in the parallel version, where
    // we may already have closed groups in higher numbered slabs.

    // Look behind; can stop as soon as one finds a closed slab
    // The lower bound has a +1 (> not >=) because FindLinks(n) connects n and n-1
    for (int j=0; j>-2*GROUP_RADIUS; j--) {
        if (DoGlobalGroups.done(slab+j-1)) break;
        if (FindCellGroupLinks.notdone(slab+j)) return 0;
    }
    // Look ahead; can stop as soon as one finds a closed slab
    for (int j=1; j<=2*GROUP_RADIUS; j++){
        if (DoGlobalGroups.done(slab+j)) break;
        if (FindCellGroupLinks.notdone(slab+j)) return 0;
    }
#endif
    return 1;
}

void DoGlobalGroupsAction(int slab) {
    FindAndProcessGlobalGroups(slab);

    // The first 2*GroupRadius times we get here, we can attempt to free
    // info from slab.  The Manifest code sends everything <S, so we need S=slab+1
    #ifdef ONE_SIDED_GROUP_FINDING
        if (DoGlobalGroups.raw_number_executed<2*GROUP_RADIUS) {
            SendManifest->QueueToSend(slab+1);
            SendManifest++;
        }
    #endif
    STDLOG(0,"Exiting Find Global Groups action in slab %d\n", slab);
	
}

// -----------------------------------------------------------------

int MicrostepPrecondition(int slab){
    // We are going to second-half kick this slab
    if (DoGlobalGroups.notdone(slab))
        return 0;
    return 1;
}

void MicrostepAction(int slab){

    // TODO: This is now not the place to do this.
    // All kicks (and half-unkicks) for output are done; discard accels.
    // We de-allocate in Drift if we aren't doing group finding
    // SB->DeAllocate(AccSlab,slab);

    return;
    MicrostepCPU.Start();
    // Do microstepping here
    if(MicrostepEpochs != NULL){
        STDLOG(1,"Beginning microsteps for slab %d\n", slab);
        MicrostepControl *MC = new MicrostepControl;
        MC->setup(GFC->globalslabs[slab], *MicrostepEpochs, P.MicrostepTimeStep, NFD->eps);
        //MC->LaunchGroupsGPU();
        MC->ComputeGroupsCPU();

        GFC->microstepcontrol[slab] = MC;
    }

	//Dependency do_action() assumes that each dependency processes all particles in a given slab.
	//Microstepping is an exception; it only does the group particles! Correct the bookkeeping here. 
	Microstep.num_particles += GFC->globalslabs[slab]->np - SS->size(slab); 

    MicrostepCPU.Stop();
}

// -----------------------------------------------------------------

int FinishGroupsPrecondition(int slab){
    // Is the asychronous GPU microstepping done?
    //if (!GFC->microstepcontrol[slab]->GPUGroupsDone()) return 0

    // We are going to release these groups.
    // TODO: If Microstep changes, this may change.  At present, we really need Output to be done
    // because this step triggers the writeback of the new Pos/Vel.
    if (Microstep.notdone(slab)) return 0;
    
    return 1;
}

void FinishGroupsAction(int slab){
    // Scatter pos,vel updates to slabs, and release GGS
    FinishGlobalGroups(slab);   // This will Scatter Pos/Vel
    delete GFC->microstepcontrol[slab];
    GFC->microstepcontrol[slab] = NULL;

    // TODO: When we're ready to send Group-based Manifests, it would go here.
    // Would pass slab+1 to the manifest code as the faux finished slab.
}

// -----------------------------------------------------------------
/*
 * Checks if we are ready to do all outputs for this step
 * Anything that modifies the particles at the current time should happen before here
 * Importantly: the OutputAction is only for non-L0 particles.
 * L0 particle outputs need to happen in the DoGlobalGroupsAction(),
 * before Microstepping.
 */
int OutputPrecondition(int slab) {

    #ifdef ONE_SIDED_GROUP_FINDING
    /* This must wait until all groups including the slab have been found.  
    It used to be that closing groups on the current slab S would do this,
    but now groups are only found looking upwards from S, so we need to have
    closed groups on all slabs from S to S-2*GroupRadius, inclusive.
    */
    for (int s=0; s<=2*GROUP_RADIUS; s++)
        if (FinishGroups.notdone(slab-s)) return 0;  
    // Must have found groups to be able to output light cones
    // note that group outputs were already done
    #else
        if (FinishGroups.notdone(slab)) return 0;  
    #endif

    // Note the following conditions only have any effect if group finding is turned off
    
    if (Kick.notdone(slab)) return 0;  // Must have accelerations

    // Also obviously need the aux!  This was checked in CellGroups,
    // but that may have been skipped if there's no group finding.
    if( !SB->IsIOCompleted( AuxSlab, slab ) ){
        if(SB->IsSlabPresent(AuxSlab, slab))
            Dependency::NotifySpinning(WAITING_FOR_IO);
        return 0;
    }
    
    return 1;
}

uint64 n_output = 0;
void OutputAction(int slab) {

    // We are finally done with the groups for this slab.
    // Delete the Cell Groups.
    if (GFC!=NULL) GFC->DestroyCellGroups(slab);

    int step = WriteState.FullStepNumber;
    if (LPTStepNumber()>0) return;
    // Some output might want to be skipped during an IC step,
    // e.g., no light cones

    OutputTimeSlice.Start();


    // Having found all groups, we should output the Non-L0 (i.e., field) Taggable subsample. 
    if(ReadState.DoSubsampleOutput) {
        assertf(ReadState.DoGroupFindingOutput == 1, "Subsample output should turn on group finding!\n"); // Currently Subsample Output requires GroupFinding Output.
        OutputNonL0Taggable(slab);
    }

    if (ReadState.DoTimeSliceOutput) {
        // If we are doing group finding, then we are doing group finding output and subsample output
<<<<<<< HEAD
        assert(GFC == NULL || (ReadState.DoSubsampleOutput == 1 && ReadState.DoGroupFindingOutput == 1));
=======
        assertf(GFC == NULL || (ReadState.DoSubsampleOutput == 1 && ReadState.DoGroupFindingOutput == 1), "Preparing for timeslice output, expected either no group finding, or group finding and subsampling output!\n");
>>>>>>> fc0188b0

        // We've already done a K(1) and thus need a K(-1/2)
        FLOAT unkickfactor = WriteState.FirstHalfEtaKick;
        STDLOG(1,"Outputting slab %d with unkick factor %f\n",slab, unkickfactor);
        n_output += Output_TimeSlice(slab, unkickfactor);
    }
    OutputTimeSlice.Stop();

    OutputLightCone.Start();
    if (ReadState.OutputIsAllowed) {
        // TODO: LightCones may need a half un-kick if GFC == NULL
        // but we can probably handle that in the interpolation
        for(int i = 0; i < P.NLightCones; i++){
            STDLOG(1,"Outputting LightCone %d (origin (%f,%f,%f)) for slab %d\n",i,LCOrigin[i].x,LCOrigin[i].y,LCOrigin[i].z,slab);
            makeLightCone(slab,i);
        }
    }
    OutputLightCone.Stop();

    OutputBin.Start();
    if(ReadState.DoBinning){
        int zstride = CP->cpd /omp_get_max_threads();
        int ystride = CP->cpd /omp_get_max_threads();
        int minstride = 12;
        if (ystride < minstride) ystride = minstride;
        if (zstride < minstride) zstride = minstride;
        int cpd = CP->cpd;
        STDLOG(1,"Binning particles for slab %d\n",slab);
        #pragma omp parallel for schedule(dynamic,ystride)
        for (int y=0;y<cpd;y++) {
            for (int z=0;z<cpd;z++) {
                Cell c = CP->GetCell(slab, y, z);
                tsc(c.pos,CP->CellCenter(slab,y,z),density,c.count(),P.PowerSpectrumN1d,1.0);
            }
        }
    }
    OutputBin.Stop();
}

// -----------------------------------------------------------------
/*
 * Checks if we are ready to load the LPT velocities during an IC step.
 * Should not happen in normal execution
 */
int FetchLPTVelocityPrecondition(int slab){
    // Don't read too far ahead
    if(FetchLPTVelocity.raw_number_executed > 
            Drift.raw_number_executed + 2*FINISH_WAIT_RADIUS + 1) {
        return 0;
    }

    return 1;
}

void FetchLPTVelocityAction(int slab){
    // This is blocking because it uses the LoadIC module, not SB
    load_ic_vel_slab(slab);
}

// -----------------------------------------------------------------
/* Checks if we are ready to apply a full-timestep drift to the particles
 * Any operation that relies on the positions and velocities being synced
 * should be checked for completion this year.
 */
int DriftPrecondition(int slab) {
    // We must have finished scattering into this slab
    // if (FinishGroups.notdone(slab)) return 0;
    
    // We will move the particles, so we must have done outputs
    if (Output.notdone(slab)) return 0;
    
    // We can't move particles until they've been used as gravity sources
    // However, we only use PosXYZSlab as sources, so we're free to move PosSlab
    
    // We also must have the 2LPT velocities
    // The finish radius is a good guess of how ordered the ICs are
    if(WriteState.Do2LPTVelocityRereading)
        for(int i=-FINISH_WAIT_RADIUS;i<=FINISH_WAIT_RADIUS;i++) 
            if (FetchLPTVelocity.notdone(slab+i)) {
                return 0;   
            }
        
    return 1;
}

void DriftAction(int slab) {
    int step = LPTStepNumber();
    if (step) {
        // We have LPT IC work to do
        if (step==1) {
            STDLOG(1,"Drifting slab %d as LPT step 1\n", slab);
            DriftAndCopy2InsertList(slab, 0, DriftCell_2LPT_1);
        } else if (step==2) {
            STDLOG(1,"Drifting slab %d as LPT step 2\n", slab);
            DriftAndCopy2InsertList(slab, 0, DriftCell_2LPT_2);
        } else if (step==3) {
            STDLOG(1,"Drifting slab %d as LPT step 3\n", slab);
            DriftAndCopy2InsertList(slab, 0, DriftCell_2LPT_3);
        } else QUIT("LPT Drift %d not implemented\n", step);
    } else {
        //         This is just a normal drift
        FLOAT driftfactor = WriteState.DeltaEtaDrift;
        // WriteState.etaD-ReadState.etaD; 
        STDLOG(1,"Drifting slab %d by %f\n", slab, driftfactor);
        //DriftAndCopy2InsertList(slab, driftfactor, DriftCell);
        DriftSlabAndCopy2InsertList(slab, driftfactor, DriftSlab);
    }
    
    // We freed AccSlab in Microstep to save space
    // if (GFC == NULL){
    // TODO: Remove that condition; we always can do this here.
	    // We kept the accelerations until here because of third-order LPT
	    if (P.StoreForces && !P.ForceOutputDebug) {
	        STDLOG(1,"Storing Forces in slab %d\n", slab);
	        SB->StoreArenaBlocking(AccSlab,slab);
	    }
	    else{
	        SB->DeAllocate(AccSlab,slab);
	    }
	// }
}

// -----------------------------------------------------------------

int FinishPrecondition(int slab) {
    for(int j=-FINISH_WAIT_RADIUS;j<=FINISH_WAIT_RADIUS;j++) {
        if( Drift.notdone(slab+j) )  return 0; 
    }
	
	if (Finish.alldone(total_slabs_on_node)) return 0; 
    return 1;
}

uint64 merged_particles = 0;
void FinishAction(int slab) {
	FinishPreamble.Start();
    if (WriteState.Do2LPTVelocityRereading)
        SB->DeAllocate(VelLPTSlab, slab);
	FinishPreamble.Stop(); 

    // Gather particles from the insert list and make the merge slabs
    uint64 n_merge = FillMergeSlab(slab);
    merged_particles += n_merge;
	
	FinishPreamble.Start(); 
    
    // This may be the last time be need any of the CellInfo slabs that we just used
    // We can't immediately free CellInfo before NearForce might need it until we're FORCE_RADIUS away
    // An alternative to this would be to just wait for FORCE_RADIUS before finishing
    for(int j = -2*FORCE_RADIUS, consec = 0; j <= 2*FORCE_RADIUS; j++){
        if(Finish.done(slab + j) || j == 0)
            consec++;
        else
            consec = 0;
        if (consec >= 2*FORCE_RADIUS + 1)
            SB->DeAllocate(CellInfoSlab, slab + j - FORCE_RADIUS);
    }
    
    // Now delete the original particles
    SB->DeAllocate(PosSlab,slab);
    SB->DeAllocate(VelSlab,slab);
    SB->DeAllocate(AuxSlab,slab);
	
	STDLOG(2,"Done deallocing pos, vel, aux for slab %d\n", slab);
	
    // Make the multipoles
	int ramdisk_multipole_flag; 
#ifdef PARALLEL
	ramdisk_multipole_flag = RAMDISK_NO;
#else
	ramdisk_multipole_flag = RAMDISK_AUTO;
#endif
    SB->AllocateArena(MultipoleSlab,slab, ramdisk_multipole_flag);
	FinishPreamble.Stop(); 

	STDLOG(2,"About to compute multipoles for slab %d, %p\n", slab, (MTCOMPLEX *) SB->GetSlabPtr(MultipoleSlab, slab));
    ComputeMultipoleSlab(slab);
	
    // Write out the particles and multipoles and delete
    WriteMergeSlab.Start();
    SB->StoreArenaNonBlocking(MergePosSlab,slab);
    SB->StoreArenaNonBlocking(MergeVelSlab,slab);
    SB->StoreArenaNonBlocking(MergeAuxSlab,slab);
    SB->StoreArenaNonBlocking(MergeCellInfoSlab,slab);
    WriteMergeSlab.Stop();
	
#ifndef PARALLEL
    WriteMultipoleSlab.Start();
    SB->StoreArenaNonBlocking(MultipoleSlab,slab);
    WriteMultipoleSlab.Stop();
#endif

#ifdef PARALLEL
    if (Finish.raw_number_executed==0) SendManifest->QueueToSend(slab);
	
	QueueMultipoleMPI.Start(); 
 STDLOG(2, "Attempting to SendMultipoleSlab %d\n", slab);
 	ParallelConvolveDriver->SendMultipoleSlab(slab); //distribute z's to appropriate nodes for this node's x domain.
	if (Finish.raw_number_executed==0){ //if we are finishing the first slab, set up receive MPI calls for incoming multipoles.
		STDLOG(2, "Attempting to RecvMultipoleSlab %d\n", slab);
		ParallelConvolveDriver->RecvMultipoleSlab(slab); //receive z's from other nodes for all x's.
	}
	
	QueueMultipoleMPI.Stop(); 
#endif
	
    int pwidth = FetchSlabs.raw_number_executed - Finish.raw_number_executed;
    STDLOG(1, "Current pipeline width (N_fetch - N_finish) is %d\n", pwidth);
    STDLOG(2, "About to ReportMemoryAllocatorStats\n");
    ReportMemoryAllocatorStats();
    STDLOG(2, "Done ReportMemoryAllocatorStats\n");
}

#ifdef PARALLEL
int CheckForMultipolesPrecondition(int slab) {
	
    if( Finish.notdone(slab) ) return 0;
	
	// if (Finish.raw_number_executed==0){ //if we are finishing the first slab, set up receive MPI calls for incoming multipoles.
	// 	STDLOG(2, "Attempting to RecvMultipoleSlab %d\n", slab);
	// 	ParallelConvolveDriver->RecvMultipoleSlab(slab); //receive z's from other nodes for all x's.
	// }
	
	int multipole_transfer_complete = ParallelConvolveDriver->CheckForMultipoleTransferComplete(slab);
	if (multipole_transfer_complete) return 1; 
    else {
		if(SB->IsSlabPresent(MultipoleSlab, slab))
				Dependency::NotifySpinning(WAITING_FOR_MPI);	
		return 0;
	}
}

void CheckForMultipolesAction(int slab) {
	STDLOG(1, "Entering Check for Multipoles action and deallocating multipole slab %d\n",  slab);
	SB->DeAllocate(MultipoleSlab, slab);  
	STDLOG(1, "Exiting Check for Multipoles action for slab %d\n",  slab);
	
}	
#endif
// -----------------------------------------------------------------
// A no-op precondition that always passes
int NoopPrecondition(int slab){
    return 1;
}

// A no-op action that does nothing
void NoopAction(int slab){
    return;
}

// ===================================================================

/*
 * Registers all of the dependencies and their associated actions.
 * The Dependency module is responsible for running the registered steps.
 */

void AttemptReceiveManifest(){
    // If the manifest has been received, install it.
    if (ReceiveManifest->is_ready()) {
        ReceiveManifest->ImportData();
        ReceiveManifest++;
        STDLOG(1, "Readying the next Manifest, number %d\n", ReceiveManifest-_ReceiveManifest);
        ReceiveManifest->SetupToReceive();
    }
    return; 
}

#define INSTANTIATE(dependency, first_relative) do { dependency.instantiate(nslabs, first + first_relative, &dependency##Precondition, &dependency##Action, #dependency); } while(0)
#define INSTANTIATE_NOOP(dependency, first_relative) do { dependency.instantiate(nslabs, first + first_relative, &NoopPrecondition, &NoopAction, ""); } while(0)


void timestep(void) { 
	
    FORCE_RADIUS = P.NearFieldRadius;
    GROUP_RADIUS = GFC != NULL ? P.GroupRadius : 0;
    // The 2LPT pipeline is short (no group finding). We can afford to wait an extra slab to allow for large IC displacements
    FINISH_WAIT_RADIUS = LPTStepNumber() > 0 ? 2 : 1;
    assertf(FORCE_RADIUS >= 0, "Illegal FORCE_RADIUS: %d\n", FORCE_RADIUS);
    assertf(GROUP_RADIUS >= 0, "Illegal GROUP_RADIUS: %d\n", GROUP_RADIUS); 	
	
 #ifdef PARALLEL
	ConvolutionWallClock.Clear(); ConvolutionWallClock.Start();

	ParallelConvolveDriver = new ParallelConvolution(P.cpd, P.order, P.MultipoleDirectory);

	ParallelConvolveDriver->Convolve(); 
	ParallelConvolveDriver->SendTaylors(FORCE_RADIUS);

	ConvolutionWallClock.Stop(); 
	ParallelConvolveDriver->CS.ConvolveWallClock = ConvolutionWallClock.Elapsed(); 
#endif	
		
    TimeStepWallClock.Clear();  TimeStepWallClock.Start();
    STDLOG(1,"Initiating timestep()\n");	
	
#ifdef PARALLEL
    /* In the parallel code, we're about to send all of the info up to
    slab-1 to the neighbor.  This can cause a problem if the pipeline
    is thin (e.g., no group finding), because the PosXYZSlabs are needed
    over a domain of +-FORCE_RADIUS.
    
    For the first slab to finish, we have to assure that PosXYZSlab[slab]
    is not needed to Kick any slabs on the neighbor.  That means we must
    have done Kick[slab-FORCE_RADIUS] on this node.

    Further, we have to assure that PosXYZSlab[slab-1] is not still needed
    as a source to any slabs on this node.  Need Kick[slab-1+FORCE_RADIUS]
    to be done to avoid this.
    
    

    We fix this by forcing FINISH_WAIT_RADIUS to be big enough.  */
    if (FINISH_WAIT_RADIUS+2*GROUP_RADIUS<FORCE_RADIUS)
        FINISH_WAIT_RADIUS = FORCE_RADIUS-2*GROUP_RADIUS;

    // TODO: I'm not sure inflating FINISH_WAIT_RADIUS is the best way to deal with this
    // TODO: Also not sure this is the minimum number of slabs, even in that case
    // assertf(total_slabs_on_node >= 2*FINISH_WAIT_RADIUS + 1 + 2*FORCE_RADIUS + 4*GROUP_RADIUS, "Not enough slabs on node to finish any slabs!\n");
    int PAD = 3; 
    assertf(total_slabs_on_node >= (2*GROUP_RADIUS + 1) + 2*FORCE_RADIUS + 1 + PAD, "Not enough slabs on node to close first group!\n");
    assertf(total_slabs_on_node >= 2*GROUP_RADIUS + FORCE_RADIUS + 2 * FINISH_WAIT_RADIUS + 1 + PAD, "Not enough slabs on node to finish any slabs!\n"); 	
#endif
		
    STDLOG(0,"Adopting FORCE_RADIUS = %d\n", FORCE_RADIUS);
    STDLOG(0,"Adopting GROUP_RADIUS = %d\n", GROUP_RADIUS);
    STDLOG(0,"Adopting FINISH_WAIT_RADIUS = %d\n", FINISH_WAIT_RADIUS);

    int nslabs = P.cpd;
    int first = first_slab_on_node;  // First slab to load
    STDLOG(1,"First slab to load will be %d\n", first);
	
#ifdef PARALLEL
	for (int slab = first + FORCE_RADIUS; slab < first + FORCE_RADIUS + total_slabs_on_node; slab ++ ){
    	SB->AllocateArena(TaylorSlab, slab, RAMDISK_NO); 
		ParallelConvolveDriver->RecvTaylorSlab(slab); 
		STDLOG(2, "Set up to receive Taylor slab %d via MPI\n", slab); 
	}
#endif


    INSTANTIATE(                  FetchSlabs, 0);
    INSTANTIATE(                TransposePos, 0);
    INSTANTIATE(                   NearForce, FORCE_RADIUS);
    INSTANTIATE(                 TaylorForce, FORCE_RADIUS);
    INSTANTIATE(                        Kick, FORCE_RADIUS);
    #ifdef ONE_SIDED_GROUP_FINDING
        int first_outputslab = FORCE_RADIUS + 1 + 2*GROUP_RADIUS;
    #else
        int first_outputslab = FORCE_RADIUS + 2*GROUP_RADIUS;
    #endif
    INSTANTIATE(                      Output, first_outputslab);
    INSTANTIATE(                       Drift, first_outputslab);
    INSTANTIATE(                      Finish, first_outputslab + FINISH_WAIT_RADIUS);
#ifdef PARALLEL
    INSTANTIATE(          CheckForMultipoles, first_outputslab + FINISH_WAIT_RADIUS);
#else
    INSTANTIATE_NOOP(     CheckForMultipoles, first_outputslab + FINISH_WAIT_RADIUS);
#endif
            
    // If group finding is disabled, we can make the dependencies no-ops so they don't hold up the pipeline
    #ifdef ONE_SIDED_GROUP_FINDING
        int first_groupslab = FORCE_RADIUS+1;
    #else
        int first_groupslab = FORCE_RADIUS+2*GROUP_RADIUS;
    #endif
    if(GFC != NULL){
        INSTANTIATE(          MakeCellGroups, FORCE_RADIUS);
        INSTANTIATE(      FindCellGroupLinks, FORCE_RADIUS + 1);
        INSTANTIATE(          DoGlobalGroups, first_groupslab);
        INSTANTIATE(               Microstep, first_groupslab);
        INSTANTIATE(            FinishGroups, first_groupslab);
    } else {
        INSTANTIATE_NOOP(     MakeCellGroups, FORCE_RADIUS);
        INSTANTIATE_NOOP( FindCellGroupLinks, FORCE_RADIUS + 1);
        INSTANTIATE_NOOP(     DoGlobalGroups, first_groupslab);
        INSTANTIATE_NOOP(          Microstep, first_groupslab);
        INSTANTIATE_NOOP(       FinishGroups, first_groupslab);
    }
           
    if(WriteState.Do2LPTVelocityRereading)
        INSTANTIATE(       FetchLPTVelocity, first_outputslab - FINISH_WAIT_RADIUS);
    else
        INSTANTIATE_NOOP(  FetchLPTVelocity, first_outputslab - FINISH_WAIT_RADIUS);
	
	int timestep_loop_complete = 0; 
	while (!timestep_loop_complete){

           for(int i =0; i < FETCHPERSTEP; i++) FetchSlabs.Attempt();
         TransposePos.Attempt();
            NearForce.Attempt();

        ReceiveManifest->Check();   // This checks if Send is ready; no-op in non-blocking mode
   
          TaylorForce.Attempt();
                 Kick.Attempt();

        AttemptReceiveManifest();

       MakeCellGroups.Attempt();
   FindCellGroupLinks.Attempt();
       DoGlobalGroups.Attempt();

        ReceiveManifest->Check();   // This checks if Send is ready; no-op in non-blocking mode

               Output.Attempt();
            Microstep.Attempt();
         FinishGroups.Attempt();

        AttemptReceiveManifest();


     FetchLPTVelocity.Attempt();
                Drift.Attempt();

        ReceiveManifest->Check();   // This checks if Send is ready; no-op in non-blocking mode

               Finish.Attempt();
			   
        CheckSendManifest();  // We look at each Send Manifest to see if there's material to free.
                        //   SendManifest->FreeAfterSend();

	    AttemptReceiveManifest();

	    CheckForMultipoles.Attempt();	
		
#ifdef PARALLEL
		timestep_loop_complete = CheckForMultipoles.alldone(total_slabs_on_node);
#else
		timestep_loop_complete = Finish.alldone(total_slabs_on_node);
#endif
    }
	
    if(IL->length!=0)
        IL->DumpParticles();
    
    assertf(IL->length==0, 
        "Insert List not empty (%d) at the end of timestep().  Time step too big?\n", IL->length);
    
    STDLOG(1,"Finished timestep dependency loop!\n");

    if (GFC != NULL) assertf(GFC->GLL->length==0,
	"GroupLinkList not empty (%d) at the end of timestep.  Global group finding didn't run properly.\n", GFC->GLL->length);

    uint64 total_n_output = n_output;
    if(GFC != NULL)
        total_n_output += GFC->n_L0_output;
	
	
    #ifdef PARALLEL	
        BarrierWallClock.Clear(); BarrierWallClock.Start();
        // These reductions force some synchronization, at least!
    	MPI_REDUCE_TO_ZERO(&total_n_output,   1, MPI_UNSIGNED_LONG_LONG, MPI_SUM);		
        MPI_REDUCE_TO_ZERO(&merged_particles, 1, MPI_UNSIGNED_LONG_LONG, MPI_SUM);		
		
        STDLOG(2,"Ready to proceed to the remaining work\n");

        MPI_Barrier(MPI_COMM_WORLD);
		BarrierWallClock.Stop(); 
		
        // This MPI call also forces a synchronization over the MPI processes, 
        // so things like Reseting GPUs could fire multiple times on one node.
        SendManifest->FreeAfterSend();
        // Run this again, just in case the dependency loop on this node finished
        // before the neighbor received the non-blocking MPI transfer.
	    TimeStepWallClock.Stop(); ConvolutionWallClock.Start(); 
        convtimebuffer = (char*) malloc(CONVTIMEBUFSIZE);   // Need to allocate space for the timings
    	delete ParallelConvolveDriver;
	    ConvolutionWallClock.Stop(); TimeStepWallClock.Start(); 
	   
    #endif 
    if (MPI_rank==0)
        assertf(merged_particles == P.np, "Merged slabs contain %d particles instead of %d!\n", merged_particles, P.np);

    
    if(ReadState.DoTimeSliceOutput && MPI_rank==0){
        assertf(total_n_output == P.np, "TimeSlice output contains %d particles instead of %d!\n", total_n_output, P.np);
	}



    STDLOG(1,"Completing timestep()\n");
    TimeStepWallClock.Stop();
	
	
}


// ===================================================================
// Other timesteps that re-use dependencies above

#include "timestep_ic.cpp"

#include "timestep_recover_multipoles.cpp"

#include "timestep_benchmark_io.cpp"

#include "timestep_standalone_fof.cpp"<|MERGE_RESOLUTION|>--- conflicted
+++ resolved
@@ -597,11 +597,8 @@
 
     if (ReadState.DoTimeSliceOutput) {
         // If we are doing group finding, then we are doing group finding output and subsample output
-<<<<<<< HEAD
-        assert(GFC == NULL || (ReadState.DoSubsampleOutput == 1 && ReadState.DoGroupFindingOutput == 1));
-=======
-        assertf(GFC == NULL || (ReadState.DoSubsampleOutput == 1 && ReadState.DoGroupFindingOutput == 1), "Preparing for timeslice output, expected either no group finding, or group finding and subsampling output!\n");
->>>>>>> fc0188b0
+        assertf(GFC == NULL || (ReadState.DoSubsampleOutput == 1 && ReadState.DoGroupFindingOutput == 1),
+            "Preparing for timeslice output, expected either no group finding, or group finding and subsampling output!\n");
 
         // We've already done a K(1) and thus need a K(-1/2)
         FLOAT unkickfactor = WriteState.FirstHalfEtaKick;
