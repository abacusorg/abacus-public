--- conflicted
+++ resolved
@@ -495,8 +495,12 @@
 
         GFC->microstepcontrol[slab] = MC;
     }
+
+	//Dependency do_action() assumes that each dependency processes all particles in a given slab.
+	//Microstepping is an exception; it only does the group particles! Correct the bookkeeping here. 
+	Microstep.num_particles += GFC->globalslabs[slab]->np - SS->size(slab); 
+
     MicrostepCPU.Stop();
-	
 }
 
 // -----------------------------------------------------------------
@@ -620,63 +624,6 @@
 }
 
 // -----------------------------------------------------------------
-<<<<<<< HEAD
-=======
-
-int MicrostepPrecondition(int slab){
-    // We are going to second-half kick this slab
-    if (Output.notdone(slab))
-        return 0;
-    return 1;
-}
-
-void MicrostepAction(int slab){
-    // All kicks (and half-unkicks) for output are done; discard accels.
-    // We de-allocate in Drift if we aren't doing group finding
-    SB->DeAllocate(AccSlab,slab);
-
-    return;
-    MicrostepCPU.Start();
-    // Do microstepping here
-    if(MicrostepEpochs != NULL){
-        STDLOG(1,"Beginning microsteps for slab %d\n", slab);
-        MicrostepControl *MC = new MicrostepControl;
-        MC->setup(GFC->globalslabs[slab], *MicrostepEpochs, P.MicrostepTimeStep, NFD->eps);
-        //MC->LaunchGroupsGPU();
-        MC->ComputeGroupsCPU();
-
-        GFC->microstepcontrol[slab] = MC;
-    }
-
-	//Dependency do_action() assumes that each dependency processes all particles in a given slab.
-	//Microstepping is an exception; it only does the group particles! Correct the bookkeeping here. 
-	Microstep.num_particles += GFC->globalslabs[slab]->np - SS->size(slab); 
-	
-    MicrostepCPU.Stop();
-}
-
-// -----------------------------------------------------------------
-
-int FinishGroupsPrecondition(int slab){
-    // Is the asychronous GPU microstepping done?
-    //if (!GFC->microstepcontrol[slab]->GPUGroupsDone()) return 0
-
-    // We are going to release these groups.
-    if (Microstep.notdone(slab)) return 0;
-    
-    return 1;
-}
-
-void FinishGroupsAction(int slab){
-    // Scatter pos,vel updates to slabs, and release GGS
-    delete GFC->microstepcontrol[slab];
-    GFC->microstepcontrol[slab] = NULL;
-    FinishGlobalGroups(slab);
-    GFC->DestroyCellGroups(slab);
-}
-
-// -----------------------------------------------------------------
->>>>>>> 7694d0c2
 /*
  * Checks if we are ready to load the LPT velocities during an IC step.
  * Should not happen in normal execution
