/* timestep.cpp

This is the main routine to evolve the particles.  This defines the
slab-based pipeline that we will use by setting up a set of 
preconditions and actions.  It also handles most of the allocation
and deallocation of arenas.  

We should endeavor to make the basic outline of the pipeline very
clear in this source file.

The bottom of this file contains a redacted version of the pipeline
for the creation of the initial state.  This just loads particles
to the insert list and then calls finish.

We also provide another simplified pipeline to recover multipoles
from position slabs.  This is invoked via the `recover_multipoles`
executable.

*/

//#define WAIT_MULTIPOLES 1


int FORCE_RADIUS = -1;
int GROUP_RADIUS = -1;

// I think in most cases we would prefer to read ahead until memory limited
//#define FETCHAHEAD (2*FORCE_RADIUS)
//#define FETCHAHEAD 1000
#define FETCHAHEAD FORCE_RADIUS + 3
#define FETCHPERSTEP 1
// Recall that all of these Dependencies have a built-in STimer
// to measure the amount of time spent on Actions.
Dependency FetchSlabs;
Dependency TransposePos;
Dependency NearForce;
Dependency TaylorForce;
Dependency Kick;
Dependency MakeCellGroups;
Dependency FindCellGroupLinks;
Dependency DoGlobalGroups;
Dependency Output;
Dependency Microstep;
Dependency FinishGroups;
Dependency Drift;
Dependency Finish;
Dependency CheckForMultipoles; //only for parallel case. otherwise NOOP. 
Dependency FetchLPTVelocity;

// TODO: should we consider de-coupling PARALLEL from the concept of a merged convolve/singlestep?
#ifdef PARALLEL
#include "ConvolutionParametersStatistics.cpp"
#include "InCoreConvolution.cpp"
#include "ParallelConvolution.cpp"
STimer ConvolutionWallClock;
STimer BarrierWallClock; 
#endif

// The wall-clock time minus all of the above Timers might be a measure
// of the spin-locked time in the timestep() loop.
STimer TimeStepWallClock;
 

#include "manifest.cpp"

// -----------------------------------------------------------------
/*
 * The precondition for loading new slabs into memory
 * We limit the additional slabs read to FETCHAHEAD
 */
int FetchSlabsPrecondition(int slab) {
    if(slab > Kick.last_slab_executed + FETCHAHEAD)
        // This was +1, but for non-blocking reads 
        // I think we want to work one more ahead
        return 0;
    
    #ifdef PARALLEL
    if (FetchSlabs.raw_number_executed>=total_slabs_on_node) return 0;
    	// This prevents FetchSlabAction from reading beyond the 
	// range of slabs on the node.  In the PARALLEL code, these
	// data will arrive from the Manifest.  We have to implement
	// this on the raw_number because the reported number is adjusted
	// by the Manifest, which leads to a race condition when running
	// the PARALLEL code on a single node test.
	// In the non-PARALLEL code, we have intentionally re-queued some slabs,
	// so don't apply this test.
    #endif
    return 1;
}

/*
 * Loads a set of slabs at a common x slice into memory
 * All "normal" slabtypes should be loaded here. Note that loads may be async.
 */
void FetchSlabsAction(int slab) {
    STDLOG(1,"Fetching slab %d with %d particles\n", slab, SS->size(slab));
	
    // Load all of the particle files together
    SB->LoadArenaNonBlocking(CellInfoSlab,slab);
    SB->LoadArenaNonBlocking(PosSlab,slab);

    // Don't bother to load the vel/aux/taylors for slabs that won't be kicked until the wrap
    #ifndef PARALLEL
    if(FetchSlabs.number_of_slabs_executed < FORCE_RADIUS)
        return;
    #endif
	
#ifdef PARALLEL
    // SB->AllocateArena(TaylorSlab, slab + FORCE_RADIUS, RAMDISK_NO);
// 	ParallelConvolveDriver->RecvTaylorSlab(slab + FORCE_RADIUS);
// 	STDLOG(2, "Received Taylor slab via MPI%d\n", slab + FORCE_RADIUS);
		
#else
    SB->LoadArenaNonBlocking(TaylorSlab,slab); 
#endif

    SB->LoadArenaNonBlocking(VelSlab, slab);
    SB->LoadArenaNonBlocking(AuxSlab, slab);
}

// -----------------------------------------------------------------

int TransposePosPrecondition(int slab){
    // TODO: technically need separate WAITING_FOR_IO flags for each slab, otherwise "reasons" can cross-talk
    if(!SB->IsIOCompleted(PosSlab, slab)){
        if(SB->IsSlabPresent(PosSlab, slab))
            Dependency::NotifySpinning(WAITING_FOR_IO);
        return 0;
    }

    if(!SB->IsIOCompleted(CellInfoSlab, slab)){
        if(SB->IsSlabPresent(CellInfoSlab, slab))
            Dependency::NotifySpinning(WAITING_FOR_IO);
        return 0;
    }

        return 1;
}

void TransposePosAction(int slab){
    SB->AllocateArena(PosXYZSlab, slab);
    int cpd = P.cpd;
    
    // Could do this over skewers; should make a skewersize(slab, y) function somewhere
    #pragma omp parallel for schedule(static)
    for(int y = 0; y < cpd; y++){
        for(int z = 0; z < cpd; z++){
            posstruct *pos = CP->PosCell(slab, y, z);
            List3<FLOAT> posxyz = CP->PosXYZCell(slab, y, z);
            int count = CP->NumberParticle(slab,y,z);
			            
            #pragma ivdep
            for(int i = 0; i < count; i++){
                posxyz.X[i] = pos[i].x;
                posxyz.Y[i] = pos[i].y;
                posxyz.Z[i] = pos[i].z;
            }
        }
    }
    
    #ifndef PARALLEL
    // If this is a "ghost" slab, we only need its transpose
    if(TransposePos.number_of_slabs_executed < FORCE_RADIUS)
        SB->DeAllocate(PosSlab, slab);
    #endif
	
}


// -----------------------------------------------------------------

int NearForcePrecondition(int slab) {
    for(int i=-FORCE_RADIUS;i<=FORCE_RADIUS;i++){
        // Technically, I think we only need the CellInfo to construct pencils
        // But it's convenient to have pos so the GPU can immediately execute any pencil
        if(TransposePos.notdone(slab+i))
            return 0;
        if( !SB->IsIOCompleted( CellInfoSlab, slab+i ) ){
            if(SB->IsSlabPresent(CellInfoSlab, slab+i))
                Dependency::NotifySpinning(WAITING_FOR_IO);
            return 0;
        }
    }
    
    return 1;
}

void NearForceAction(int slab) {
    // Do some data checks
    assertf(are_cellinfo_legal(slab, SS->size(slab)),
            "Cell info of slab %d contain out of bounds data\n", slab);
    // Could also check that the sum of the cell counts add up to SS->size(slab);

    SlabForceTime[slab].Start();
        
    NFD->ExecuteSlab(slab, P.ForceOutputDebug);
    // NFD->ExecuteSlab(slab, 1);  // Use this line instead to force blocking GPU work

    SlabForceLatency[slab].Start();
    if (P.ForceOutputDebug) {
        // We want to output the AccSlab to the NearAcc file.
        // This must be a blocking write.
        NFD->Finalize(slab);

#ifdef DIRECTSINGLESPLINE
        // Single spline requires a prefactor multiplication, which we defer to the kick for efficiency
        // But analysis routines that use ForceOutputDebug, like Ewald, expect this prefactor to already be applied
        // So apply it here, storing the original in a temporary copy
        uint64 npslab = SS->size(slab);
        accstruct *nearacctmp = new accstruct[npslab];
        accstruct *nearacc = (accstruct *) SB->GetSlabPtr(AccSlab, slab);
        memcpy(nearacctmp, nearacc, npslab*sizeof(accstruct));
        FLOAT inv_eps3 = 1./(NFD->SofteningLengthInternal*NFD->SofteningLengthInternal*NFD->SofteningLengthInternal);
        for(uint64 i = 0; i < npslab; i++)
            nearacc[i] *= inv_eps3; 
#endif
        SB->WriteArena(AccSlab, slab, IO_KEEP, IO_BLOCKING,
            SB->WriteSlabPath(NearAccSlab,slab).c_str());

#ifdef DIRECTSINGLESPLINE
        // restore the original
        memcpy(nearacc, nearacctmp, npslab*sizeof(accstruct));
        delete[] nearacctmp;
#endif
    }

    // Busy-wait for all GPU work for this slab to finish
    // while(!NFD->SlabDone(slab)) ;
}

// -----------------------------------------------------------------

int TaylorForcePrecondition(int slab) {
    if( !SB->IsIOCompleted( CellInfoSlab, slab ) ){
        if(SB->IsSlabPresent(CellInfoSlab, slab))
            Dependency::NotifySpinning(WAITING_FOR_IO);
        return 0;
    }
    if( !SB->IsIOCompleted( PosSlab, slab ) ){
        if(SB->IsSlabPresent(PosSlab, slab))
        return 0;
    }
	
#ifdef PARALLEL //TODO do the above still apply in the parallel case? 
	if( !ParallelConvolveDriver->CheckTaylorSlabReady(slab)) {
        if(SB->IsSlabPresent(TaylorSlab, slab))
			Dependency::NotifySpinning(WAITING_FOR_MPI);	
		return 0; 
	}
		
#else
    if( !SB->IsIOCompleted( TaylorSlab, slab ) ){
        if(SB->IsSlabPresent(TaylorSlab, slab))
            Dependency::NotifySpinning(WAITING_FOR_IO);
        return 0;
    }
#endif

    return 1;
}

void TaylorForceAction(int slab) {	
	MTCOMPLEX *t = (MTCOMPLEX *) SB->GetSlabPtr(TaylorSlab, slab);
	
    SlabFarForceTime[slab].Start();
    SB->AllocateArena(FarAccSlab, slab);
    
    TaylorCompute.Start();
    ComputeTaylorForce(slab);
    TaylorCompute.Stop();

    if(P.ForceOutputDebug){
        // We want to output the FarAccSlab to the FarAcc file.
        // This must be a blocking write.
        SB->WriteArena(FarAccSlab, slab, IO_KEEP, IO_BLOCKING);
    }
    // Deallocate and delete the underlying file if we're overwriting
    SB->DeAllocate(TaylorSlab, slab, WriteState.OverwriteConvState);
    SlabFarForceTime[slab].Stop();
}


// -----------------------------------------------------------------

int KickPrecondition(int slab) {
    if( !SB->IsIOCompleted( VelSlab, slab ) ){
        if(SB->IsSlabPresent(VelSlab, slab))
            Dependency::NotifySpinning(WAITING_FOR_IO);
        return 0;
    }
    
    // must have far forces
    if(TaylorForce.notdone(slab)){
        return 0;
    }
    
    //must have near forces
    if (NearForce.notdone(slab)) 
        return 0;
    else {
        // If pencil construction (NearForce) is finished, but not NFD, then we're waiting for the GPU result
        if(!NFD->SlabDone(slab)){
#ifdef CUDADIRECT
            Dependency::NotifySpinning(WAITING_FOR_GPU);
#endif
            return 0;
        }
    }

    return 1;
}

void KickAction(int slab) {
    SlabForceTime[slab].Stop();
    SlabForceLatency[slab].Stop();
	
    // Release the trailing slab if it won't be needed at the wrap
    // Technically we could release it anyway and re-do the transpose from PosSlab,
    // but if we're not doing group finding we may have already written and released PosSlab
    if(Kick.raw_number_executed >= 2*FORCE_RADIUS)
        SB->DeAllocate(PosXYZSlab, slab - FORCE_RADIUS);

    // Special case: if this is the last slab, free all +/- FORCE_RADIUS
    // Not worrying about this in the PARALLEL case; we have other non-destructions
    STDLOG(1,"%d slabs have been Kicked so far\n", Kick.raw_number_executed);
    // REMOVE: if(Kick.number_of_slabs_executed == CP->cpd-1)
    if(Kick.raw_number_executed == total_slabs_on_node-1)
        for(int j = slab - FORCE_RADIUS+1; j <= slab + FORCE_RADIUS; j++)
            SB->DeAllocate(PosXYZSlab, j);

    #ifndef PARALLEL
    // Queue up slabs near the wrap to be loaded again later
    // This way, we don't have idle slabs taking up memory while waiting for the pipeline to wrap around
    if(Kick.number_of_slabs_executed < FORCE_RADIUS){
        STDLOG(3,"Marking slab %d for repeat\n", slab - FORCE_RADIUS);
        TransposePos.mark_to_repeat(slab - FORCE_RADIUS);
	// BUG FIXED: This DeAllocation was missing
        SB->DeAllocate(PosXYZSlab, slab - FORCE_RADIUS);
        // The first two won't need PosSlab until the second time around
        //SB->DeAllocate(PosSlab, slab - FORCE_RADIUS);
        SB->DeAllocate(CellInfoSlab, slab - FORCE_RADIUS);
        FetchSlabs.mark_to_repeat(slab - FORCE_RADIUS);
    }
    #endif

    //If we are doing blocking forces, the finalization happens in NearForceAction
    if(!P.ForceOutputDebug && !P.ForceCPU)
        NFD->Finalize(slab);
    AddAccel.Start();
    RescaleAndCoAddAcceleration(slab);
    SB->DeAllocate(FarAccSlab,slab);
    AddAccel.Stop();
    int step = LPTStepNumber();
    KickCellTimer.Start();
    if (step) {
        // We have LPT IC work to do
        if (step==1) {
            STDLOG(1,"Kicking slab %d as LPT step 1\n", slab);
            KickSlab(slab, 0, 0, KickCell_2LPT_1);
        } else if (step==2) {
            STDLOG(1,"Kicking slab %d as LPT step 2\n", slab);
            KickSlab(slab, 0, 0, KickCell_2LPT_2);
        } else if (step==3) {
            STDLOG(1,"Kicking slab %d as LPT step 3\n", slab);
            KickSlab(slab, 0, 0, KickCell_2LPT_3);
        } else QUIT("LPT Kick %d not implemented\n", step);
    } else {
        // This is just a standard step
        FLOAT kickfactor1 =  ReadState.LastHalfEtaKick;
        FLOAT kickfactor2 =  WriteState.FirstHalfEtaKick;
        STDLOG(1,"Kicking slab %d by %f + %f\n", slab, kickfactor1, kickfactor2);
        KickSlab(slab, kickfactor1, kickfactor2, KickCell);
    }
    KickCellTimer.Stop();
}

// -----------------------------------------------------------------

int MakeCellGroupsPrecondition(int slab) {
    // Only PosXYZ is used for sources, so we're free to rearrange PosSlab
    // in group finding after the transpose
    if( TransposePos.notdone(slab) ) return 0;
    
    // Need the new velocities because we're going to rearrange particles
    if( Kick.notdone(slab) ) return 0;
    
    // Also need the auxs, because we're going to re-order
    if( !SB->IsIOCompleted( AuxSlab, slab ) ){
        if(SB->IsSlabPresent(AuxSlab, slab))
            Dependency::NotifySpinning(WAITING_FOR_IO);
        return 0;
    }
    return 1;
}

void MakeCellGroupsAction(int slab) {
	GFC->ConstructCellGroups(slab);
}

// -----------------------------------------------------------------

int FindCellGroupLinksPrecondition(int slab) {
    // We want to find all links between this slab and the one just behind
    for (int j=-1; j<=0; j++) 
        if (MakeCellGroups.notdone(slab+j)) return 0;
    return 1;
}

void FindCellGroupLinksAction(int slab) {
    // Find links between slab and slab-1
	FindGroupLinks(slab);
}

// -----------------------------------------------------------------

int DoGlobalGroupsPrecondition(int slab) {
    // We're going to close all CellGroups in this slab.
    // GlobalGroups can span 2*GroupRadius+1.
    // But even though we usually encounter a CellGroup in its minimum slab,
    // we could be anywhere in the first instance.  So we have to query a big range.
    // That said, if the nearby slab has already closed global groups, then
    // we can proceed.  This particularly matters in the parallel version, where
    // we may already have closed groups in higher numbered slabs.
    
    // Look behind; can stop as soon as one finds a closed slab
    // The lower bound has a +1 (> not >=) because FindLinks(n) connects n and n-1
    for (int j=0; j>-2*GROUP_RADIUS; j--) {
        if (DoGlobalGroups.done(slab+j-1)) break;
        if (FindCellGroupLinks.notdone(slab+j)) return 0;
    }
    // Look ahead; can stop as soon as one finds a closed slab
    for (int j=1; j<=2*GROUP_RADIUS; j++){
        if (DoGlobalGroups.done(slab+j)) break;
        if (FindCellGroupLinks.notdone(slab+j)) return 0;
    }
    return 1;
}

void DoGlobalGroupsAction(int slab) {
    FindAndProcessGlobalGroups(slab);
}

// -----------------------------------------------------------------
/*
 * Checks if we are ready to do all outputs for this step
 * Anything that modifies the particles at the current time should happen before here
 */
int OutputPrecondition(int slab) {
    if (DoGlobalGroups.notdone(slab)) return 0;  // Must have found groups to be able to output light cones
    // note that group outputs were already done

    // Note the following conditions only have any effect if group finding is turned off
    
    if (Kick.notdone(slab)) return 0;  // Must have accelerations

    // Also obviously need the aux!
    if( !SB->IsIOCompleted( AuxSlab, slab ) ){
        if(SB->IsSlabPresent(AuxSlab, slab))
            Dependency::NotifySpinning(WAITING_FOR_IO);
        return 0;
    }
    
    return 1;
}

uint64 n_output = 0;
void OutputAction(int slab) {

    int step = WriteState.FullStepNumber;
    if (LPTStepNumber()>0) return;
    // Some output might want to be skipped during an IC step,
    // e.g., no light cones

    OutputTimeSlice.Start();

    if (ReadState.DoTimeSliceOutput) {
        // We've already done a K(1) and thus need a K(-1/2)
        FLOAT unkickfactor = WriteState.FirstHalfEtaKick;
        STDLOG(1,"Outputting slab %d with unkick factor %f\n",slab, unkickfactor);
        n_output += Output_TimeSlice(slab, unkickfactor);
    }
    OutputTimeSlice.Stop();

    OutputLightCone.Start();
    if (ReadState.OutputIsAllowed) {
        // TODO: LightCones may need a half un-kick if GFC == NULL
        // but we can probably handle that in the interpolation
        for(int i = 0; i < P.NLightCones; i++){
            STDLOG(1,"Outputting LightCone %d (origin (%f,%f,%f)) for slab %d\n",i,LCOrigin[i].x,LCOrigin[i].y,LCOrigin[i].z,slab);
            makeLightCone(slab,i);
        }
    }
    OutputLightCone.Stop();

    OutputBin.Start();
    if(ReadState.DoBinning){
        int zstride = CP->cpd /omp_get_max_threads();
        int ystride = CP->cpd /omp_get_max_threads();
        int minstride = 12;
        if (ystride < minstride) ystride = minstride;
        if (zstride < minstride) zstride = minstride;
        int cpd = CP->cpd;
        STDLOG(1,"Binning particles for slab %d\n",slab);
        #pragma omp parallel for schedule(dynamic,ystride)
        for (int y=0;y<cpd;y++) {
            for (int z=0;z<cpd;z++) {
                Cell c = CP->GetCell(slab, y, z);
                tsc(c.pos,CP->CellCenter(slab,y,z),density,c.count(),P.PowerSpectrumN1d,1.0);
            }
        }
    }
    OutputBin.Stop();
}

// -----------------------------------------------------------------

int MicrostepPrecondition(int slab){
    // We are going to second-half kick this slab
    if (Output.notdone(slab))
        return 0;
    return 1;
}

void MicrostepAction(int slab){
    // All kicks (and half-unkicks) for output are done; discard accels.
    // We de-allocate in Drift if we aren't doing group finding
    SB->DeAllocate(AccSlab,slab);

    return;
    MicrostepCPU.Start();
    // Do microstepping here
    if(MicrostepEpochs != NULL){
        STDLOG(1,"Beginning microsteps for slab %d\n", slab);
        MicrostepControl *MC = new MicrostepControl;
        MC->setup(GFC->globalslabs[slab], *MicrostepEpochs, P.MicrostepTimeStep, NFD->eps);
        //MC->LaunchGroupsGPU();
        MC->ComputeGroupsCPU();

        GFC->microstepcontrol[slab] = MC;
    }

	//Dependency do_action() assumes that each dependency processes all particles in a given slab.
	//Microstepping is an exception; it only does the group particles! Correct the bookkeeping here. 
	Microstep.num_particles += GFC->globalslabs[slab]->np - SS->size(slab); 
	
    MicrostepCPU.Stop();
}

// -----------------------------------------------------------------

int FinishGroupsPrecondition(int slab){
    // Is the asychronous GPU microstepping done?
    //if (!GFC->microstepcontrol[slab]->GPUGroupsDone()) return 0

    // We are going to release these groups.
    if (Microstep.notdone(slab)) return 0;
    
    return 1;
}

void FinishGroupsAction(int slab){
    // Scatter pos,vel updates to slabs, and release GGS
    delete GFC->microstepcontrol[slab];
    GFC->microstepcontrol[slab] = NULL;
    FinishGlobalGroups(slab);
    GFC->DestroyCellGroups(slab);
}

// -----------------------------------------------------------------
/*
 * Checks if we are ready to load the LPT velocities during an IC step.
 * Should not happen in normal execution
 */
int FetchLPTVelocityPrecondition(int slab){
    // Don't read too far ahead
    if(FetchLPTVelocity.raw_number_executed > 
            Drift.raw_number_executed + 2*FINISH_WAIT_RADIUS + 1) {
        return 0;
    }

    return 1;
}

void FetchLPTVelocityAction(int slab){
    // This is blocking because it uses the LoadIC module, not SB
    load_ic_vel_slab(slab);
}

// -----------------------------------------------------------------
/* Checks if we are ready to apply a full-timestep drift to the particles
 * Any operation that relies on the positions and velocities being synced
 * should be checked for completion this year.
 */
int DriftPrecondition(int slab) {
    // We must have finished scattering into this slab
    if (FinishGroups.notdone(slab)) return 0;
    
    // We will move the particles, so we must have done outputs
    if (Output.notdone(slab)) return 0;
    
    // We can't move particles until they've been used as gravity sources
    // However, we only use PosXYZSlab as sources, so we're free to move PosSlab
    
    // We also must have the 2LPT velocities
    // The finish radius is a good guess of how ordered the ICs are
    if(WriteState.Do2LPTVelocityRereading)
        for(int i=-FINISH_WAIT_RADIUS;i<=FINISH_WAIT_RADIUS;i++) 
            if (FetchLPTVelocity.notdone(slab+i)) {
                return 0;   
            }
        
    return 1;
}

void DriftAction(int slab) {
	
    int step = LPTStepNumber();
    if (step) {
        // We have LPT IC work to do
        if (step==1) {
            STDLOG(1,"Drifting slab %d as LPT step 1\n", slab);
            DriftAndCopy2InsertList(slab, 0, DriftCell_2LPT_1);
        } else if (step==2) {
            STDLOG(1,"Drifting slab %d as LPT step 2\n", slab);
            DriftAndCopy2InsertList(slab, 0, DriftCell_2LPT_2);
        } else if (step==3) {
            STDLOG(1,"Drifting slab %d as LPT step 3\n", slab);
            DriftAndCopy2InsertList(slab, 0, DriftCell_2LPT_3);
        } else QUIT("LPT Drift %d not implemented\n", step);
    } else {
        //         This is just a normal drift
        FLOAT driftfactor = WriteState.DeltaEtaDrift;
        // WriteState.etaD-ReadState.etaD; 
        STDLOG(1,"Drifting slab %d by %f\n", slab, driftfactor);
        //DriftAndCopy2InsertList(slab, driftfactor, DriftCell);
        DriftSlabAndCopy2InsertList(slab, driftfactor, DriftSlab);
    }
    
    // We freed AccSlab in Microstep to save space
    if (GFC == NULL){
	    // We kept the accelerations until here because of third-order LPT
	    if (P.StoreForces && !P.ForceOutputDebug) {
	        STDLOG(1,"Storing Forces in slab %d\n", slab);
	        SB->StoreArenaBlocking(AccSlab,slab);
	    }
	    else{
	        SB->DeAllocate(AccSlab,slab);
	    }
	}
}

// -----------------------------------------------------------------

int FinishPrecondition(int slab) {
    for(int j=-FINISH_WAIT_RADIUS;j<=FINISH_WAIT_RADIUS;j++) {
        if( Drift.notdone(slab+j) )  return 0; 
    }
	
	if (Finish.alldone(total_slabs_on_node)) return 0; 
    return 1;
}

uint64 merged_particles = 0;
void FinishAction(int slab) {
	FinishPreamble.Start();
    if (WriteState.Do2LPTVelocityRereading)
        SB->DeAllocate(VelLPTSlab, slab);
	FinishPreamble.Stop(); 
<<<<<<< HEAD
	
=======

>>>>>>> 7694d0c2
    // Gather particles from the insert list and make the merge slabs
    uint64 n_merge = FillMergeSlab(slab);
    merged_particles += n_merge;
	
	FinishPreamble.Start(); 
    
    // This may be the last time be need any of the CellInfo slabs that we just used
    // We can't immediately free CellInfo before NearForce might need it until we're FORCE_RADIUS away
    // An alternative to this would be to just wait for FORCE_RADIUS before finishing
    for(int j = -2*FORCE_RADIUS, consec = 0; j <= 2*FORCE_RADIUS; j++){
        if(Finish.done(slab + j) || j == 0)
            consec++;
        else
            consec = 0;
        if (consec >= 2*FORCE_RADIUS + 1)
            SB->DeAllocate(CellInfoSlab, slab + j - FORCE_RADIUS);
    }
    
    // Now delete the original particles
    SB->DeAllocate(PosSlab,slab);
    SB->DeAllocate(VelSlab,slab);
    SB->DeAllocate(AuxSlab,slab);
	
	STDLOG(2,"Done deallocing pos, vel, aux for slab %d\n", slab);
	
    // Make the multipoles
	int ramdisk_multipole_flag; 
#ifdef PARALLEL
	ramdisk_multipole_flag = RAMDISK_NO;
#else
	ramdisk_multipole_flag = RAMDISK_AUTO;
#endif
    SB->AllocateArena(MultipoleSlab,slab, ramdisk_multipole_flag);
	FinishPreamble.Stop(); 
<<<<<<< HEAD
	
	STDLOG(2,"About to compute multipoles for slab %d, %p\n", slab, (MTCOMPLEX *) SB->GetSlabPtr(MultipoleSlab, slab));
	
    ComputeMultipoleSlab(slab);
	
=======
		
	STDLOG(2,"About to compute multipoles for slab %d, %p\n", slab, (MTCOMPLEX *) SB->GetSlabPtr(MultipoleSlab, slab));
	
    ComputeMultipoleSlab(slab);
		
    
>>>>>>> 7694d0c2
    // Write out the particles and multipoles and delete
    WriteMergeSlab.Start();
    SB->StoreArenaNonBlocking(MergePosSlab,slab);
    SB->StoreArenaNonBlocking(MergeVelSlab,slab);
    SB->StoreArenaNonBlocking(MergeAuxSlab,slab);
    SB->StoreArenaNonBlocking(MergeCellInfoSlab,slab);
    WriteMergeSlab.Stop();
	
#ifndef PARALLEL
    WriteMultipoleSlab.Start();
    SB->StoreArenaNonBlocking(MultipoleSlab,slab);
    WriteMultipoleSlab.Stop();
#endif

#ifdef PARALLEL
    if (Finish.raw_number_executed==0) SendManifest->QueueToSend(slab);
	
	QueueMultipoleMPI.Start(); 
 STDLOG(2, "Attempting to SendMultipoleSlab %d\n", slab);
 	ParallelConvolveDriver->SendMultipoleSlab(slab); //distribute z's to appropriate nodes for this node's x domain.
	if (Finish.raw_number_executed==0){ //if we are finishing the first slab, set up receive MPI calls for incoming multipoles.
		STDLOG(2, "Attempting to RecvMultipoleSlab %d\n", slab);
		ParallelConvolveDriver->RecvMultipoleSlab(slab); //receive z's from other nodes for all x's.
	}
	
	QueueMultipoleMPI.Stop(); 
#endif
	
    int pwidth = FetchSlabs.raw_number_executed - Finish.raw_number_executed;
    STDLOG(1, "Current pipeline width (N_fetch - N_finish) is %d\n", pwidth);
    STDLOG(2, "About to ReportMemoryAllocatorStats\n");
    ReportMemoryAllocatorStats();
    STDLOG(2, "Done ReportMemoryAllocatorStats\n");
}

#ifdef PARALLEL
int CheckForMultipolesPrecondition(int slab) {
	
    if( Finish.notdone(slab) ) return 0;
	
	// if (Finish.raw_number_executed==0){ //if we are finishing the first slab, set up receive MPI calls for incoming multipoles.
	// 	STDLOG(2, "Attempting to RecvMultipoleSlab %d\n", slab);
	// 	ParallelConvolveDriver->RecvMultipoleSlab(slab); //receive z's from other nodes for all x's.
	// }
	
	int multipole_transfer_complete = ParallelConvolveDriver->CheckForMultipoleTransferComplete(slab);
	if (multipole_transfer_complete) return 1; 
    else {
		if(SB->IsSlabPresent(MultipoleSlab, slab))
				Dependency::NotifySpinning(WAITING_FOR_MPI);	
		return 0;
	}
}

void CheckForMultipolesAction(int slab) {
	STDLOG(1, "Entering Check for Multipoles action and deallocating multipole slab %d\n",  slab);
	SB->DeAllocate(MultipoleSlab, slab);  
	STDLOG(1, "Exiting Check for Multipoles action for slab %d\n",  slab);
	
}	
#endif
// -----------------------------------------------------------------
// A no-op precondition that always passes
int NoopPrecondition(int slab){
    return 1;
}

// A no-op action that does nothing
void NoopAction(int slab){
    return;
}

// ===================================================================

/*
 * Registers all of the dependencies and their associated actions.
 * The Dependency module is responsible for running the registered steps.
 */

#define INSTANTIATE(dependency, first_relative) do { dependency.instantiate(nslabs, first + first_relative, &dependency##Precondition, &dependency##Action, #dependency); } while(0)
#define INSTANTIATE_NOOP(dependency, first_relative) do { dependency.instantiate(nslabs, first + first_relative, &NoopPrecondition, &NoopAction, ""); } while(0)


void timestep(void) { 
	
    FORCE_RADIUS = P.NearFieldRadius;
    GROUP_RADIUS = GFC != NULL ? P.GroupRadius : 0;
    // The 2LPT pipeline is short (no group finding). We can afford to wait an extra slab to allow for large IC displacements
    FINISH_WAIT_RADIUS = LPTStepNumber() > 0 ? 2 : 1;
    assertf(FORCE_RADIUS >= 0, "Illegal FORCE_RADIUS: %d\n", FORCE_RADIUS);
    assertf(GROUP_RADIUS >= 0, "Illegal GROUP_RADIUS: %d\n", GROUP_RADIUS); 	
	
 #ifdef PARALLEL
	ConvolutionWallClock.Clear(); ConvolutionWallClock.Start();

	ParallelConvolveDriver = new ParallelConvolution(P.cpd, P.order, P.MultipoleDirectory);

	ParallelConvolveDriver->Convolve(); 
	ParallelConvolveDriver->SendTaylors(FORCE_RADIUS);

	ConvolutionWallClock.Stop(); 
	ParallelConvolveDriver->CS.ConvolveWallClock = ConvolutionWallClock.Elapsed(); 
#endif	
		
    TimeStepWallClock.Clear();  TimeStepWallClock.Start();
    STDLOG(1,"Initiating timestep()\n");	
	
#ifdef PARALLEL
    /* In the parallel code, we're about to send all of the info up to
    slab-1 to the neighbor.  This can cause a problem if the pipeline
    is thin (e.g., no group finding), because the PosXYZSlabs are needed
    over a domain of +-FORCE_RADIUS.
    
    For the first slab to finish, we have to assure that PosXYZSlab[slab]
    is not needed to Kick any slabs on the neighbor.  That means we must
    have done Kick[slab-FORCE_RADIUS] on this node.

    Further, we have to assure that PosXYZSlab[slab-1] is not still needed
    as a source to any slabs on this node.  Need Kick[slab-1+FORCE_RADIUS]
    to be done to avoid this.

    We fix this by forcing FINISH_WAIT_RADIUS to be big enough.  */
    if (FINISH_WAIT_RADIUS+2*GROUP_RADIUS<FORCE_RADIUS)
        FINISH_WAIT_RADIUS = FORCE_RADIUS-2*GROUP_RADIUS;

    // TODO: I'm not sure inflating FINISH_WAIT_RADIUS is the best way to deal with this
    // TODO: Also not sure this is the minimum number of slabs, even in that case
    assertf(total_slabs_on_node >= 2*FINISH_WAIT_RADIUS + 1 + 2*FORCE_RADIUS + 4*GROUP_RADIUS, "Not enough slabs on node to finish any slabs!\n");
	
#endif
		
		
    STDLOG(0,"Adopting FORCE_RADIUS = %d\n", FORCE_RADIUS);
    STDLOG(0,"Adopting GROUP_RADIUS = %d\n", GROUP_RADIUS);
    STDLOG(0,"Adopting FINISH_WAIT_RADIUS = %d\n", FINISH_WAIT_RADIUS);

	

    int nslabs = P.cpd;
    int first = first_slab_on_node;  // First slab to load
    STDLOG(1,"First slab to load will be %d\n", first);
	
#ifdef PARALLEL
	
	for (int slab = first + FORCE_RADIUS; slab < first + FORCE_RADIUS + total_slabs_on_node; slab ++ ){
    	SB->AllocateArena(TaylorSlab, slab, RAMDISK_NO); 
		ParallelConvolveDriver->RecvTaylorSlab(slab); 
		STDLOG(2, "Set up to receive Taylor slab %d via MPI\n", slab); 
	}
#endif


    INSTANTIATE(                  FetchSlabs, 0);
    INSTANTIATE(                TransposePos, 0);
    INSTANTIATE(                   NearForce, FORCE_RADIUS);
    INSTANTIATE(                 TaylorForce, FORCE_RADIUS);
    INSTANTIATE(                        Kick, FORCE_RADIUS);
    INSTANTIATE(                      Output, FORCE_RADIUS + 2*GROUP_RADIUS);
    INSTANTIATE(                       Drift, FORCE_RADIUS + 2*GROUP_RADIUS);
    INSTANTIATE(                      Finish, FORCE_RADIUS + 2*GROUP_RADIUS + FINISH_WAIT_RADIUS);
#ifdef PARALLEL
    INSTANTIATE(          CheckForMultipoles, FORCE_RADIUS + 2*GROUP_RADIUS + FINISH_WAIT_RADIUS);
#else
    INSTANTIATE_NOOP(     CheckForMultipoles, FORCE_RADIUS + 2*GROUP_RADIUS + FINISH_WAIT_RADIUS);
#endif
            
    // If group finding is disabled, we can make the dependencies no-ops so they don't hold up the pipeline
    if(GFC != NULL){
        INSTANTIATE(          MakeCellGroups, FORCE_RADIUS);
        INSTANTIATE(      FindCellGroupLinks, FORCE_RADIUS + 1);
        INSTANTIATE(          DoGlobalGroups, FORCE_RADIUS + 2*GROUP_RADIUS);
        INSTANTIATE(               Microstep, FORCE_RADIUS + 2*GROUP_RADIUS);
        INSTANTIATE(            FinishGroups, FORCE_RADIUS + 2*GROUP_RADIUS);
    } else {
        INSTANTIATE_NOOP(     MakeCellGroups, FORCE_RADIUS);
        INSTANTIATE_NOOP( FindCellGroupLinks, FORCE_RADIUS + 1);
        INSTANTIATE_NOOP(     DoGlobalGroups, FORCE_RADIUS + 2*GROUP_RADIUS);
        INSTANTIATE_NOOP(          Microstep, FORCE_RADIUS + 2*GROUP_RADIUS);
        INSTANTIATE_NOOP(       FinishGroups, FORCE_RADIUS + 2*GROUP_RADIUS);
    }
           
    if(WriteState.Do2LPTVelocityRereading)
        INSTANTIATE(       FetchLPTVelocity, FORCE_RADIUS + 2*GROUP_RADIUS - FINISH_WAIT_RADIUS);
    else
        INSTANTIATE_NOOP(  FetchLPTVelocity, FORCE_RADIUS + 2*GROUP_RADIUS - FINISH_WAIT_RADIUS);
	
	
	int timestep_loop_complete = 0; 
	while (!timestep_loop_complete){
           for(int i =0; i < FETCHPERSTEP; i++) FetchSlabs.Attempt();
         TransposePos.Attempt();
            NearForce.Attempt();
          TaylorForce.Attempt();
                 Kick.Attempt();
       MakeCellGroups.Attempt();
   FindCellGroupLinks.Attempt();
       DoGlobalGroups.Attempt();
               Output.Attempt();
            Microstep.Attempt();
         FinishGroups.Attempt();
     FetchLPTVelocity.Attempt();
                Drift.Attempt();
               Finish.Attempt();
			   
	    // TODO: The following line will be omitted once the MPI monitoring thread is in place.
           SendManifest->FreeAfterSend();
	    ReceiveManifest->Check();   // This checks if Send is ready; no-op in non-blocking mode
	
	    // If the manifest has been received, install it.
	    if (ReceiveManifest->is_ready()) ReceiveManifest->ImportData();
	    CheckForMultipoles.Attempt();	
		
#ifdef PARALLEL
		timestep_loop_complete = CheckForMultipoles.alldone(total_slabs_on_node);
#else
		timestep_loop_complete = Finish.alldone(total_slabs_on_node);
#endif
    }


	WrappingUp1.Clear(); WrappingUp1.Start(); 
	
    if(IL->length!=0)
        IL->DumpParticles();
    
    assertf(IL->length==0, 
        "Insert List not empty (%d) at the end of timestep().  Time step too big?\n", IL->length);
		
		
    
    STDLOG(1,"Finished timestep dependency loop!\n");

	
	
    if (GFC != NULL) assertf(GFC->GLL->length==0,
	"GroupLinkList not empty (%d) at the end of timestep.  Global group finding didn't run properly.\n", GFC->GLL->length);

    uint64 total_n_output = n_output;
    if(GFC != NULL)
        total_n_output += GFC->n_L0_output;
	
	WrappingUp1.Stop(); 
	
    #ifdef PARALLEL
	
		WrappingUp2.Clear(); WrappingUp2.Start(); 
	
    	MPI_REDUCE_TO_ZERO(&total_n_output,   1, MPI_UNSIGNED_LONG_LONG, MPI_SUM);		
        MPI_REDUCE_TO_ZERO(&merged_particles, 1, MPI_UNSIGNED_LONG_LONG, MPI_SUM);		
		
        STDLOG(2,"Ready to proceed to the remaining work\n");
		
		WrappingUp2.Stop(); 
		
		BarrierWallClock.Clear(); BarrierWallClock.Start();
				
        MPI_Barrier(MPI_COMM_WORLD);
		
		BarrierWallClock.Stop(); 
        // This MPI call also forces a synchronization over the MPI processes, 
        // so things like Reseting GPUs could fire multiple times on one node.
        SendManifest->FreeAfterSend();
        // Run this again, just in case the dependency loop on this node finished
        // before the neighbor received the non-blocking MPI transfer.
	    TimeStepWallClock.Stop(); ConvolutionWallClock.Start(); 
    	delete ParallelConvolveDriver;
	    ConvolutionWallClock.Stop(); TimeStepWallClock.Start(); 
	   
    #endif 
    if (MPI_rank==0)
        assertf(merged_particles == P.np, "Merged slabs contain %d particles instead of %d!\n", merged_particles, P.np);

    
    if(ReadState.DoTimeSliceOutput && MPI_rank==0){
        assertf(total_n_output == P.np, "TimeSlice output contains %d particles instead of %d!\n", total_n_output, P.np);
	}



    STDLOG(1,"Completing timestep()\n");
    TimeStepWallClock.Stop();
	
	
}


// ===================================================================
// Other timesteps that re-use dependencies above

#include "timestep_ic.cpp"

#include "timestep_recover_multipoles.cpp"

#include "timestep_benchmark_io.cpp"

#include "timestep_standalone_fof.cpp"<|MERGE_RESOLUTION|>--- conflicted
+++ resolved
@@ -666,11 +666,7 @@
     if (WriteState.Do2LPTVelocityRereading)
         SB->DeAllocate(VelLPTSlab, slab);
 	FinishPreamble.Stop(); 
-<<<<<<< HEAD
-	
-=======
-
->>>>>>> 7694d0c2
+
     // Gather particles from the insert list and make the merge slabs
     uint64 n_merge = FillMergeSlab(slab);
     merged_particles += n_merge;
@@ -705,20 +701,10 @@
 #endif
     SB->AllocateArena(MultipoleSlab,slab, ramdisk_multipole_flag);
 	FinishPreamble.Stop(); 
-<<<<<<< HEAD
-	
+
 	STDLOG(2,"About to compute multipoles for slab %d, %p\n", slab, (MTCOMPLEX *) SB->GetSlabPtr(MultipoleSlab, slab));
-	
     ComputeMultipoleSlab(slab);
 	
-=======
-		
-	STDLOG(2,"About to compute multipoles for slab %d, %p\n", slab, (MTCOMPLEX *) SB->GetSlabPtr(MultipoleSlab, slab));
-	
-    ComputeMultipoleSlab(slab);
-		
-    
->>>>>>> 7694d0c2
     // Write out the particles and multipoles and delete
     WriteMergeSlab.Start();
     SB->StoreArenaNonBlocking(MergePosSlab,slab);
