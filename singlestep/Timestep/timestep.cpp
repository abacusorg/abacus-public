--- conflicted
+++ resolved
@@ -624,63 +624,6 @@
 }
 
 // -----------------------------------------------------------------
-<<<<<<< HEAD
-
-int MicrostepPrecondition(int slab){
-    // We are going to second-half kick this slab
-    if (Output.notdone(slab))
-        return 0;
-    return 1;
-}
-
-void MicrostepAction(int slab){
-    // All kicks (and half-unkicks) for output are done; discard accels.
-    // We de-allocate in Drift if we aren't doing group finding
-    SB->DeAllocate(AccSlab,slab);
-
-    return;
-    MicrostepCPU.Start();
-    // Do microstepping here
-    if(MicrostepEpochs != NULL){
-        STDLOG(1,"Beginning microsteps for slab %d\n", slab);
-        MicrostepControl *MC = new MicrostepControl;
-        MC->setup(GFC->globalslabs[slab], *MicrostepEpochs, P.MicrostepTimeStep, NFD->eps);
-        //MC->LaunchGroupsGPU();
-        MC->ComputeGroupsCPU();
-
-        GFC->microstepcontrol[slab] = MC;
-    }
-
-	//Dependency do_action() assumes that each dependency processes all particles in a given slab.
-	//Microstepping is an exception; it only does the group particles! Correct the bookkeeping here. 
-	Microstep.num_particles += GFC->globalslabs[slab]->np - SS->size(slab); 
-	
-    MicrostepCPU.Stop();
-}
-
-// -----------------------------------------------------------------
-
-int FinishGroupsPrecondition(int slab){
-    // Is the asychronous GPU microstepping done?
-    //if (!GFC->microstepcontrol[slab]->GPUGroupsDone()) return 0
-
-    // We are going to release these groups.
-    if (Microstep.notdone(slab)) return 0;
-    
-    return 1;
-}
-
-void FinishGroupsAction(int slab){
-    // Scatter pos,vel updates to slabs, and release GGS
-    delete GFC->microstepcontrol[slab];
-    GFC->microstepcontrol[slab] = NULL;
-    FinishGlobalGroups(slab);
-    GFC->DestroyCellGroups(slab);
-}
-
-// -----------------------------------------------------------------
-=======
->>>>>>> 38392d30
 /*
  * Checks if we are ready to load the LPT velocities during an IC step.
  * Should not happen in normal execution
@@ -815,19 +758,10 @@
 #endif
     SB->AllocateArena(MultipoleSlab,slab, ramdisk_multipole_flag);
 	FinishPreamble.Stop(); 
-<<<<<<< HEAD
-
-=======
-		
->>>>>>> 38392d30
+
 	STDLOG(2,"About to compute multipoles for slab %d, %p\n", slab, (MTCOMPLEX *) SB->GetSlabPtr(MultipoleSlab, slab));
     ComputeMultipoleSlab(slab);
-<<<<<<< HEAD
-	
-=======
-		
-    
->>>>>>> 38392d30
+	
     // Write out the particles and multipoles and delete
     WriteMergeSlab.Start();
     SB->StoreArenaNonBlocking(MergePosSlab,slab);
@@ -1066,11 +1000,6 @@
     
     STDLOG(1,"Finished timestep dependency loop!\n");
 
-<<<<<<< HEAD
-=======
-	
-	
->>>>>>> 38392d30
     if (GFC != NULL) assertf(GFC->GLL->length==0,
 	"GroupLinkList not empty (%d) at the end of timestep.  Global group finding didn't run properly.\n", GFC->GLL->length);
 
