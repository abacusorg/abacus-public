/* timestep.cpp

This is the main routine to evolve the particles.  This defines the
slab-based pipeline that we will use by setting up a set of 
preconditions and actions.  It also handles most of the allocation
and deallocation of arenas.  

We should endeavor to make the basic outline of the pipeline very
clear in this source file.

The bottom of this file contains a redacted version of the pipeline
for the creation of the initial state.  This just loads particles
to the insert list and then calls finish.

We also provide another simplified pipeline to recover multipoles
from position slabs.  This is invoked via the `make_multipoles`
executable.

*/

int FORCE_RADIUS = -1;
int GROUP_RADIUS = -1;

// I think in most cases we would prefer to read ahead until memory limited
//#define FETCHAHEAD (2*FORCE_RADIUS)
//#define FETCHAHEAD 1000
#define FETCHAHEAD FORCE_RADIUS + 3
#define FETCHPERSTEP 1
// Recall that all of these Dependencies have a built-in STimer
// to measure the amount of time spent on Actions.
Dependency FetchSlabs;
Dependency TransposePos;
Dependency NearForce;
Dependency TaylorForce;
Dependency Kick;
Dependency MakeCellGroups;
Dependency FindCellGroupLinks;
Dependency DoGlobalGroups;
Dependency Output;
Dependency Microstep;
Dependency FinishGroups;
Dependency Drift;
Dependency Finish;

Dependency LPTVelocityReRead;

// The wall-clock time minus all of the above Timers might be a measure
// of the spin-locked time in the timestep() loop.
STimer TimeStepWallClock;

// -----------------------------------------------------------------
/*
 * The precondition for loading new slabs into memory
 * We limit the additional slabs read to FETCHAHEAD
 */
int FetchSlabPrecondition(int slab) {
    if(slab > Kick.last_slab_executed + FETCHAHEAD)
        // This was +1, but for non-blocking reads 
        // I think we want to work one more ahead
        return 0;
    
    return 1;
}

/*
 * Loads a set of slabs at a common x slice into memory
 * All "normal" slabtypes should be loaded here. Note that loads may be async.
 */
void FetchSlabAction(int slab) {
    STDLOG(0,"Fetching slab %d with %d particles\n", slab, Slab->size(slab));
    // Load all of the particle files together
    LBW->LoadArenaNonBlocking(CellInfoSlab,slab);
    LBW->LoadArenaNonBlocking(PosSlab,slab);
    assertf(Slab->size(slab)*sizeof(posstruct)<=
        fsize(LBW->ReadSlabDescriptorName(PosSlab,slab).c_str()),
        "PosSlab size doesn't match prediction\n");

    // Don't bother to load the vel/aux/taylors for slabs that won't be kicked until the wrap
    if(FetchSlabs.number_of_slabs_executed < FORCE_RADIUS)
        return;

    LBW->LoadArenaNonBlocking(VelSlab, slab);
    assertf(Slab->size(slab)*sizeof(velstruct)<=
        fsize(LBW->ReadSlabDescriptorName(VelSlab,slab).c_str()),
        "VelSlab size doesn't match prediction\n");
    LBW->LoadArenaNonBlocking(AuxSlab, slab);
    assertf(Slab->size(slab)*sizeof(auxstruct)<=
        fsize(LBW->ReadSlabDescriptorName(AuxSlab, slab).c_str()),
        "AuxSlab size doesn't match prediction\n");
    LBW->LoadArenaNonBlocking(TaylorSlab,slab);
}

// -----------------------------------------------------------------

int TransposePosPrecondition(int slab){
    if(   !LBW->IOCompleted(PosSlab,      slab) ||
          !LBW->IOCompleted(CellInfoSlab, slab)   ) {
        Dependency::NotifySpinning(WAITING_FOR_IO);
        return 0;
    }
        return 1;
}

void TransposePosAction(int slab){
    STDLOG(0,"Transposing position slab %d with %d particles\n", slab, Slab->size(slab));
    
    LBW->AllocateArena(PosXYZSlab, slab);
    int cpd = P.cpd;
    
    // Could do this over skewers; should make a skewersize(slab, y) function somewhere
    #pragma omp parallel for schedule(static)
    for(int y = 0; y < cpd; y++){
        for(int z = 0; z < cpd; z++){
            posstruct *pos = PP->PosCell(slab, y, z);
            List3<FLOAT> posxyz = PP->PosXYZCell(slab, y, z);
            int count = PP->NumberParticle(slab,y,z);
            
            #pragma ivdep
            for(int i = 0; i < count; i++){
                posxyz.X[i] = pos[i].x;
                posxyz.Y[i] = pos[i].y;
                posxyz.Z[i] = pos[i].z;
            }
        }
    }
    
    // If this is a "ghost" slab, we only need its transpose
    if(TransposePos.number_of_slabs_executed < FORCE_RADIUS)
        LBW->DeAllocate(PosSlab, slab);
}


// -----------------------------------------------------------------

int NearForcePrecondition(int slab) {
    for(int i=-FORCE_RADIUS;i<=FORCE_RADIUS;i++){
        if(TransposePos.notdone(slab+i))
            return 0;
        if( !LBW->IOCompleted( CellInfoSlab, slab+i ) ){
            Dependency::NotifySpinning(WAITING_FOR_IO);
            return 0;
        }
    }
    
    return 1;
}

void NearForceAction(int slab) {
    // Do some data checks
    assertf(are_cellinfo_legal(slab, Slab->size(slab)),
            "Cell info of slab %d contain out of bounds data\n", slab);
    // Could also check that the sum of the cell counts add up to Slab.size

    STDLOG(1,"Computing near-field force for slab %d\n", slab);
    SlabForceTime[slab].Start();
        
    JJ->ExecuteSlab(slab, P.ForceOutputDebug);
    //JJ->ExecuteSlab(slab, 1);

    SlabForceLatency[slab].Start();
    if (P.ForceOutputDebug) {
        // We want to output the AccSlab to the NearAcc file.
        // This must be a blocking write.
        JJ->Finalize(slab);
<<<<<<< HEAD
        LBW->WriteArena(AccSlab, slab, IO_KEEP, IO_BLOCKING,
=======
#ifdef DIRECTSINGLESPLINE
        // Single spline requires a prefactor multiplication, which we defer to the kick for efficiency
        // But analysis routines that use ForceOutputDebug, like Ewald, expect this prefactor to already be applied
        // So apply it here, storing the original in a temporary copy
        uint64 npslab = Slab->size(slab);
        accstruct *nearacctmp = new accstruct[npslab];
        accstruct *nearacc = (accstruct *) LBW->ReturnIDPtr(NearAccSlab, slab);
        memcpy(nearacctmp, nearacc, npslab*sizeof(accstruct));
        FLOAT inv_eps3 = 1./(JJ->SofteningLengthInternal*JJ->SofteningLengthInternal*JJ->SofteningLengthInternal);
        for(int i = 0; i < npslab; i++)
            nearacc[i] *= inv_eps3;
#endif
        LBW->WriteArena(NearAccSlab, slab, IO_KEEP, IO_BLOCKING,
>>>>>>> aed87019
        LBW->WriteSlabDescriptorName(NearAccSlab,slab).c_str());

#ifdef DIRECTSINGLESPLINE
        // restore the original
        memcpy(nearacc, nearacctmp, npslab*sizeof(accstruct));
        delete[] nearacctmp;
#endif

    }
}

// -----------------------------------------------------------------

int TaylorForcePrecondition(int slab) {
    if( !LBW->IOCompleted( CellInfoSlab,  slab ) ||
        !LBW->IOCompleted( PosSlab,       slab ) ||
        !LBW->IOCompleted( TaylorSlab,    slab ) ){
        Dependency::NotifySpinning(WAITING_FOR_IO);
        return 0;
    }
    return 1;
}

void TaylorForceAction(int slab) {
    // We finished reading this TaylorSlab, so we can delete it to save space
    if (P.OverwriteState){
        STDLOG(1, "Deleting TaylorSlab %d since we have finished reading it\n",slab);
        assertf(remove(LBW->ReadSlabDescriptorName(TaylorSlab,slab).c_str()) == 0, "Could not remove TaylorSlab %d\n",slab);
    }
    
    STDLOG(1,"Computing far-field force for slab %d\n", slab);
    SlabFarForceTime[slab].Start();
    LBW->AllocateArena(FarAccSlab,slab);
    
    TaylorCompute.Start();
    ComputeTaylorForce(slab);
    TaylorCompute.Stop();

    if(P.ForceOutputDebug){
        // We want to output the FarAccSlab to the FarAcc file.
        // This must be a blocking write.
        LBW->WriteArena(FarAccSlab, slab, IO_KEEP, IO_BLOCKING,
                LBW->WriteSlabDescriptorName(FarAccSlab,slab).c_str());
    }
    LBW->DeAllocate(TaylorSlab,slab);
    SlabFarForceTime[slab].Stop();
}


// -----------------------------------------------------------------

int KickPrecondition(int slab) {
    if( !LBW->IOCompleted( VelSlab, slab ) ) {
        Dependency::NotifySpinning(WAITING_FOR_IO);
        return 0;
    }
    
    // must have far forces
    if(TaylorForce.notdone(slab)){
        return 0;
    }
    
    //must have near forces
    if (NearForce.notdone(slab)) 
        return 0;
    else {
        // If pencil construction (NearForce) is finished, but not JJ, then we're waiting for the GPU result
        if(!JJ->SlabDone(slab)){
#ifdef CUDADIRECT
            Dependency::NotifySpinning(WAITING_FOR_GPU);
#endif
            return 0;
        }
    }

    return 1;
}

void KickAction(int slab) {
    SlabForceTime[slab].Stop();
    SlabForceLatency[slab].Stop();

    // Release the trailing slab if it won't be needed at the wrap
    // Technically we could release it anyway and re-do the transpose from PosSlab,
    // but if we're not doing group finding we may have already written and released PosSlab
    if(Kick.number_of_slabs_executed >= 2*FORCE_RADIUS)
        LBW->DeAllocate(PosXYZSlab, slab - FORCE_RADIUS);

    // Special case: if this is the last slab, free all +/- FORCE_RADIUS
    if(Kick.number_of_slabs_executed == PP->cpd-1)
        for(int j = slab - FORCE_RADIUS+1; j <= slab + FORCE_RADIUS; j++)
            LBW->DeAllocate(PosXYZSlab, j);

    // Queue up slabs near the wrap to be loaded again later
    // This way, we don't have idle slabs taking up memory while waiting for the pipeline to wrap around
    if(Kick.number_of_slabs_executed < FORCE_RADIUS){
        STDLOG(2,"Marking slab %d for repeat\n", slab - FORCE_RADIUS);
        TransposePos.mark_to_repeat(slab - FORCE_RADIUS);
        // The first two won't need PosSlab until the second time around
        //LBW->DeAllocate(PosSlab, slab - FORCE_RADIUS);
        LBW->DeAllocate(CellInfoSlab, slab - FORCE_RADIUS);
        FetchSlabs.mark_to_repeat(slab - FORCE_RADIUS);
    }

    //If we are doing blocking forces, the finalization happens in NearForceAction
    if(!P.ForceOutputDebug && !P.ForceCPU)
        JJ->Finalize(slab);
    AddAccel.Start();
    RescaleAndCoAddAcceleration(slab);
    LBW->DeAllocate(FarAccSlab,slab);
    AddAccel.Stop();
    int step = LPTStepNumber();
    KickCellTimer.Start();
    if (step) {
        // We have LPT IC work to do
        if (step==1) {
            STDLOG(1,"Kicking slab %d as LPT step 1\n", slab);
            KickSlab(slab, 0, 0, KickCell_2LPT_1);
        } else if (step==2) {
            STDLOG(1,"Kicking slab %d as LPT step 2\n", slab);
            KickSlab(slab, 0, 0, KickCell_2LPT_2);
        } else if (step==3) {
            STDLOG(1,"Kicking slab %d as LPT step 3\n", slab);
            KickSlab(slab, 0, 0, KickCell_2LPT_3);
        } else QUIT("LPT Kick %d not implemented\n", step);
    } else {
        // This is just a standard step
        FLOAT kickfactor1 =  ReadState.LastHalfEtaKick;
        FLOAT kickfactor2 =  WriteState.FirstHalfEtaKick;
        STDLOG(1,"Kicking slab %d by %f + %f\n", slab, kickfactor1, kickfactor2);
        KickSlab(slab, kickfactor1, kickfactor2, KickCell);
    }
    KickCellTimer.Stop();
}

// -----------------------------------------------------------------

int MakeCellGroupsPrecondition(int slab) {
    // Only PosXYZ is used for sources, so we're free to rearrange PosSlab
    // in group finding after the transpose
    if( TransposePos.notdone(slab) ) return 0;
    
    // Need the new velocities because we're going to rearrange particles
    if( Kick.notdone(slab) ) return 0;
    
    // Also need the auxs, because we're going to re-order
    if( !LBW->IOCompleted( AuxSlab, slab ) ) {
        Dependency::NotifySpinning(WAITING_FOR_IO);
        return 0;
    }
    return 1;
}

void MakeCellGroupsAction(int slab) {
	STDLOG(1,"Making Cell Groups in slab %d\n", slab);
	GFC->ConstructCellGroups(slab);
}

// -----------------------------------------------------------------

int FindCellGroupLinksPrecondition(int slab) {
    // We want to find all links between this slab and the one just behind
    for (int j=-1; j<=0; j++) 
        if (MakeCellGroups.notdone(slab+j)) return 0;
    return 1;
}

void FindCellGroupLinksAction(int slab) {
    // Find links between slab and slab-1
	STDLOG(1,"Finding Group Links between slab %d and %d\n", slab, slab-1);
	FindGroupLinks(slab);
}

// -----------------------------------------------------------------

int DoGlobalGroupsPrecondition(int slab) {
    // We're going to close all CellGroups in this slab.
    // GlobalGroups can span 2*GroupRadius+1.
    // But even though we usually encounter a CellGroup in its minimum slab,
    // we could be anywhere in the first instance.  So we have to query a big range.
    // That said, if the nearby slab has already closed global groups, then
    // we can proceed.
    // The lower bound has a +1 because FindLinks looks one slab back
    for (int j=-2*GROUP_RADIUS+1; j<=2*GROUP_RADIUS; j++){
        if (FindCellGroupLinks.notdone(slab+j)) return 0;
    }
    return 1;
}

void DoGlobalGroupsAction(int slab) {
    STDLOG(0,"Finding Global Groups in slab %d\n", slab);
    FindAndProcessGlobalGroups(slab);
}

// -----------------------------------------------------------------
/*
 * Checks if we are ready to do all outputs for this step
 * Anything that modifies the particles at the current time should happen before here
 */
int OutputPrecondition(int slab) {
    if (DoGlobalGroups.notdone(slab)) return 0;  // Must have found groups to be able to output light cones
    // note that group outputs were already done
    
    if (Kick.notdone(slab)) return 0;  // Must have accelerations
    // note that this condition only has any effect if group finding is turned off
    
    return 1;
}

uint64 n_output = 0;
void OutputAction(int slab) {
    STDLOG(1,"Output slab %d\n", slab);

    int step = WriteState.FullStepNumber;
    if (LPTStepNumber()>0) return;
    // Some output might want to be skipped during an IC step,
    // e.g., no light cones

    OutputTimeSlice.Start();

    if (ReadState.DoTimeSliceOutput) {
        // We've already done a K(1) and thus need a K(-1/2)
        FLOAT unkickfactor = WriteState.FirstHalfEtaKick;
        STDLOG(1,"Outputting slab %d with unkick factor %f\n",slab, unkickfactor);
        n_output += Output_TimeSlice(slab, unkickfactor);
    }
    OutputTimeSlice.Stop();

    OutputLightCone.Start();
    if (ReadState.OutputIsAllowed) {
        // TODO: LightCones may need a half un-kick if GFC == NULL
        // but we can probably handle that in the interpolation
        for(int i = 0; i < P.NLightCones; i++){
            STDLOG(1,"Outputting LightCone %d (origin (%f,%f,%f)) for slab %d\n",i,LCOrigin[i].x,LCOrigin[i].y,LCOrigin[i].z,slab);
            makeLightCone(slab,i);
        }
    }
    OutputLightCone.Stop();

    OutputBin.Start();
    if(ReadState.DoBinning){
        int zstride = PP->cpd /omp_get_max_threads();
        int ystride = PP->cpd /omp_get_max_threads();
        int minstride = 12;
        if (ystride < minstride) ystride = minstride;
        if (zstride < minstride) zstride = minstride;
        int cpd = PP->cpd;
        STDLOG(1,"Binning particles for slab %d\n",slab);
        #pragma omp parallel for schedule(dynamic,ystride)
        for (int y=0;y<cpd;y++) {
            for (int z=0;z<cpd;z++) {
                Cell c = PP->GetCell(slab, y, z);
                tsc(c.pos,PP->CellCenter(slab,y,z),density,c.count(),P.PowerSpectrumN1d,1.0);
            }
        }
    }
    OutputBin.Stop();

}

// -----------------------------------------------------------------

int MicrostepPrecondition(int slab){
    // We are going to second-half kick this slab
    if (Output.notdone(slab))
        return 0;
    return 1;
}

void MicrostepAction(int slab){
    STDLOG(1,"Starting microsteps for slab %d\n", slab);

    // All kicks (and half-unkicks) for output are done; discard accels.
    // We de-allocate in Drift if we aren't doing group finding
    LBW->DeAllocate(AccSlab,slab);

    return;
    MicrostepCPU.Start();
    // Do microstepping here
    if(MicrostepEpochs != NULL){
        STDLOG(1,"Beginning microsteps for slab %d\n", slab);
        MicrostepControl *MC = new MicrostepControl;
        MC->setup(GFC->globalslabs[slab], *MicrostepEpochs, P.MicrostepTimeStep, JJ->eps);
        //MC->LaunchGroupsGPU();
        MC->ComputeGroupsCPU();

        GFC->microstepcontrol[slab] = MC;
    }
    MicrostepCPU.Stop();
}

// -----------------------------------------------------------------

int FinishGroupsPrecondition(int slab){
    // Is the asychronous GPU microstepping done?
    //if (!GFC->microstepcontrol[slab]->GPUGroupsDone()) return 0

    // We are going to release these groups.
    if (Microstep.notdone(slab)) return 0;
    
    return 1;
}

void FinishGroupsAction(int slab){
    // Scatter pos,vel updates to slabs, and release GGS
    STDLOG(0, "Finishing groups in slab %d\n", slab);
    delete GFC->microstepcontrol[slab];
    GFC->microstepcontrol[slab] = NULL;
    FinishGlobalGroups(slab);
    GFC->DestroyCellGroups(slab);
}

// -----------------------------------------------------------------
/*
 * Checks if we are ready to load the LPT velocities during an IC step.
 * Should not happen in normal execution
 */
int FetchLPTVelPrecondition(int slab){
    // Don't read too far ahead
    if(LPTVelocityReRead.number_of_slabs_executed > 
            Drift.number_of_slabs_executed + 2*FINISH_WAIT_RADIUS + 1) {
        return 0;
    }

    return 1;
}

void FetchLPTVelAction(int slab){
    // This is blocking because it uses the LoadIC module, not LBW
    load_ic_vel_slab(slab);
}

// -----------------------------------------------------------------
/* Checks if we are ready to apply a full-timestep drift to the particles
 * Any operation that relies on the positions and velocities being synced
 * should be checked for completion this year.
 */
int DriftPrecondition(int slab) {
    // We must have finished scattering into this slab
    if (FinishGroups.notdone(slab)) return 0;
    
    // We will move the particles, so we must have done outputs
    if (Output.notdone(slab)) return 0;
    
    // We can't move particles until they've been used as gravity sources
    // However, we only use PosXYZSlab as sources, so we're free to move PosSlab
    
    // We also must have the 2LPT velocities
    // The finish radius is a good guess of how ordered the ICs are
    for(int i=-FINISH_WAIT_RADIUS;i<=FINISH_WAIT_RADIUS;i++) 
        if (LPTVelocityReRead.notdone(slab+i)) return 0;
        
    return 1;
}

void DriftAction(int slab) {
    int step = LPTStepNumber();
    if (step) {
        // We have LPT IC work to do
        if (step==1) {
            STDLOG(1,"Drifting slab %d as LPT step 1\n", slab);
            DriftAndCopy2InsertList(slab, 0, DriftCell_2LPT_1);
        } else if (step==2) {
            STDLOG(1,"Drifting slab %d as LPT step 2\n", slab);
            DriftAndCopy2InsertList(slab, 0, DriftCell_2LPT_2);
        } else if (step==3) {
            STDLOG(1,"Drifting slab %d as LPT step 3\n", slab);
            DriftAndCopy2InsertList(slab, 0, DriftCell_2LPT_3);
        } else QUIT("LPT Drift %d not implemented\n", step);
    } else {
        //         This is just a normal drift
        FLOAT driftfactor = WriteState.DeltaEtaDrift;
        // WriteState.etaD-ReadState.etaD; 
        STDLOG(1,"Drifting slab %d by %f\n", slab, driftfactor);
        DriftAndCopy2InsertList(slab, driftfactor, DriftCell);
    }
    
    // We freed AccSlab in Microstep to save space
    if (GFC == NULL){
	    // We kept the accelerations until here because of third-order LPT
	    if (P.StoreForces && !P.ForceOutputDebug) {
	        STDLOG(1,"Storing Forces in slab %d\n", slab);
	        LBW->StoreArenaBlocking(AccSlab,slab);
	    }
	    else{
	        LBW->DeAllocate(AccSlab,slab);
	    }
	}
}

// -----------------------------------------------------------------

int FinishPrecondition(int slab) {
    for(int j=-FINISH_WAIT_RADIUS;j<=FINISH_WAIT_RADIUS;j++) {
        if( Drift.notdone(slab+j) ) return 0;
    }
    
    return 1;
}

uint64 merged_particles = 0;
void FinishAction(int slab) {
    STDLOG(1,"Finishing slab %d\n", slab);
    
    if (WriteState.Do2LPTVelocityRereading)
        LBW->DeAllocate(VelLPTSlab, slab);
    
    // Gather particles from the insert list and make the merge slabs
    uint64 n_merge = FillMergeSlab(slab);
    merged_particles += n_merge;

    FinishFreeSlabs.Start();
    
    // This may be the last time be need any of the CellInfo slabs that we just used
    // We can't immediately free CellInfo before NearForce might need it until we're FORCE_RADIUS away
    // An alternative to this would be to just wait for FORCE_RADIUS before finishing
    for(int j = -2*FORCE_RADIUS, consec = 0; j <= 2*FORCE_RADIUS; j++){
        if(Finish.done(slab + j) || j == 0)
            consec++;
        else
            consec = 0;
        if (consec >= 2*FORCE_RADIUS + 1)
            LBW->DeAllocate(CellInfoSlab, slab + j - FORCE_RADIUS);
    }
    
    // Now delete the original particles
    LBW->DeAllocate(PosSlab,slab);
    LBW->DeAllocate(VelSlab,slab);
    LBW->DeAllocate(AuxSlab,slab);

    FinishFreeSlabs.Stop();
    
    // Make the multipoles
    LBW->AllocateArena(MultipoleSlab,slab);
    ComputeMultipoleSlab(slab);
    
    // Write out the particles and multipoles and delete
    WriteMergeSlab.Start();
    LBW->StoreArenaNonBlocking(MergePosSlab,slab);
    LBW->StoreArenaNonBlocking(MergeVelSlab,slab);
    LBW->StoreArenaNonBlocking(MergeAuxSlab,slab);
    LBW->StoreArenaNonBlocking(MergeCellInfoSlab,slab);
    WriteMergeSlab.Stop();

    WriteMultipoleSlab.Start();
    LBW->StoreArenaNonBlocking(MultipoleSlab,slab);
    WriteMultipoleSlab.Stop();

    int pwidth = FetchSlabs.number_of_slabs_executed - Finish.number_of_slabs_executed;
    STDLOG(1, "Current pipeline width (N_fetch - N_finish) is %d\n", pwidth);
}

// -----------------------------------------------------------------
// A no-op precondition that always passes
int NoopPrecondition(int slab){
    return 1;
}

// A no-op action that does nothing
void NoopAction(int slab){
    return;
}

// ===================================================================

/*
 * Registers all of the dependencies and their associated actions.
 * The Dependency module is responsible for running the registered steps.
 */
void timestep(void) {
    TimeStepWallClock.Clear();
    TimeStepWallClock.Start();
    STDLOG(1,"Initiating timestep()\n");

    FORCE_RADIUS = P.NearFieldRadius;
    GROUP_RADIUS = GFC != NULL ? P.GroupRadius : 0;
    assertf(FORCE_RADIUS >= 0, "Illegal FORCE_RADIUS: %d\n", FORCE_RADIUS);
    assertf(GROUP_RADIUS >= 0, "Illegal GROUP_RADIUS: %d\n", GROUP_RADIUS); 
    STDLOG(0,"Adopting FORCE_RADIUS = %d\n", FORCE_RADIUS);
    STDLOG(0,"Adopting GROUP_RADIUS = %d\n", GROUP_RADIUS);

    int cpd = P.cpd;
    int first = 0;  // First slab to load
    STDLOG(1,"First slab to load will be %d\n", first);

        FetchSlabs.instantiate(cpd, first, &FetchSlabPrecondition,          &FetchSlabAction         );
      TransposePos.instantiate(cpd, first, &TransposePosPrecondition,       &TransposePosAction      );
         NearForce.instantiate(cpd, first + FORCE_RADIUS, &NearForcePrecondition,          &NearForceAction         );
       TaylorForce.instantiate(cpd, first + FORCE_RADIUS, &TaylorForcePrecondition,        &TaylorForceAction       );
              Kick.instantiate(cpd, first + FORCE_RADIUS, &KickPrecondition,               &KickAction              );
            Output.instantiate(cpd, first + FORCE_RADIUS + 2*GROUP_RADIUS, &OutputPrecondition,             &OutputAction            );
             Drift.instantiate(cpd, first + FORCE_RADIUS + 2*GROUP_RADIUS, &DriftPrecondition,              &DriftAction             );
            Finish.instantiate(cpd, first + FORCE_RADIUS + 2*GROUP_RADIUS + FINISH_WAIT_RADIUS, &FinishPrecondition,             &FinishAction            );
            
    // If group finding is disabled, we can make the dependencies no-ops so they don't hold up the pipeline
    if(GFC != NULL){
        MakeCellGroups.instantiate(cpd, first + FORCE_RADIUS, &MakeCellGroupsPrecondition,     &MakeCellGroupsAction    );
    FindCellGroupLinks.instantiate(cpd, first + FORCE_RADIUS + 1, &FindCellGroupLinksPrecondition, &FindCellGroupLinksAction);
        DoGlobalGroups.instantiate(cpd, first + FORCE_RADIUS + 2*GROUP_RADIUS, &DoGlobalGroupsPrecondition,     &DoGlobalGroupsAction    );
             Microstep.instantiate(cpd, first + FORCE_RADIUS + 2*GROUP_RADIUS, &MicrostepPrecondition,          &MicrostepAction         );
          FinishGroups.instantiate(cpd, first + FORCE_RADIUS + 2*GROUP_RADIUS, &FinishGroupsPrecondition,       &FinishGroupsAction      );
    } else {
        MakeCellGroups.instantiate(cpd, first, &NoopPrecondition, &NoopAction );
    FindCellGroupLinks.instantiate(cpd, first, &NoopPrecondition, &NoopAction );
        DoGlobalGroups.instantiate(cpd, first, &NoopPrecondition, &NoopAction );
             Microstep.instantiate(cpd, first, &NoopPrecondition, &NoopAction );
          FinishGroups.instantiate(cpd, first, &NoopPrecondition, &NoopAction );
    }
           
    if(WriteState.Do2LPTVelocityRereading)
        LPTVelocityReRead.instantiate(cpd, first + FORCE_RADIUS + 2*GROUP_RADIUS - FINISH_WAIT_RADIUS,
                                          &FetchLPTVelPrecondition,   &FetchLPTVelAction   );
    else
        LPTVelocityReRead.instantiate(cpd, first, &NoopPrecondition, &NoopAction );

    while( !Finish.alldone() ) {
           for(int i =0; i < FETCHPERSTEP; i++) FetchSlabs.Attempt();
         TransposePos.Attempt();
            NearForce.Attempt();
          TaylorForce.Attempt();
                 Kick.Attempt();
       MakeCellGroups.Attempt();
   FindCellGroupLinks.Attempt();
       DoGlobalGroups.Attempt();
               Output.Attempt();
            Microstep.Attempt();
         FinishGroups.Attempt();
    LPTVelocityReRead.Attempt();
                Drift.Attempt();
               Finish.Attempt();
    }

    if(IL->length!=0)
        IL->DumpParticles();
    
    assertf(IL->length==0, 
        "Insert List not empty (%d) at the end of timestep().  Time step too big?\n", IL->length);
    
    assertf(merged_particles == P.np, "Merged slabs contain %d particles instead of %d!\n", merged_particles, P.np);

    uint64 total_n_output = n_output;
    if(GFC != NULL)
        total_n_output += GFC->n_L0_output;
    
    if(ReadState.DoTimeSliceOutput)
        assertf(total_n_output == P.np, "TimeSlice output contains %d particles instead of %d!\n", total_n_output, P.np);

    STDLOG(1,"Completing timestep()\n");
    TimeStepWallClock.Stop();
}


// ===================================================================

uint64 NP_from_IC = 0;

int FetchICPrecondition(int slab) {
    // We always do this.
    return 1;
}
void FetchICAction(int slab) {
    STDLOG(1,"Fetching slab %d\n", slab);
    // Get a slab of particles and put them on the InsertList
    NP_from_IC += LoadSlab2IL(slab);
    
    // We also need to create a null slab
    LBW->AllocateSpecificSize(PosSlab,slab, 0);
    LBW->AllocateSpecificSize(VelSlab,slab, 0);
    LBW->AllocateSpecificSize(AuxSlab,slab, 0);
    LBW->AllocateArena(CellInfoSlab,slab);
    int cpd = PP->cpd;
    for (int y=0; y<cpd; y++)
        for (int z=0; z<cpd; z++) {
            PP->CellInfo(slab,y,z)->makenull();
        }
    return;
}
/*
 * Registers the preconditions and actions for an IC step
 * When doing IC loading, we require that the neighboring slabs be loaded
 * just to be sure that no particles have crossed the boundary.  This is trivial
 * if we overload the Drift dependency with the FetchIC condition/actions.
 */

void timestepIC(void) {
    STDLOG(0,"Initiating timestepIC()\n");
    TimeStepWallClock.Clear();
    TimeStepWallClock.Start();
    
    FORCE_RADIUS = 0;  // so we know when we can free CellInfo in Finish
    GROUP_RADIUS = 0;

    int cpd = P.cpd; int first = 0;
    Drift.instantiate(cpd, first, &FetchICPrecondition, &FetchICAction );
    Finish.instantiate(cpd, first + FINISH_WAIT_RADIUS,  &FinishPrecondition,  &FinishAction );

    while( !Finish.alldone() ) {
        Drift.Attempt();
       Finish.Attempt();
    }

    assertf(NP_from_IC == P.np, "Expected to read a total of %llu particles from IC files, but only read %llu.\n", P.np, NP_from_IC);
    assertf(merged_particles == P.np, "Merged slabs contain %d particles instead of %d!\n", merged_particles, P.np);
    
    char filename[1024];
    sprintf(filename,"%s/slabsize",P.WriteStateDirectory);
    Slab->write(filename);
    assertf(IL->length==0,
        "Insert List not empty (%d) at the end of timestep().  Particles in IC files not sufficiently sorted?\n", IL->length);

    STDLOG(1,"Completing timestepIC()\n");
    TimeStepWallClock.Stop();
}

// ===================================================================
// Multipole recovery mode

int FetchPosSlabPrecondition(int slab) {
    if(LBW->total_allocation > .5*P.MAXRAMMB*1024LLU*1024LLU){
        // Are we spinning because we need more RAM?
        Dependency::NotifySpinning(NOT_ENOUGH_RAM);
        return 0;
    }
    return 1;
}

void FetchPosSlabAction(int slab) {
    STDLOG(0,"Fetching slab %d with %d particles\n", slab, Slab->size(slab));
    // Load all of the particle files together
    LBW->LoadArenaNonBlocking(MergeCellInfoSlab,slab);
    LBW->LoadArenaNonBlocking(MergePosSlab,slab);  // Load directly into the merge slabs
    assertf(Slab->size(slab)*sizeof(posstruct)<=
        fsize(LBW->ReadSlabDescriptorName(MergePosSlab,slab).c_str()),
        "PosSlab size doesn't match prediction\n");
    /*LBW->LoadArenaNonBlocking(AuxSlab,slab);
    assertf(Slab->size(slab)*sizeof(auxstruct)<=
        fsize(LBW->ReadSlabDescriptorName(AuxSlab,slab).c_str()),
        "AuxSlab size doesn't match prediction\n");*/
}

int FinishMultipolesPrecondition(int slab) {
    if( !LBW->IOCompleted( MergePosSlab,      slab )
        || !LBW->IOCompleted( MergeCellInfoSlab, slab )
        //|| !LBW->IOCompleted( AuxSlab,      slab )
        ) return 0;
    return 1;
}

void FinishMultipolesAction(int slab) {
    STDLOG(1,"Finishing multipole slab %d\n", slab);
        
    // Make the multipoles
    LBW->AllocateArena(MultipoleSlab,slab);
    ComputeMultipoleSlab(slab);
    
    WriteMultipoleSlab.Start();
    LBW->StoreArenaNonBlocking(MultipoleSlab,slab);
    WriteMultipoleSlab.Stop();
    
    LBW->DeAllocate(MergePosSlab,slab);
    LBW->DeAllocate(MergeCellInfoSlab,slab);
}


void timestepMultipoles(void) {
    STDLOG(0,"Initiating timestepMultipoles()\n");
    TimeStepWallClock.Clear();
    TimeStepWallClock.Start();
    
    FORCE_RADIUS = 0;  // so we know when we can free CellInfo in Finish
    GROUP_RADIUS = 0;

    int cpd = P.cpd; int first = 0;
    FetchSlabs.instantiate(cpd, first, &FetchPosSlabPrecondition, &FetchPosSlabAction );
    Finish.instantiate(cpd, first,  &FinishMultipolesPrecondition,  &FinishMultipolesAction );

    while( !Finish.alldone() ) {
        FetchSlabs.Attempt();
            Finish.Attempt();
    }

    STDLOG(1,"Completing timestepMultipoles()\n");
    TimeStepWallClock.Stop();
}

// =========================================================
// IO Benchmark mode

int FinishBenchmarkIOPrecondition(int slab) {
    // Wait for everything to be read
    if( !LBW->IOCompleted( CellInfoSlab,      slab )
        || !LBW->IOCompleted( PosSlab, slab )
        || !LBW->IOCompleted( VelSlab, slab )
        || !LBW->IOCompleted( AuxSlab,      slab )
        || !LBW->IOCompleted( TaylorSlab,      slab )
        ) return 0;
    return 1;
}

void FinishBenchmarkIOAction(int slab) {
    STDLOG(1,"Finishing benchmark IO slab %d\n", slab);
        
    /*// Make the multipoles
    LBW->AllocateArena(MultipoleSlab,slab);
    ComputeMultipoleSlab(slab);
    
    WriteMultipoleSlab.Start();
    LBW->StoreArenaNonBlocking(MultipoleSlab,slab);
    WriteMultipoleSlab.Stop();
    
    LBW->DeAllocate(MergePosSlab,slab);
    LBW->DeAllocate(MergeCellInfoSlab,slab);*/

    LBW->WriteArena(CellInfoSlab, slab, IO_DELETE, IO_NONBLOCKING, 
                    LBW->WriteSlabDescriptorName(MergeCellInfoSlab,slab).c_str());
    LBW->WriteArena(PosSlab, slab, IO_DELETE, IO_NONBLOCKING, 
                    LBW->WriteSlabDescriptorName(MergePosSlab,slab).c_str());
    LBW->WriteArena(VelSlab, slab, IO_DELETE, IO_NONBLOCKING, 
                    LBW->WriteSlabDescriptorName(MergeVelSlab,slab).c_str());
    LBW->WriteArena(AuxSlab, slab, IO_DELETE, IO_NONBLOCKING, 
                    LBW->WriteSlabDescriptorName(MergeAuxSlab,slab).c_str());
    LBW->WriteArena(TaylorSlab, slab, IO_DELETE, IO_NONBLOCKING, 
                    LBW->WriteSlabDescriptorName(MultipoleSlab,slab).c_str());
}

void timestepBenchmarkIO(int nslabs) {
    // We want to read slabs from the read directory and write them to the write directory, probably without modification
    // We can probably reuse the main FetchSlabs depdendency and write a new Finish dependency
    // One may not want to have to read and write all the slabs for a large box, so `nslabs` can be specified to use fewer

    STDLOG(0,"Initiating timestepBenchmarkIO()\n");
    TimeStepWallClock.Clear();
    TimeStepWallClock.Start();
    
    FORCE_RADIUS = 0;
    GROUP_RADIUS = 0;

    int cpd = P.cpd; int first = 0;
    assertf(nslabs <= cpd, "nslabs (%d) cannot be larger than cpd (%d)\n", nslabs, cpd);
    if (nslabs <= 0)
        nslabs = cpd;

    // Use the Kick as finish because FetchSlabs fetches FETCHAHEAD past the kick
    FetchSlabs.instantiate(nslabs, first, &FetchSlabPrecondition, &FetchSlabAction );
    Kick.instantiate(nslabs, first,  &FinishBenchmarkIOPrecondition,  &FinishBenchmarkIOAction );

    while( !Kick.alldone() ) {
        FetchSlabs.Attempt();
              Kick.Attempt();
    }

    STDLOG(1,"Completing timestepBenchmarkIO()\n");
    TimeStepWallClock.Stop();
}

// =============================================================================================== //

#include "read_pack14.cpp"

const char* StandaloneFOF_slice_dir;
int StandaloneFOFLoadSlabPrecondition(int slab) {
    if(LBW->total_allocation > .5*P.MAXRAMMB*1024LLU*1024LLU){
        Dependency::NotifySpinning(NOT_ENOUGH_RAM);
        return 0;
    }
    return 1;
}

void StandaloneFOFLoadSlabAction(int slab) {
    char fname[1024];
    // TODO: Add support for L0 slabs?
    sprintf(fname, "%s/%s.z%5.3f.slab%04d.dat", StandaloneFOF_slice_dir, P.SimName, ReadState.Redshift, slab);
    STDLOG(1,"Load Slab %d from \"%s\"\n", slab, fname);

    size_t s = fsize(fname);
    LBW->AllocateSpecificSize(TimeSlice, slab, s);
    // We will read the raw pack14 asynchronously with LBW
    // then unpack it in a separate dependency
    // TODO: support states as well as time slices
    LBW->ReadArena(TimeSlice, slab, IO_NONBLOCKING, fname);
}

int StandaloneFOFUnpackSlabPrecondition(int slab) {
    if (! LBW->IOCompleted(TimeSlice, slab)) return 0;
    return 1;
}

void StandaloneFOFUnpackSlabAction(int slab) {
    printf("Unpacking slab %d\n", slab);
    STDLOG(1, "Unpacking slab %d\n", slab);
    int nump = unpack_slab_pack14(slab, P.HaloTaggableFraction);
    STDLOG(1,"Found %d particles in slab %d\n", nump, slab);

    LBW->DeAllocate(TimeSlice, slab);
}

int StandaloneFOFMakeCellGroupsPrecondition(int slab) {
    if (TransposePos.notdone(slab)) return 0;
    return 1;
}

int StandaloneFOFFinishPrecondition(int slab) {
    if (DoGlobalGroups.notdone(slab)) return 0;
    return 1;
}

void StandaloneFOFFinishAction(int slab) {
    STDLOG(1,"Deleting slab %d\n", slab);

    // Release the group-local copies of the particles
    GlobalGroupSlab *GGS = GFC->globalslabs[slab];
    delete GGS;
    GFC->globalslabs[slab] = NULL;

    LBW->DeAllocate(PosSlab, slab);
    LBW->DeAllocate(VelSlab, slab);
    LBW->DeAllocate(AuxSlab, slab);
    LBW->DeAllocate(CellInfoSlab, slab);
}


void timestepStandaloneFOF(const char* slice_dir) {
    STDLOG(0,"Initiating timestepStandaloneFOF()\n");
    TimeStepWallClock.Clear();
    TimeStepWallClock.Start();

    int cpd = GFC->cpd;

    StandaloneFOF_slice_dir = slice_dir;

    FORCE_RADIUS = 0;
    GROUP_RADIUS = P.GroupRadius;
    assertf(GROUP_RADIUS >= 0, "Illegal GROUP_RADIUS: %d\n", GROUP_RADIUS); 
    STDLOG(0,"Adopting GROUP_RADIUS = %d\n", GROUP_RADIUS);

    int first = 0;
            FetchSlabs.instantiate(cpd, first, &StandaloneFOFLoadSlabPrecondition, &StandaloneFOFLoadSlabAction);
          TransposePos.instantiate(cpd, first, &StandaloneFOFUnpackSlabPrecondition, &StandaloneFOFUnpackSlabAction);
        MakeCellGroups.instantiate(cpd, first, &StandaloneFOFMakeCellGroupsPrecondition, &MakeCellGroupsAction);
    FindCellGroupLinks.instantiate(cpd, first + 1, &FindCellGroupLinksPrecondition, &FindCellGroupLinksAction);
        DoGlobalGroups.instantiate(cpd, first + 2*GFC->GroupRadius, &DoGlobalGroupsPrecondition, &DoGlobalGroupsAction);
                Finish.instantiate(cpd, first + 2*GFC->GroupRadius, &StandaloneFOFFinishPrecondition, &StandaloneFOFFinishAction);

    while (!Finish.alldone()) {
        FetchSlabs.Attempt();
        TransposePos.Attempt();
        MakeCellGroups.Attempt();
        FindCellGroupLinks.Attempt();
        DoGlobalGroups.Attempt();
        Finish.Attempt();
    }

    TimeStepWallClock.Stop();
}<|MERGE_RESOLUTION|>--- conflicted
+++ resolved
@@ -162,9 +162,7 @@
         // We want to output the AccSlab to the NearAcc file.
         // This must be a blocking write.
         JJ->Finalize(slab);
-<<<<<<< HEAD
-        LBW->WriteArena(AccSlab, slab, IO_KEEP, IO_BLOCKING,
-=======
+
 #ifdef DIRECTSINGLESPLINE
         // Single spline requires a prefactor multiplication, which we defer to the kick for efficiency
         // But analysis routines that use ForceOutputDebug, like Ewald, expect this prefactor to already be applied
@@ -177,8 +175,7 @@
         for(int i = 0; i < npslab; i++)
             nearacc[i] *= inv_eps3;
 #endif
-        LBW->WriteArena(NearAccSlab, slab, IO_KEEP, IO_BLOCKING,
->>>>>>> aed87019
+        LBW->WriteArena(AccSlab, slab, IO_KEEP, IO_BLOCKING,
         LBW->WriteSlabDescriptorName(NearAccSlab,slab).c_str());
 
 #ifdef DIRECTSINGLESPLINE
