--- conflicted
+++ resolved
@@ -979,15 +979,10 @@
     if(WriteState.Do2LPTVelocityRereading)
         INSTANTIATE(       FetchLPTVelocity, first_outputslab - FINISH_WAIT_RADIUS);
     else
-<<<<<<< HEAD
-        INSTANTIATE_NOOP(  FetchLPTVelocity, FORCE_RADIUS + 2*GROUP_RADIUS - FINISH_WAIT_RADIUS);
-
-	int timestep_loop_complete = 0;
-=======
+
         INSTANTIATE_NOOP(  FetchLPTVelocity, first_outputslab - FINISH_WAIT_RADIUS);
 	
 	int timestep_loop_complete = 0; 
->>>>>>> 43d72c2e
 	while (!timestep_loop_complete){
 
            for(int i =0; i < FETCHPERSTEP; i++) FetchSlabs.Attempt();
@@ -1049,17 +1044,6 @@
     uint64 total_n_output = n_output;
     if(GFC != NULL)
         total_n_output += GFC->n_L0_output;
-<<<<<<< HEAD
-
-
-    #ifdef PARALLEL
-    	MPI_REDUCE_TO_ZERO(&total_n_output,   1, MPI_UNSIGNED_LONG_LONG, MPI_SUM);
-        MPI_REDUCE_TO_ZERO(&merged_particles, 1, MPI_UNSIGNED_LONG_LONG, MPI_SUM);
-
-        STDLOG(2,"Ready to proceed to the remaining work\n");
-
-		BarrierWallClock.Clear(); BarrierWallClock.Start();
-=======
 	
 	
     #ifdef PARALLEL	
@@ -1070,7 +1054,6 @@
 		
         STDLOG(2,"Ready to proceed to the remaining work\n");
 
->>>>>>> 43d72c2e
         MPI_Barrier(MPI_COMM_WORLD);
 		BarrierWallClock.Stop();
 
@@ -1079,12 +1062,9 @@
         SendManifest->FreeAfterSend();
         // Run this again, just in case the dependency loop on this node finished
         // before the neighbor received the non-blocking MPI transfer.
-<<<<<<< HEAD
-	    TimeStepWallClock.Stop(); ConvolutionWallClock.Start();
-=======
+
 	    TimeStepWallClock.Stop(); ConvolutionWallClock.Start(); 
         convtimebuffer = (char*) malloc(CONVTIMEBUFSIZE);   // Need to allocate space for the timings
->>>>>>> 43d72c2e
     	delete ParallelConvolveDriver;
 	    ConvolutionWallClock.Stop(); TimeStepWallClock.Start();
 
