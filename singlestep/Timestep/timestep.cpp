--- conflicted
+++ resolved
@@ -326,11 +326,7 @@
 int OutputPrecondition(int slab) {
     if (Kick.notdone(slab)) return 0;  // Must have kicked because output does a half un-kick
     if (Group.notdone(slab)) return 0;  // Must have found groups
-<<<<<<< HEAD
-    //if (!P.ForceOutputDebug && P.AllowGroupFinding && !GF->SlabClosed(slab)) return 0;
-=======
     if (!P.ForceOutputDebug && P.AllowGroupFinding && !GF->SlabClosed(slab) && !LPTStepNumber()) return 0; 
->>>>>>> 112487b9
     return 1;
 }
 
@@ -380,13 +376,8 @@
     OutputBin.Stop();
 
     OutputGroup.Start();
-    //if(!P.ForceOutputDebug && P.AllowGroupFinding)
-<<<<<<< HEAD
-    //    GF->OutputSlab(slab);
-=======
     if(!P.ForceOutputDebug && P.AllowGroupFinding && !LPTStepNumber())
         GF->OutputSlab(slab);
->>>>>>> 112487b9
     OutputGroup.Stop();
 
 }
@@ -475,13 +466,8 @@
     }
     LBW->DeAllocate(NearAccSlab,slab);
 
-    //if(!P.ForceOutputDebug && P.AllowGroupFinding)
-<<<<<<< HEAD
-    //    GF->PurgeSlab(slab);
-=======
     if(!P.ForceOutputDebug && P.AllowGroupFinding && !LPTStepNumber()) 
        GF->PurgeSlab(slab);
->>>>>>> 112487b9
 
 }
 
