/* timestep.cpp

This is the main routine to evolve the particles.  This defines the
slab-based pipeline that we will use by setting up a set of
preconditions and actions.  It also handles most of the allocation
and deallocation of arenas.

We should endeavor to make the basic outline of the pipeline very
clear in this source file.

The bottom of this file contains a redacted version of the pipeline
for the creation of the initial state.  This just loads particles
to the insert list and then calls finish.

We also provide another simplified pipeline to recover multipoles
from position slabs.  This is invoked via the `recover_multipoles`
executable.

*/

//#define WAIT_MULTIPOLES 1


int FORCE_RADIUS = -1;
int GROUP_RADIUS = -1;

#define FETCHAHEAD (2*GROUP_RADIUS + FORCE_RADIUS + FINISH_WAIT_RADIUS + 2)
#define FETCHPERSTEP 1
// Recall that all of these Dependencies have a built-in STimer
// to measure the amount of time spent on Actions.
Dependency FetchSlabs;
Dependency TransposePos;
Dependency NearForce;
Dependency TaylorForce;
Dependency Kick;
Dependency MakeCellGroups;
Dependency FindCellGroupLinks;
Dependency DoGlobalGroups;
Dependency Output;
Dependency Microstep;
Dependency FinishGroups;
Dependency Drift;
Dependency Finish;
<<<<<<< HEAD
Dependency CheckForMultipoles; //only for parallel case. otherwise NOOP.
Dependency FetchLPTVelocity;
=======
Dependency CheckForMultipoles; //only for parallel case. otherwise NOOP. 
Dependency UnpackLPTVelocity;
>>>>>>> 2023ed9f

// TODO: should we consider de-coupling PARALLEL from the concept of a merged convolve/singlestep?
#ifdef PARALLEL
#include "ConvolutionParametersStatistics.cpp"
#include "InCoreConvolution.cpp"
#include "ParallelConvolution.cpp"
STimer ConvolutionWallClock;
STimer BarrierWallClock;
#endif

// The wall-clock time minus all of the above Timers might be a measure
// of the spin-locked time in the timestep() loop.
STimer TimeStepWallClock;


#include "manifest.cpp"

// -----------------------------------------------------------------
/*
 * The precondition for loading new slabs into memory
 * We limit the additional slabs read to FETCHAHEAD
 */
int FetchSlabsPrecondition(int slab) {
<<<<<<< HEAD
    if(slab > Kick.last_slab_executed + FETCHAHEAD)
        // This was +1, but for non-blocking reads
        // I think we want to work one more ahead
=======
    // We want to read ahead enough that we are reading while computing forces
    // i.e. we would like to read a few slabs ahead of the Kick.
    // But if the steps after Kick are slow enough that we aren't Finishing promptly,
    // we can get a buildup of slabs and run out of memory. So we tie to the Drift instead.
    if(FetchSlabs.wrap(slab - Drift.last_slab_executed) > FETCHAHEAD
        && FetchSlabs.done(Drift.last_slab_executed))
>>>>>>> 2023ed9f
        return 0;

    #ifdef PARALLEL
    if (FetchSlabs.raw_number_executed>=total_slabs_on_node) return 0;
    	// This prevents FetchSlabAction from reading beyond the
	// range of slabs on the node.  In the PARALLEL code, these
	// data will arrive from the Manifest.  We have to implement
	// this on the raw_number because the reported number is adjusted
	// by the Manifest, which leads to a race condition when running
	// the PARALLEL code on a single node test.
	// In the non-PARALLEL code, we have intentionally re-queued some slabs,
	// so don't apply this test.
    #endif
    return 1;
}

/*
 * Loads a set of slabs at a common x slice into memory
 * All "normal" slabtypes should be loaded here. Note that loads may be async.
 */
void FetchSlabsAction(int slab) {
    STDLOG(1,"Fetching slab %d with %d particles\n", slab, SS->size(slab));

    // Load all of the particle files together
    SB->LoadArenaNonBlocking(CellInfoSlab,slab);
    SB->LoadArenaNonBlocking(PosSlab,slab);

    // Don't bother to load the vel/aux/taylors for slabs that won't be kicked until the wrap
    #ifndef PARALLEL
    if(FetchSlabs.number_of_slabs_executed < FORCE_RADIUS)
        return;
    #endif

#ifdef PARALLEL
    // SB->AllocateArena(TaylorSlab, slab + FORCE_RADIUS, RAMDISK_NO);
// 	ParallelConvolveDriver->RecvTaylorSlab(slab + FORCE_RADIUS);
// 	STDLOG(2, "Received Taylor slab via MPI%d\n", slab + FORCE_RADIUS);

#else
    SB->LoadArenaNonBlocking(TaylorSlab,slab);
#endif

    SB->LoadArenaNonBlocking(VelSlab, slab);
    SB->LoadArenaNonBlocking(AuxSlab, slab);

    if(WriteState.Do2LPTVelocityRereading){
        ICFile::FromFormat(P.ICFormat, slab)->read_vel_nonblocking();
    }
}

// -----------------------------------------------------------------

int TransposePosPrecondition(int slab){
    // TODO: technically need separate WAITING_FOR_IO flags for each slab, otherwise "reasons" can cross-talk
    if(!SB->IsIOCompleted(PosSlab, slab)){
        if(SB->IsSlabPresent(PosSlab, slab))
            Dependency::NotifySpinning(WAITING_FOR_IO);
        return 0;
    }

    if(!SB->IsIOCompleted(CellInfoSlab, slab)){
        if(SB->IsSlabPresent(CellInfoSlab, slab))
            Dependency::NotifySpinning(WAITING_FOR_IO);
        return 0;
    }

        return 1;
}

void TransposePosAction(int slab){
    SB->AllocateArena(PosXYZSlab, slab);
    int cpd = P.cpd;

    // Could do this over skewers; should make a skewersize(slab, y) function somewhere
    #pragma omp parallel for schedule(static)
    for(int y = 0; y < cpd; y++){
        for(int z = 0; z < cpd; z++){
            posstruct *pos = CP->PosCell(slab, y, z);
            List3<FLOAT> posxyz = CP->PosXYZCell(slab, y, z);
            int count = CP->NumberParticle(slab,y,z);

            #pragma ivdep
            for(int i = 0; i < count; i++){
                posxyz.X[i] = pos[i].x;
                posxyz.Y[i] = pos[i].y;
                posxyz.Z[i] = pos[i].z;
            }
        }
    }

    #ifndef PARALLEL
    // If this is a "ghost" slab, we only need its transpose
    if(TransposePos.number_of_slabs_executed < FORCE_RADIUS)
        SB->DeAllocate(PosSlab, slab);
    #endif

}


// -----------------------------------------------------------------

int NearForcePrecondition(int slab) {
    for(int i=-FORCE_RADIUS;i<=FORCE_RADIUS;i++){
        // Technically, I think we only need the CellInfo to construct pencils
        // But it's convenient to have pos so the GPU can immediately execute any pencil
        if(TransposePos.notdone(slab+i))
            return 0;
        if( !SB->IsIOCompleted( CellInfoSlab, slab+i ) ){
            if(SB->IsSlabPresent(CellInfoSlab, slab+i))
                Dependency::NotifySpinning(WAITING_FOR_IO);
            return 0;
        }
    }

    return 1;
}

void NearForceAction(int slab) {
    // Do some data checks
    assertf(are_cellinfo_legal(slab, SS->size(slab)),
            "Cell info of slab %d contain out of bounds data\n", slab);
    // Could also check that the sum of the cell counts add up to SS->size(slab);

    SlabForceTime[slab].Start();

    NFD->ExecuteSlab(slab, P.ForceOutputDebug);
    // NFD->ExecuteSlab(slab, 1);  // Use this line instead to force blocking GPU work

    SlabForceLatency[slab].Start();
    if (P.ForceOutputDebug) {
        // We want to output the AccSlab to the NearAcc file.
        // This must be a blocking write.
        NFD->Finalize(slab);

#ifdef DIRECTSINGLESPLINE
        // Single spline requires a prefactor multiplication, which we defer to the kick for efficiency
        // But analysis routines that use ForceOutputDebug, like Ewald, expect this prefactor to already be applied
        // So apply it here, storing the original in a temporary copy
        uint64 npslab = SS->size(slab);
        accstruct *nearacctmp = new accstruct[npslab];
        accstruct *nearacc = (accstruct *) SB->GetSlabPtr(AccSlab, slab);
        memcpy(nearacctmp, nearacc, npslab*sizeof(accstruct));
        FLOAT inv_eps3 = 1./(NFD->SofteningLengthInternal*NFD->SofteningLengthInternal*NFD->SofteningLengthInternal);
        for(uint64 i = 0; i < npslab; i++)
            nearacc[i] *= inv_eps3;
#endif
        SB->WriteArena(AccSlab, slab, IO_KEEP, IO_BLOCKING,
            SB->WriteSlabPath(NearAccSlab,slab).c_str());

#ifdef DIRECTSINGLESPLINE
        // restore the original
        memcpy(nearacc, nearacctmp, npslab*sizeof(accstruct));
        delete[] nearacctmp;
#endif
    }

    // Busy-wait for all GPU work for this slab to finish
    // while(!NFD->SlabDone(slab)) ;
}

// -----------------------------------------------------------------

int TaylorForcePrecondition(int slab) {
    if( !SB->IsIOCompleted( CellInfoSlab, slab ) ){
        if(SB->IsSlabPresent(CellInfoSlab, slab))
            Dependency::NotifySpinning(WAITING_FOR_IO);
        return 0;
    }
    if( !SB->IsIOCompleted( PosSlab, slab ) ){
        if(SB->IsSlabPresent(PosSlab, slab))
        return 0;
    }

#ifdef PARALLEL //TODO do the above still apply in the parallel case?
	if( !ParallelConvolveDriver->CheckTaylorSlabReady(slab)) {
        if(SB->IsSlabPresent(TaylorSlab, slab))
			Dependency::NotifySpinning(WAITING_FOR_MPI);
		return 0;
	}

#else
    if( !SB->IsIOCompleted( TaylorSlab, slab ) ){
        if(SB->IsSlabPresent(TaylorSlab, slab))
            Dependency::NotifySpinning(WAITING_FOR_IO);
        return 0;
    }
#endif

    return 1;
}

void TaylorForceAction(int slab) {
	MTCOMPLEX *t = (MTCOMPLEX *) SB->GetSlabPtr(TaylorSlab, slab);

    SlabFarForceTime[slab].Start();
    SB->AllocateArena(FarAccSlab, slab);

    TaylorCompute.Start();
    ComputeTaylorForce(slab);
    TaylorCompute.Stop();

    if(P.ForceOutputDebug){
        // We want to output the FarAccSlab to the FarAcc file.
        // This must be a blocking write.
        SB->WriteArena(FarAccSlab, slab, IO_KEEP, IO_BLOCKING);
    }

#ifdef PARALLEL
    // If parallel, the Taylors came via MPI and don't have a corresponding slab file
    int delete_taylors_file = 0;
#else
    // Deallocate and delete the underlying file if we're overwriting
    int delete_taylors_file = WriteState.OverwriteConvState;
#endif

    SB->DeAllocate(TaylorSlab, slab, delete_taylors_file);
    SlabFarForceTime[slab].Stop();
}


// -----------------------------------------------------------------

int KickPrecondition(int slab) {
    if( !SB->IsIOCompleted( VelSlab, slab ) ){
        if(SB->IsSlabPresent(VelSlab, slab))
            Dependency::NotifySpinning(WAITING_FOR_IO);
        return 0;
    }

    // must have far forces
    if(TaylorForce.notdone(slab)){
        return 0;
    }

    //must have near forces
    if (NearForce.notdone(slab))
        return 0;
    else {
        // If pencil construction (NearForce) is finished, but not NFD, then we're waiting for the GPU result
        if(!NFD->SlabDone(slab)){
#ifdef CUDADIRECT
            Dependency::NotifySpinning(WAITING_FOR_GPU);
#endif
            return 0;
        }
    }

    return 1;
}

void KickAction(int slab) {
    SlabForceTime[slab].Stop();
    SlabForceLatency[slab].Stop();

    // Release the trailing slab if it won't be needed at the wrap
    // Technically we could release it anyway and re-do the transpose from PosSlab,
    // but if we're not doing group finding we may have already written and released PosSlab
    if(Kick.raw_number_executed >= 2*FORCE_RADIUS)
        SB->DeAllocate(PosXYZSlab, slab - FORCE_RADIUS);

    // Special case: if this is the last slab, free all +/- FORCE_RADIUS
    // Not worrying about this in the PARALLEL case; we have other non-destructions
    STDLOG(1,"%d slabs have been Kicked so far\n", Kick.raw_number_executed);
    // REMOVE: if(Kick.number_of_slabs_executed == CP->cpd-1)
    if(Kick.raw_number_executed == total_slabs_on_node-1)
        for(int j = slab - FORCE_RADIUS+1; j <= slab + FORCE_RADIUS; j++)
            SB->DeAllocate(PosXYZSlab, j);

    #ifndef PARALLEL
    // Queue up slabs near the wrap to be loaded again later
    // This way, we don't have idle slabs taking up memory while waiting for the pipeline to wrap around
    if(Kick.number_of_slabs_executed < FORCE_RADIUS){
        STDLOG(3,"Marking slab %d for repeat\n", slab - FORCE_RADIUS);
        TransposePos.mark_to_repeat(slab - FORCE_RADIUS);
	// BUG FIXED: This DeAllocation was missing
        SB->DeAllocate(PosXYZSlab, slab - FORCE_RADIUS);
        // The first two won't need PosSlab until the second time around
        //SB->DeAllocate(PosSlab, slab - FORCE_RADIUS);
        SB->DeAllocate(CellInfoSlab, slab - FORCE_RADIUS);
        FetchSlabs.mark_to_repeat(slab - FORCE_RADIUS);
    }
    #endif

    //If we are doing blocking forces, the finalization happens in NearForceAction
    if(!P.ForceOutputDebug && !P.ForceCPU)
        NFD->Finalize(slab);
    AddAccel.Start();
    RescaleAndCoAddAcceleration(slab);
    SB->DeAllocate(FarAccSlab,slab);
    AddAccel.Stop();
    int step = LPTStepNumber();
    KickCellTimer.Start();
    if (step) {
        // We have LPT IC work to do
        if (step==1) {
            STDLOG(1,"Kicking slab %d as LPT step 1\n", slab);
            KickSlab(slab, 0, 0, KickCell_2LPT_1);
        } else if (step==2) {
            STDLOG(1,"Kicking slab %d as LPT step 2\n", slab);
            KickSlab(slab, 0, 0, KickCell_2LPT_2);
        } else if (step==3) {
            STDLOG(1,"Kicking slab %d as LPT step 3\n", slab);
            KickSlab(slab, 0, 0, KickCell_2LPT_3);
        } else QUIT("LPT Kick %d not implemented\n", step);
    } else {
        // This is just a standard step
        FLOAT kickfactor1 =  ReadState.LastHalfEtaKick;
        FLOAT kickfactor2 =  WriteState.FirstHalfEtaKick;
        STDLOG(1,"Kicking slab %d by %f + %f\n", slab, kickfactor1, kickfactor2);
        KickSlab(slab, kickfactor1, kickfactor2, KickCell);
    }
    KickCellTimer.Stop();
}

// -----------------------------------------------------------------

int MakeCellGroupsPrecondition(int slab) {
    // Only PosXYZ is used for sources, so we're free to rearrange PosSlab
    // in group finding after the transpose
    if( TransposePos.notdone(slab) ) return 0;

    // Need the new velocities because we're going to rearrange particles
    if( Kick.notdone(slab) ) return 0;

    // Also need the auxs, because we're going to re-order
    if( !SB->IsIOCompleted( AuxSlab, slab ) ){
        if(SB->IsSlabPresent(AuxSlab, slab))
            Dependency::NotifySpinning(WAITING_FOR_IO);
        return 0;
    }
    return 1;
}

void MakeCellGroupsAction(int slab) {
	GFC->ConstructCellGroups(slab);
}

// -----------------------------------------------------------------

int FindCellGroupLinksPrecondition(int slab) {
    // We want to find all links between this slab and the one just behind
    for (int j=-1; j<=0; j++)
        if (MakeCellGroups.notdone(slab+j)) return 0;
    return 1;
}

void FindCellGroupLinksAction(int slab) {
    // Find links between slab and slab-1
	FindGroupLinks(slab);
}

// -----------------------------------------------------------------

int DoGlobalGroupsPrecondition(int slab) {
#ifdef ONE_SIDED_GROUP_FINDING
    /* We're going to search for GlobalGroups that include cells from
    slabs [slab,slab+2*GroupRadius].  However, this also includes the idea
    that we will *not* find groups if they include anything in slab-1.
    So we must have GroupLinks between [slab-1,slab] as well.  Moreover,
    we must go all the way up to [slab+2*GR-1,slab+2*GR], as there may
    be groups that are only now becoming eligible.
    */

    if (Kick.notdone(slab)) return 0;
    for (int j=0; j<=2*GROUP_RADIUS; j++){
        if (FindCellGroupLinks.notdone(slab+j)) return 0;
    }

#else
    // We're going to close all CellGroups in this slab.
    // GlobalGroups can span 2*GroupRadius+1.
    // But even though we usually encounter a CellGroup in its minimum slab,
    // we could be anywhere in the first instance.  So we have to query a big range.
    // That said, if the nearby slab has already closed global groups, then
    // we can proceed.  This particularly matters in the parallel version, where
    // we may already have closed groups in higher numbered slabs.

    // Look behind; can stop as soon as one finds a closed slab
    // The lower bound has a +1 (> not >=) because FindLinks(n) connects n and n-1
    for (int j=0; j>-2*GROUP_RADIUS; j--) {
        if (DoGlobalGroups.done(slab+j-1)) break;
        if (FindCellGroupLinks.notdone(slab+j)) return 0;
    }
    // Look ahead; can stop as soon as one finds a closed slab
    for (int j=1; j<=2*GROUP_RADIUS; j++){
        if (DoGlobalGroups.done(slab+j)) break;
        if (FindCellGroupLinks.notdone(slab+j)) return 0;
    }
#endif
    return 1;
}

void DoGlobalGroupsAction(int slab) {
    FindAndProcessGlobalGroups(slab);

    // The first 2*GroupRadius times we get here, we can attempt to free
    // info from slab.  The Manifest code sends everything <S, so we need S=slab+1
    #ifdef ONE_SIDED_GROUP_FINDING
        if (DoGlobalGroups.raw_number_executed<2*GROUP_RADIUS) {
            SendManifest->QueueToSend(slab+1);
            SendManifest++;
        }
    #endif
    STDLOG(0,"Exiting Find Global Groups action in slab %d\n", slab);

}

// -----------------------------------------------------------------

int MicrostepPrecondition(int slab){
    // We are going to second-half kick this slab
    if (DoGlobalGroups.notdone(slab))
        return 0;
    return 1;
}

void MicrostepAction(int slab){

    // TODO: This is now not the place to do this.
    // All kicks (and half-unkicks) for output are done; discard accels.
    // We de-allocate in Drift if we aren't doing group finding
    // SB->DeAllocate(AccSlab,slab);

    return;
    MicrostepCPU.Start();
    // Do microstepping here
    if(MicrostepEpochs != NULL){
        STDLOG(1,"Beginning microsteps for slab %d\n", slab);
        MicrostepControl *MC = new MicrostepControl;
        MC->setup(GFC->globalslabs[slab], *MicrostepEpochs, P.MicrostepTimeStep, NFD->eps);
        //MC->LaunchGroupsGPU();
        MC->ComputeGroupsCPU();

        GFC->microstepcontrol[slab] = MC;
    }

	//Dependency do_action() assumes that each dependency processes all particles in a given slab.
	//Microstepping is an exception; it only does the group particles! Correct the bookkeeping here.
	Microstep.num_particles += GFC->globalslabs[slab]->np - SS->size(slab);

    MicrostepCPU.Stop();
}

// -----------------------------------------------------------------

int FinishGroupsPrecondition(int slab){
    // Is the asychronous GPU microstepping done?
    //if (!GFC->microstepcontrol[slab]->GPUGroupsDone()) return 0

    // We are going to release these groups.
    // TODO: If Microstep changes, this may change.  At present, we really need Output to be done
    // because this step triggers the writeback of the new Pos/Vel.
    if (Microstep.notdone(slab)) return 0;

    return 1;
}

void FinishGroupsAction(int slab){
    // Scatter pos,vel updates to slabs, and release GGS
    FinishGlobalGroups(slab);   // This will Scatter Pos/Vel
    delete GFC->microstepcontrol[slab];
    GFC->microstepcontrol[slab] = NULL;

    // TODO: When we're ready to send Group-based Manifests, it would go here.
    // Would pass slab+1 to the manifest code as the faux finished slab.
}

// -----------------------------------------------------------------
/*
 * Checks if we are ready to do all outputs for this step
 * Anything that modifies the particles at the current time should happen before here
 * Importantly: the OutputAction is only for non-L0 particles.
 * L0 particle outputs need to happen in the DoGlobalGroupsAction(),
 * before Microstepping.
 */
int OutputPrecondition(int slab) {

    #ifdef ONE_SIDED_GROUP_FINDING
    /* This must wait until all groups including the slab have been found.
    It used to be that closing groups on the current slab S would do this,
    but now groups are only found looking upwards from S, so we need to have
    closed groups on all slabs from S to S-2*GroupRadius, inclusive.
    */
    for (int s=0; s<=2*GROUP_RADIUS; s++)
        if (FinishGroups.notdone(slab-s)) return 0;
    // Must have found groups to be able to output light cones
    // note that group outputs were already done
    #else
        if (FinishGroups.notdone(slab)) return 0;
    #endif

    // Note the following conditions only have any effect if group finding is turned off

    if (Kick.notdone(slab)) return 0;  // Must have accelerations

    // Also obviously need the aux!  This was checked in CellGroups,
    // but that may have been skipped if there's no group finding.
    if( !SB->IsIOCompleted( AuxSlab, slab ) ){
        if(SB->IsSlabPresent(AuxSlab, slab))
            Dependency::NotifySpinning(WAITING_FOR_IO);
        return 0;
    }

    return 1;
}

uint64 n_output = 0;
void OutputAction(int slab) {

    // We are finally done with the groups for this slab.
    // Delete the Cell Groups.
    if (GFC!=NULL) GFC->DestroyCellGroups(slab);

    int step = WriteState.FullStepNumber;
    if (LPTStepNumber()>0) return;
    // Some output might want to be skipped during an IC step,
    // e.g., no light cones

    OutputTimeSlice.Start();


    // Having found all groups, we should output the Non-L0 (i.e., field) Taggable subsample.
    if(ReadState.DoSubsampleOutput) {
        assertf(ReadState.DoGroupFindingOutput == 1, "Subsample output should turn on group finding!\n"); // Currently Subsample Output requires GroupFinding Output.
        OutputNonL0Taggable(slab);
    }

    if (ReadState.DoTimeSliceOutput) {
        // If we are doing group finding, then we are doing group finding output and subsample output
        assertf(GFC == NULL || (ReadState.DoSubsampleOutput == 1 && ReadState.DoGroupFindingOutput == 1), "Preparing for timeslice output, expected either no group finding, or group finding and subsampling output!\n");

        // We've already done a K(1) and thus need a K(-1/2)
        FLOAT unkickfactor = WriteState.FirstHalfEtaKick;
        STDLOG(1,"Outputting slab %d with unkick factor %f\n",slab, unkickfactor);
        n_output += Output_TimeSlice(slab, unkickfactor);
    }
    OutputTimeSlice.Stop();

    OutputLightCone.Start();
    if (ReadState.OutputIsAllowed) {
        // TODO: LightCones may need a half un-kick if GFC == NULL
        // but we can probably handle that in the interpolation
        for(int i = 0; i < P.NLightCones; i++){
            STDLOG(1,"Outputting LightCone %d (origin (%f,%f,%f)) for slab %d\n",i,LCOrigin[i].x,LCOrigin[i].y,LCOrigin[i].z,slab);
            // Start timing
            STimer lightConeTimer;
            lightConeTimer.Start();
            makeLightCone(slab,i);
            lightConeTimer.Stop();
            STDLOG(1, "LightCone %d for slab %d creation took %f seconds\n", i, slab, lightConeTimer.Elapsed());
        }
    }
    OutputLightCone.Stop();

    OutputBin.Start();
    if(ReadState.DoBinning){
        int zstride = CP->cpd /omp_get_max_threads();
        int ystride = CP->cpd /omp_get_max_threads();
        int minstride = 12;
        if (ystride < minstride) ystride = minstride;
        if (zstride < minstride) zstride = minstride;
        int cpd = CP->cpd;
        STDLOG(1,"Binning particles for slab %d\n",slab);
        #pragma omp parallel for schedule(dynamic,ystride)
        for (int y=0;y<cpd;y++) {
            for (int z=0;z<cpd;z++) {
                Cell c = CP->GetCell(slab, y, z);
                tsc(c.pos,CP->CellCenter(slab,y,z),density,c.count(),P.PowerSpectrumN1d,1.0);
            }
        }
    }
    OutputBin.Stop();
}

// -----------------------------------------------------------------
/*
 * Checks if we are ready to load the LPT velocities during an IC step.
 * Should not happen in normal execution
 */
<<<<<<< HEAD
int FetchLPTVelocityPrecondition(int slab){
    // Don't read too far ahead
    if(FetchLPTVelocity.raw_number_executed >
            Drift.raw_number_executed + 2*FINISH_WAIT_RADIUS + 1) {
=======
int UnpackLPTVelocityPrecondition(int slab){
    if(FetchSlabs.notdone(slab))
        return 0;
    
    if(!ICFile::FromFormat(P.ICFormat, slab)->check_vel_read_done())
>>>>>>> 2023ed9f
        return 0;

    return 1;
}

void UnpackLPTVelocityAction(int slab){
    unpack_ic_vel_slab(slab);
}

// -----------------------------------------------------------------
/* Checks if we are ready to apply a full-timestep drift to the particles
 * Any operation that relies on the positions and velocities being synced
 * should be checked for completion this year.
 */
int DriftPrecondition(int slab) {
    // We must have finished scattering into this slab
    // if (FinishGroups.notdone(slab)) return 0;

    // We will move the particles, so we must have done outputs
    if (Output.notdone(slab)) return 0;

    // We can't move particles until they've been used as gravity sources
    // However, we only use PosXYZSlab as sources, so we're free to move PosSlab

    // We also must have the 2LPT velocities
    // The finish radius is a good guess of how ordered the ICs are
    if(WriteState.Do2LPTVelocityRereading)
<<<<<<< HEAD
        for(int i=-FINISH_WAIT_RADIUS;i<=FINISH_WAIT_RADIUS;i++)
            if (FetchLPTVelocity.notdone(slab+i)) {
                return 0;
=======
        for(int i=-FINISH_WAIT_RADIUS;i<=FINISH_WAIT_RADIUS;i++) 
            if (UnpackLPTVelocity.notdone(slab+i)) {
                return 0;   
>>>>>>> 2023ed9f
            }

    return 1;
}

void DriftAction(int slab) {
    int step = LPTStepNumber();
    if (step) {
        // We have LPT IC work to do
        if (step==1) {
            STDLOG(1,"Drifting slab %d as LPT step 1\n", slab);
            DriftAndCopy2InsertList(slab, 0, DriftCell_2LPT_1);
        } else if (step==2) {
            STDLOG(1,"Drifting slab %d as LPT step 2\n", slab);
            DriftAndCopy2InsertList(slab, 0, DriftCell_2LPT_2);
        } else if (step==3) {
            STDLOG(1,"Drifting slab %d as LPT step 3\n", slab);
            DriftAndCopy2InsertList(slab, 0, DriftCell_2LPT_3);
        } else QUIT("LPT Drift %d not implemented\n", step);
    } else {
        //         This is just a normal drift
        FLOAT driftfactor = WriteState.DeltaEtaDrift;
        // WriteState.etaD-ReadState.etaD;
        STDLOG(1,"Drifting slab %d by %f\n", slab, driftfactor);
        //DriftAndCopy2InsertList(slab, driftfactor, DriftCell);
        DriftSlabAndCopy2InsertList(slab, driftfactor, DriftSlab);
    }

    // We freed AccSlab in Microstep to save space
    // if (GFC == NULL){
    // TODO: Remove that condition; we always can do this here.
	    // We kept the accelerations until here because of third-order LPT
	    if (P.StoreForces && !P.ForceOutputDebug) {
	        STDLOG(1,"Storing Forces in slab %d\n", slab);
	        SB->StoreArenaBlocking(AccSlab,slab);
	    }
	    else{
	        SB->DeAllocate(AccSlab,slab);
	    }
	// }
}

// -----------------------------------------------------------------

int FinishPrecondition(int slab) {
    for(int j=-FINISH_WAIT_RADIUS;j<=FINISH_WAIT_RADIUS;j++) {
        if( Drift.notdone(slab+j) )  return 0;
    }

	if (Finish.alldone(total_slabs_on_node)) return 0;
    return 1;
}


uint64 merged_particles = 0;
void FinishAction(int slab) {
	FinishPreamble.Start();

    SB->report_current();
    SB->report_peak();

    if (WriteState.Do2LPTVelocityRereading)
        SB->DeAllocate(VelLPTSlab, slab);
	FinishPreamble.Stop();

    // Gather particles from the insert list and make the merge slabs
    uint64 n_merge = FillMergeSlab(slab);
    merged_particles += n_merge;

	FinishPreamble.Start();

    // This may be the last time be need any of the CellInfo slabs that we just used
    // We can't immediately free CellInfo before NearForce might need it until we're FORCE_RADIUS away
    // An alternative to this would be to just wait for FORCE_RADIUS before finishing
    for(int j = -2*FORCE_RADIUS, consec = 0; j <= 2*FORCE_RADIUS; j++){
        if(Finish.done(slab + j) || j == 0)
            consec++;
        else
            consec = 0;
        if (consec >= 2*FORCE_RADIUS + 1)
            SB->DeAllocate(CellInfoSlab, slab + j - FORCE_RADIUS);
    }

    // Now delete the original particles
    SB->DeAllocate(PosSlab,slab);
    SB->DeAllocate(VelSlab,slab);
    SB->DeAllocate(AuxSlab,slab);

	STDLOG(2,"Done deallocing pos, vel, aux for slab %d\n", slab);

    // Make the multipoles
	int ramdisk_multipole_flag;
#ifdef PARALLEL
	ramdisk_multipole_flag = RAMDISK_NO;
#else
	ramdisk_multipole_flag = RAMDISK_AUTO;
#endif
    SB->AllocateArena(MultipoleSlab,slab, ramdisk_multipole_flag);
	FinishPreamble.Stop();

	STDLOG(2,"About to compute multipoles for slab %d, %p\n", slab, (MTCOMPLEX *) SB->GetSlabPtr(MultipoleSlab, slab));
    ComputeMultipoleSlab(slab);

    // Write out the particles and multipoles and delete
    WriteMergeSlab.Start();
    SB->StoreArenaNonBlocking(MergePosSlab,slab);
    SB->StoreArenaNonBlocking(MergeVelSlab,slab);
    SB->StoreArenaNonBlocking(MergeAuxSlab,slab);
    SB->StoreArenaNonBlocking(MergeCellInfoSlab,slab);
    WriteMergeSlab.Stop();

#ifndef PARALLEL
    WriteMultipoleSlab.Start();
    SB->StoreArenaNonBlocking(MultipoleSlab,slab);
    WriteMultipoleSlab.Stop();
#endif

#ifdef PARALLEL
    if (Finish.raw_number_executed==0) SendManifest->QueueToSend(slab);

	QueueMultipoleMPI.Start();
 STDLOG(2, "Attempting to SendMultipoleSlab %d\n", slab);
 	ParallelConvolveDriver->SendMultipoleSlab(slab); //distribute z's to appropriate nodes for this node's x domain.
	if (Finish.raw_number_executed==0){ //if we are finishing the first slab, set up receive MPI calls for incoming multipoles.
		STDLOG(2, "Attempting to RecvMultipoleSlab %d\n", slab);
		ParallelConvolveDriver->RecvMultipoleSlab(slab); //receive z's from other nodes for all x's.
	}

	QueueMultipoleMPI.Stop();
#endif

    int pwidth = FetchSlabs.raw_number_executed - Finish.raw_number_executed;
    STDLOG(1, "Current pipeline width (N_fetch - N_finish) is %d\n", pwidth);
    STDLOG(2, "About to ReportMemoryAllocatorStats\n");
    ReportMemoryAllocatorStats();
    STDLOG(2, "Done ReportMemoryAllocatorStats\n");
}

#ifdef PARALLEL
int CheckForMultipolesPrecondition(int slab) {

    if( Finish.notdone(slab) ) return 0;

	// if (Finish.raw_number_executed==0){ //if we are finishing the first slab, set up receive MPI calls for incoming multipoles.
	// 	STDLOG(2, "Attempting to RecvMultipoleSlab %d\n", slab);
	// 	ParallelConvolveDriver->RecvMultipoleSlab(slab); //receive z's from other nodes for all x's.
	// }

	int multipole_transfer_complete = ParallelConvolveDriver->CheckForMultipoleTransferComplete(slab);
	if (multipole_transfer_complete) return 1;
    else {
		if(SB->IsSlabPresent(MultipoleSlab, slab))
				Dependency::NotifySpinning(WAITING_FOR_MPI);
		return 0;
	}
}

void CheckForMultipolesAction(int slab) {
	STDLOG(1, "Entering Check for Multipoles action and deallocating multipole slab %d\n",  slab);
	SB->DeAllocate(MultipoleSlab, slab);
	STDLOG(1, "Exiting Check for Multipoles action for slab %d\n",  slab);

}
#endif
// -----------------------------------------------------------------
// A no-op precondition that always passes
int NoopPrecondition(int slab){
    return 1;
}

// A no-op action that does nothing
void NoopAction(int slab){
    return;
}

// ===================================================================

/*
 * Registers all of the dependencies and their associated actions.
 * The Dependency module is responsible for running the registered steps.
 */

void AttemptReceiveManifest(){
    // If the manifest has been received, install it.
    if (ReceiveManifest->is_ready()) {
        ReceiveManifest->ImportData();
        ReceiveManifest++;
        STDLOG(1, "Readying the next Manifest, number %d\n", ReceiveManifest-_ReceiveManifest);
        ReceiveManifest->SetupToReceive();
    }
    return;
}

#define INSTANTIATE(dependency, first_relative) do { dependency.instantiate(nslabs, first + first_relative, &dependency##Precondition, &dependency##Action, #dependency); } while(0)
#define INSTANTIATE_NOOP(dependency, first_relative) do { dependency.instantiate(nslabs, first + first_relative, &NoopPrecondition, &NoopAction, ""); } while(0)


void timestep(void) {

    FORCE_RADIUS = P.NearFieldRadius;
    GROUP_RADIUS = GFC != NULL ? P.GroupRadius : 0;
    // The 2LPT pipeline is short (no group finding). We can afford to wait an extra slab to allow for large IC displacements
    FINISH_WAIT_RADIUS = LPTStepNumber() > 0 ? 2 : 1;
    assertf(FORCE_RADIUS >= 0, "Illegal FORCE_RADIUS: %d\n", FORCE_RADIUS);
    assertf(GROUP_RADIUS >= 0, "Illegal GROUP_RADIUS: %d\n", GROUP_RADIUS);

 #ifdef PARALLEL
	ConvolutionWallClock.Clear(); ConvolutionWallClock.Start();

	ParallelConvolveDriver = new ParallelConvolution(P.cpd, P.order, P.MultipoleDirectory);

	ParallelConvolveDriver->Convolve();
	ParallelConvolveDriver->SendTaylors(FORCE_RADIUS);

	ConvolutionWallClock.Stop();
	ParallelConvolveDriver->CS.ConvolveWallClock = ConvolutionWallClock.Elapsed();
#endif

    TimeStepWallClock.Clear();  TimeStepWallClock.Start();
    STDLOG(1,"Initiating timestep()\n");

#ifdef PARALLEL
    /* In the parallel code, we're about to send all of the info up to
    slab-1 to the neighbor.  This can cause a problem if the pipeline
    is thin (e.g., no group finding), because the PosXYZSlabs are needed
    over a domain of +-FORCE_RADIUS.

    For the first slab to finish, we have to assure that PosXYZSlab[slab]
    is not needed to Kick any slabs on the neighbor.  That means we must
    have done Kick[slab-FORCE_RADIUS] on this node.

    Further, we have to assure that PosXYZSlab[slab-1] is not still needed
    as a source to any slabs on this node.  Need Kick[slab-1+FORCE_RADIUS]
    to be done to avoid this.



    We fix this by forcing FINISH_WAIT_RADIUS to be big enough.  */
    if (FINISH_WAIT_RADIUS+2*GROUP_RADIUS<FORCE_RADIUS)
        FINISH_WAIT_RADIUS = FORCE_RADIUS-2*GROUP_RADIUS;

    // TODO: I'm not sure inflating FINISH_WAIT_RADIUS is the best way to deal with this
    // TODO: Also not sure this is the minimum number of slabs, even in that case
    // assertf(total_slabs_on_node >= 2*FINISH_WAIT_RADIUS + 1 + 2*FORCE_RADIUS + 4*GROUP_RADIUS, "Not enough slabs on node to finish any slabs!\n");
    int PAD = 3;
    assertf(total_slabs_on_node >= (2*GROUP_RADIUS + 1) + 2*FORCE_RADIUS + 1 + PAD, "Not enough slabs on node to close first group!\n");
    assertf(total_slabs_on_node >= 2*GROUP_RADIUS + FORCE_RADIUS + 2 * FINISH_WAIT_RADIUS + 1 + PAD, "Not enough slabs on node to finish any slabs!\n");
#endif

    STDLOG(0,"Adopting FORCE_RADIUS = %d\n", FORCE_RADIUS);
    STDLOG(0,"Adopting GROUP_RADIUS = %d\n", GROUP_RADIUS);
    STDLOG(0,"Adopting FINISH_WAIT_RADIUS = %d\n", FINISH_WAIT_RADIUS);

    int nslabs = P.cpd;
    int first = first_slab_on_node;  // First slab to load
    STDLOG(1,"First slab to load will be %d\n", first);

#ifdef PARALLEL
	for (int slab = first + FORCE_RADIUS; slab < first + FORCE_RADIUS + total_slabs_on_node; slab ++ ){
    	SB->AllocateArena(TaylorSlab, slab, RAMDISK_NO);
		ParallelConvolveDriver->RecvTaylorSlab(slab);
		STDLOG(2, "Set up to receive Taylor slab %d via MPI\n", slab);
	}
#endif


    INSTANTIATE(                  FetchSlabs, 0);
    INSTANTIATE(                TransposePos, 0);
    INSTANTIATE(                   NearForce, FORCE_RADIUS);
    INSTANTIATE(                 TaylorForce, FORCE_RADIUS);
    INSTANTIATE(                        Kick, FORCE_RADIUS);
    #ifdef ONE_SIDED_GROUP_FINDING
        int first_outputslab = FORCE_RADIUS + 1 + 2*GROUP_RADIUS;
    #else
        int first_outputslab = FORCE_RADIUS + 2*GROUP_RADIUS;
    #endif
    INSTANTIATE(                      Output, first_outputslab);
    INSTANTIATE(                       Drift, first_outputslab);
    INSTANTIATE(                      Finish, first_outputslab + FINISH_WAIT_RADIUS);
#ifdef PARALLEL
    INSTANTIATE(          CheckForMultipoles, first_outputslab + FINISH_WAIT_RADIUS);
#else
    INSTANTIATE_NOOP(     CheckForMultipoles, first_outputslab + FINISH_WAIT_RADIUS);
#endif

    // If group finding is disabled, we can make the dependencies no-ops so they don't hold up the pipeline
    #ifdef ONE_SIDED_GROUP_FINDING
        int first_groupslab = FORCE_RADIUS+1;
    #else
        int first_groupslab = FORCE_RADIUS+2*GROUP_RADIUS;
    #endif
    if(GFC != NULL){
        INSTANTIATE(          MakeCellGroups, FORCE_RADIUS);
        INSTANTIATE(      FindCellGroupLinks, FORCE_RADIUS + 1);
        INSTANTIATE(          DoGlobalGroups, first_groupslab);
        INSTANTIATE(               Microstep, first_groupslab);
        INSTANTIATE(            FinishGroups, first_groupslab);
    } else {
        INSTANTIATE_NOOP(     MakeCellGroups, FORCE_RADIUS);
        INSTANTIATE_NOOP( FindCellGroupLinks, FORCE_RADIUS + 1);
        INSTANTIATE_NOOP(     DoGlobalGroups, first_groupslab);
        INSTANTIATE_NOOP(          Microstep, first_groupslab);
        INSTANTIATE_NOOP(       FinishGroups, first_groupslab);
    }

    if(WriteState.Do2LPTVelocityRereading)
        INSTANTIATE(       UnpackLPTVelocity, first_outputslab - FINISH_WAIT_RADIUS);
    else
<<<<<<< HEAD

        INSTANTIATE_NOOP(  FetchLPTVelocity, first_outputslab - FINISH_WAIT_RADIUS);
=======
        INSTANTIATE_NOOP(  UnpackLPTVelocity, first_outputslab - FINISH_WAIT_RADIUS);
>>>>>>> 2023ed9f
	
	int timestep_loop_complete = 0; 
	while (!timestep_loop_complete){

           for(int i =0; i < FETCHPERSTEP; i++) FetchSlabs.Attempt();
         TransposePos.Attempt();
            NearForce.Attempt();

        ReceiveManifest->Check();   // This checks if Send is ready; no-op in non-blocking mode

          TaylorForce.Attempt();
                 Kick.Attempt();

        AttemptReceiveManifest();

       MakeCellGroups.Attempt();
   FindCellGroupLinks.Attempt();
       DoGlobalGroups.Attempt();

        ReceiveManifest->Check();   // This checks if Send is ready; no-op in non-blocking mode

               Output.Attempt();
            Microstep.Attempt();
         FinishGroups.Attempt();

        AttemptReceiveManifest();


     UnpackLPTVelocity.Attempt();
                Drift.Attempt();

        ReceiveManifest->Check();   // This checks if Send is ready; no-op in non-blocking mode

               Finish.Attempt();

        CheckSendManifest();  // We look at each Send Manifest to see if there's material to free.
                        //   SendManifest->FreeAfterSend();

	    AttemptReceiveManifest();

	    CheckForMultipoles.Attempt();

#ifdef PARALLEL
		timestep_loop_complete = CheckForMultipoles.alldone(total_slabs_on_node);
#else
		timestep_loop_complete = Finish.alldone(total_slabs_on_node);
#endif
    }

    if(IL->length!=0)
        IL->DumpParticles();

    assertf(IL->length==0,
        "Insert List not empty (%d) at the end of timestep().  Time step too big?\n", IL->length);

    STDLOG(1,"Finished timestep dependency loop!\n");

    if (GFC != NULL) assertf(GFC->GLL->length==0,
	"GroupLinkList not empty (%d) at the end of timestep.  Global group finding didn't run properly.\n", GFC->GLL->length);

    uint64 total_n_output = n_output;
    if(GFC != NULL)
        total_n_output += GFC->n_L0_output;
	
	
    #ifdef PARALLEL	
        BarrierWallClock.Clear(); BarrierWallClock.Start();
        // These reductions force some synchronization, at least!
    	MPI_REDUCE_TO_ZERO(&total_n_output,   1, MPI_UNSIGNED_LONG_LONG, MPI_SUM);		
        MPI_REDUCE_TO_ZERO(&merged_particles, 1, MPI_UNSIGNED_LONG_LONG, MPI_SUM);		
		
        STDLOG(2,"Ready to proceed to the remaining work\n");

        MPI_Barrier(MPI_COMM_WORLD);
		BarrierWallClock.Stop();

        // This MPI call also forces a synchronization over the MPI processes,
        // so things like Reseting GPUs could fire multiple times on one node.
        SendManifest->FreeAfterSend();
        // Run this again, just in case the dependency loop on this node finished
        // before the neighbor received the non-blocking MPI transfer.

	    TimeStepWallClock.Stop(); ConvolutionWallClock.Start(); 
        convtimebuffer = (char*) malloc(CONVTIMEBUFSIZE);   // Need to allocate space for the timings
    	delete ParallelConvolveDriver;
	    ConvolutionWallClock.Stop(); TimeStepWallClock.Start();

    #endif
    if (MPI_rank==0)
        assertf(merged_particles == P.np, "Merged slabs contain %d particles instead of %d!\n", merged_particles, P.np);


    if(ReadState.DoTimeSliceOutput && MPI_rank==0){
        assertf(total_n_output == P.np, "TimeSlice output contains %d particles instead of %d!\n", total_n_output, P.np);
	}



    STDLOG(1,"Completing timestep()\n");
    TimeStepWallClock.Stop();
<<<<<<< HEAD


=======
>>>>>>> 2023ed9f
}


// ===================================================================
// Other timesteps that re-use dependencies above

#include "timestep_ic.cpp"

#include "timestep_recover_multipoles.cpp"

#include "timestep_benchmark_io.cpp"

#include "timestep_standalone_fof.cpp"<|MERGE_RESOLUTION|>--- conflicted
+++ resolved
@@ -41,13 +41,8 @@
 Dependency FinishGroups;
 Dependency Drift;
 Dependency Finish;
-<<<<<<< HEAD
-Dependency CheckForMultipoles; //only for parallel case. otherwise NOOP.
-Dependency FetchLPTVelocity;
-=======
 Dependency CheckForMultipoles; //only for parallel case. otherwise NOOP. 
 Dependency UnpackLPTVelocity;
->>>>>>> 2023ed9f
 
 // TODO: should we consider de-coupling PARALLEL from the concept of a merged convolve/singlestep?
 #ifdef PARALLEL
@@ -71,18 +66,12 @@
  * We limit the additional slabs read to FETCHAHEAD
  */
 int FetchSlabsPrecondition(int slab) {
-<<<<<<< HEAD
-    if(slab > Kick.last_slab_executed + FETCHAHEAD)
-        // This was +1, but for non-blocking reads
-        // I think we want to work one more ahead
-=======
     // We want to read ahead enough that we are reading while computing forces
     // i.e. we would like to read a few slabs ahead of the Kick.
     // But if the steps after Kick are slow enough that we aren't Finishing promptly,
     // we can get a buildup of slabs and run out of memory. So we tie to the Drift instead.
     if(FetchSlabs.wrap(slab - Drift.last_slab_executed) > FETCHAHEAD
         && FetchSlabs.done(Drift.last_slab_executed))
->>>>>>> 2023ed9f
         return 0;
 
     #ifdef PARALLEL
@@ -662,18 +651,11 @@
  * Checks if we are ready to load the LPT velocities during an IC step.
  * Should not happen in normal execution
  */
-<<<<<<< HEAD
-int FetchLPTVelocityPrecondition(int slab){
-    // Don't read too far ahead
-    if(FetchLPTVelocity.raw_number_executed >
-            Drift.raw_number_executed + 2*FINISH_WAIT_RADIUS + 1) {
-=======
 int UnpackLPTVelocityPrecondition(int slab){
     if(FetchSlabs.notdone(slab))
         return 0;
     
     if(!ICFile::FromFormat(P.ICFormat, slab)->check_vel_read_done())
->>>>>>> 2023ed9f
         return 0;
 
     return 1;
@@ -701,15 +683,9 @@
     // We also must have the 2LPT velocities
     // The finish radius is a good guess of how ordered the ICs are
     if(WriteState.Do2LPTVelocityRereading)
-<<<<<<< HEAD
-        for(int i=-FINISH_WAIT_RADIUS;i<=FINISH_WAIT_RADIUS;i++)
-            if (FetchLPTVelocity.notdone(slab+i)) {
-                return 0;
-=======
         for(int i=-FINISH_WAIT_RADIUS;i<=FINISH_WAIT_RADIUS;i++) 
             if (UnpackLPTVelocity.notdone(slab+i)) {
-                return 0;   
->>>>>>> 2023ed9f
+                return 0;
             }
 
     return 1;
@@ -1018,12 +994,7 @@
     if(WriteState.Do2LPTVelocityRereading)
         INSTANTIATE(       UnpackLPTVelocity, first_outputslab - FINISH_WAIT_RADIUS);
     else
-<<<<<<< HEAD
-
-        INSTANTIATE_NOOP(  FetchLPTVelocity, first_outputslab - FINISH_WAIT_RADIUS);
-=======
         INSTANTIATE_NOOP(  UnpackLPTVelocity, first_outputslab - FINISH_WAIT_RADIUS);
->>>>>>> 2023ed9f
 	
 	int timestep_loop_complete = 0; 
 	while (!timestep_loop_complete){
@@ -1124,11 +1095,6 @@
 
     STDLOG(1,"Completing timestep()\n");
     TimeStepWallClock.Stop();
-<<<<<<< HEAD
-
-
-=======
->>>>>>> 2023ed9f
 }
 
 
