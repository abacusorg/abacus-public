--- conflicted
+++ resolved
@@ -162,23 +162,20 @@
         // We want to output the AccSlab to the NearAcc file.
         // This must be a blocking write.
         JJ->Finalize(slab);
-<<<<<<< HEAD
+        
 #ifdef DIRECTSINGLESPLINE
         // Single spline requires a prefactor multiplication, which we defer to the kick for efficiency
         // But analysis routines that use ForceOutputDebug, like Ewald, expect this prefactor to already be applied
         // So apply it here, storing the original in a temporary copy
         uint64 npslab = Slab->size(slab);
         accstruct *nearacctmp = new accstruct[npslab];
-        accstruct *nearacc = (accstruct *) LBW->ReturnIDPtr(NearAccSlab, slab);
+        accstruct *nearacc = (accstruct *) LBW->ReturnIDPtr(AccSlab, slab);
         memcpy(nearacctmp, nearacc, npslab*sizeof(accstruct));
         FLOAT inv_eps3 = 1./(JJ->SofteningLengthInternal*JJ->SofteningLengthInternal*JJ->SofteningLengthInternal);
         for(int i = 0; i < npslab; i++)
-            nearacc[i] *= inv_eps3;
+            nearacc[i] *= inv_eps3; 
 #endif
-        LBW->WriteArena(NearAccSlab, slab, IO_KEEP, IO_BLOCKING,
-=======
         LBW->WriteArena(AccSlab, slab, IO_KEEP, IO_BLOCKING,
->>>>>>> 3f0159cf
         LBW->WriteSlabDescriptorName(NearAccSlab,slab).c_str());
 
 #ifdef DIRECTSINGLESPLINE
