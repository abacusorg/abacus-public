--- conflicted
+++ resolved
@@ -65,11 +65,7 @@
     double thistime, denom, total;
     denom = WallClockDirect.Elapsed();
     REPORT(0, "Total Wall Clock Time", WallClockDirect.Elapsed()); 
-<<<<<<< HEAD
-    fprintf(reportfp,"---> %6.3f Mpart/sec, %lu particles processed by this node.", thistime ? P.np/thistime/1e6 : 0., NearForce.num_particles); 
-=======
     fprintf(reportfp,"---> %6.3f Mpart/sec, % " PRId64 " particles processed by this node.", thistime ? P.np/thistime/1e6 : 0., NearForce.num_particles); 
->>>>>>> b9942caf
 	//TODO : consider reporting number of particles microstepped here as well. 
     fprintf(reportfp,"\n");
 
