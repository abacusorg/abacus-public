--- conflicted
+++ resolved
@@ -91,15 +91,10 @@
 
 // Two quick functions so that the I/O routines don't need to know 
 // about the LBW object. TODO: Move these to an io specific file
-<<<<<<< HEAD
-void IO_SetIOCompleted(int arena) { LBW->LinearBuffer::SetIOCompleted(arena); }
-void IO_DeleteArena(int arena)    { LBW->DeAllocateArena(arena); }
-=======
 void IO_SetIOCompleted(int arenatype, int arenaslab) { 
 	LBW->SetIOCompleted(arenatype, arenaslab); }
 void IO_DeleteArena(int arenatype, int arenaslab)    { 
 	LBW->DeAllocate(arenatype, arenaslab); }
->>>>>>> 91c5c365
 
 
 #include "threadaffinity.h"
@@ -199,7 +194,6 @@
     long long int np = P.np;
     assert(np>0);
 
-<<<<<<< HEAD
     // Look in ReadState to see what PosSlab files are available
     // TODO: Haven't implemented this yet
     first_slab_on_node = 0;
@@ -211,10 +205,7 @@
     // Call this to use thread-based Manifests
     NonBlockingManifest();
 
-    LBW = new SlabBuffer(cpd, order, cpd*MAXIDS, P.MAXRAMMB*1024*1024);
-=======
     LBW = new SlabBuffer(cpd, order, MAXIDS, P.MAXRAMMB*1024*1024);
->>>>>>> 91c5c365
     PP = new Particles(cpd, LBW);
     STDLOG(1,"Initializing Multipoles()\n");
     MF  = new SlabMultipoles(order, cpd);
