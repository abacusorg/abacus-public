--- conflicted
+++ resolved
@@ -362,12 +362,8 @@
     delete SS;
     SS = NULL;
     delete Grid;
-<<<<<<< HEAD
-
-=======
     Grid = NULL;
 	
->>>>>>> 2023ed9f
 	FreeManifest();
 
     if(!MakeIC) {
@@ -411,13 +407,7 @@
     struct rusage rusage;
     assert(getrusage(RUSAGE_SELF, &rusage) == 0);
     STDLOG(0, "Peak resident memory usage was %.3g GB\n", (double) rusage.ru_maxrss / 1024 / 1024);
-<<<<<<< HEAD
-
-	fftw_cleanup();
-
-=======
-    
->>>>>>> 2023ed9f
+
     epilogue.Stop();
     // This timing does not get written to the timing log, so it had better be small!
     STDLOG(1,"Leaving Epilogue(). Epilogue took %.2g sec.\n", epilogue.Elapsed());
