--- conflicted
+++ resolved
@@ -196,10 +196,6 @@
 	// In the single node code, this is simply 0 and CPD.
 #include "node_slabs.cpp"
 
-<<<<<<< HEAD
-
-=======
->>>>>>> a823563c
 // FFTW Wisdom
 char wisdom_file[1024];
 int wisdom_exists;
