--- conflicted
+++ resolved
@@ -265,22 +265,6 @@
     epilogue.Clear();
     epilogue.Start();
 
-<<<<<<< HEAD
-    if(NFD)
-        NFD->AggregateStats();
-
-    // Write out the timings.  This must precede the rest of the epilogue, because 
-    // we need to look inside some instances of classes for runtimes.
-    char timingfn[1050];
-    sprintf(timingfn,"%s/lastrun%s.time", P.LogDirectory, NodeString);
-    FILE * timingfile = fopen(timingfn,"w");
-    assertf(timingfile != NULL, "Couldn't open timing file \"%s\"\n", timingfile);
-    ReportTimings(timingfile);
-    fclose(timingfile);
-    STDLOG(0,"Wrote Timing File to %s\n",timingfn);
-
-=======
->>>>>>> 56640440
     // IO_Terminate();
 
     if(IL->length!=0) { IL->DumpParticles(); assert(IL->length==0); }
