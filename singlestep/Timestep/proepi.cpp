--- conflicted
+++ resolved
@@ -209,11 +209,7 @@
     STDLOG(0,"Setting RamDisk == %d\n", P.RamDisk);
     IO_Initialize(logfn);
 
-<<<<<<< HEAD
-    P.DensityKernelRad2 = 0.0;   // Don't compute densities
-=======
     WriteState.DensityKernelRad2 = 0.0;   // Don't compute densities
->>>>>>> c53d858e
 
     if(!ic) {
             // ReadMaxCellSize(P);
@@ -235,11 +231,6 @@
                                           P.FoFLinkingLength[2]/pow(P.np,1./3),
                                           P.cpd, PP->invcpd, P.GroupRadius, P.MinL1HaloNP, P.np);
 	    #ifdef COMPUTE_FOF_DENSITY
-<<<<<<< HEAD
-		P.DensityKernelRad2 = GFC->linking_length;
-		P.DensityKernelRad2 *= P.DensityKernelRad2; 
-		// We use square radii
-=======
 	    #ifdef CUDADIRECT   // For now, the CPU doesn't compute FOF densities, so signal this by leaving Rad2=0.
 		WriteState.DensityKernelRad2 = GFC->linking_length;
 		WriteState.DensityKernelRad2 *= WriteState.DensityKernelRad2*(1.0+1.0e-5); 
@@ -247,7 +238,6 @@
 		// bit so we don't risk underflow with 1 particle at r=b
 		// in comparison to the self-count.
 	    #endif
->>>>>>> c53d858e
 	    #endif
 	}
     } else {
@@ -255,11 +245,7 @@
             RL = NULL;
             JJ = NULL;
     }
-<<<<<<< HEAD
-    STDLOG(1,"Using DensityKernelRad2 = %f (%f of interparticle)\n", P.DensityKernelRad2, sqrt(P.DensityKernelRad2)*pow(P.np,1./3.));
-=======
     STDLOG(1,"Using DensityKernelRad2 = %f (%f of interparticle)\n", WriteState.DensityKernelRad2, sqrt(WriteState.DensityKernelRad2)*pow(P.np,1./3.));
->>>>>>> c53d858e
 
     prologue.Stop();
     STDLOG(1,"Leaving Prologue()\n");
