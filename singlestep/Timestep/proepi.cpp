--- conflicted
+++ resolved
@@ -366,12 +366,9 @@
             }
             #endif
         }
-<<<<<<< HEAD
-
-=======
+
         
             WriteState.DirectsPerParticle = (double)1.0e9*NFD->gdi_gpu/P.np;
->>>>>>> 43d72c2e
             delete TY;
             STDLOG(2,"Deleted TY\n");
             delete RL;
@@ -628,13 +625,10 @@
         }
     }
 
-<<<<<<< HEAD
-    if ( ReadState.DoGroupFindingOutput ) goto have_L1z;
-=======
+
     if ( ReadState.DoTimeSliceOutput ) ReadState.DoSubsampleOutput = 1;
 
     if ( ReadState.DoGroupFindingOutput ) goto have_L1z; 
->>>>>>> 43d72c2e
 
 
     if(P.L1Output_dlna >= 0){
@@ -647,12 +641,8 @@
     }
 
     have_L1z:
-<<<<<<< HEAD
-    if (ReadState.DoTimeSliceOutput) ReadState.DoSubsampleOutput = 0; //if we're going to output the entire timeslice, don't bother with the subsamples.
-    if (ReadState.DoTimeSliceOutput or ReadState.DoSubsampleOutput or ReadState.DoGroupFindingOutput) do_grp_output = 1;  //if any kind of output is requested, turn on group finding.
-=======
+
     if (ReadState.DoTimeSliceOutput or ReadState.DoSubsampleOutput or ReadState.DoGroupFindingOutput) do_grp_output = 1;  //if any kind of output is requested, turn on group finding. 
->>>>>>> 43d72c2e
 
     WriteState.DensityKernelRad2 = 0.0;   // Don't compute densities
     WriteState.L0DensityThreshold = 0.0;
@@ -815,13 +805,9 @@
         STDLOG(1,"Minimum cell Vrms/Amax in node is %f.\n", WriteState.MinVrmsOnAmax);
         STDLOG(1,"Unnormalized node RMS_Velocity = %f.\n", WriteState.RMS_Velocity);
         STDLOG(1,"Unnormalized node StdDevCellSize = %f.\n", WriteState.StdDevCellSize);
-<<<<<<< HEAD
-
-=======
         STDLOG(1,"Maximum group diameter in node is %d.\n", WriteState.MaxGroupDiameter); 
         STDLOG(1,"Maximum L0 group size in node is %d.\n", WriteState.MaxL0GroupSize); 
     
->>>>>>> 43d72c2e
         // If we're running in parallel, then we want to gather some
         // state statistics across the nodes.  We start by writing the
         // original state file to the local disk.
@@ -860,15 +846,11 @@
     WriteState.StdDevCellSize = sqrt(WriteState.StdDevCellSize);
         // This is the standard deviation of the fractional overdensity in cells.
         // But for the parallel code: this has been divided by CPD^3, not the number of cells on the node
-<<<<<<< HEAD
-    STDLOG(0,"MinCellSize = %d, MaxCellSize = %d\n",
-        WriteState.MinCellSize, WriteState.MaxCellSize);
-=======
+
     STDLOG(0,"MinCellSize = %d, MaxCellSize = %d, RMS Fractional Overdensity = %g\n", 
         WriteState.MinCellSize, WriteState.MaxCellSize, WriteState.StdDevCellSize);
 
     double code_to_kms = WriteState.VelZSpace_to_kms/WriteState.VelZSpace_to_Canonical;
->>>>>>> 43d72c2e
     WriteState.RMS_Velocity = sqrt(WriteState.RMS_Velocity/P.np);
 
     STDLOG(0,"Rms |v| in simulation is %f km/s.\n", WriteState.RMS_Velocity * code_to_kms);
