--- conflicted
+++ resolved
@@ -39,12 +39,7 @@
 // #define PTIMER_DUMMY   // Uncommenting this will cause all PTimers to no-op and return Elapsed() = 1e-12 sec.
 #include "PTimer.cc"
 
-<<<<<<< HEAD
-
-STimer FinishPreamble;
-=======
 STimer FinishPreamble; 
->>>>>>> 53132301
 STimer FinishPartition;
 STimer FinishSort;
 STimer FinishCellIndex;
@@ -113,9 +108,6 @@
 #include "slabbuffer.cpp"
 SlabBuffer *SB;
 
-<<<<<<< HEAD
-// Two quick functions so that the I/O routines don't need to know
-=======
 #include "slab_accum.cpp"
     // Code to establish templated slab-based storage of flexible size 
     // that is cell indexed and multi-threaded by pencil
@@ -123,7 +115,6 @@
 #include "halostat.hh"
 
 // Two quick functions so that the I/O routines don't need to know 
->>>>>>> 53132301
 // about the SB object. TODO: Move these to an io specific file
 void IO_SetIOCompleted(int arenatype, int arenaslab) {
 	SB->SetIOCompleted(arenatype, arenaslab); }
@@ -845,9 +836,6 @@
     STDLOG(0,"Maximum v_j in simulation is %f.\n", WriteState.MaxVelocity);
     STDLOG(0,"Maximum a_j in simulation is %f.\n", WriteState.MaxAcceleration);
     STDLOG(0,"Minimum cell Vrms/Amax in simulation is %f.\n", WriteState.MinVrmsOnAmax);
-<<<<<<< HEAD
-    STDLOG(0,"Maximum group diameter in simulation is %d.\n", WriteState.MaxGroupDiameter);
-=======
     STDLOG(0,"Maximum group diameter in simulation is %d.\n", WriteState.MaxGroupDiameter); 
 
     //NAM TODO put an intelligent assertf here. 
@@ -860,6 +848,5 @@
     //     assertf(WriteState.np_subA_state == (int) ( P.ParticleSubsampleA * P.np), "Subsample A contains %d particles, expected %d.\n", WriteState.np_subA_state, (int) (P.ParticleSubsampleA * P.np) ); 
     //     assertf(WriteState.np_subB_state == (int) ( P.ParticleSubsampleB * P.np), "Subsample A contains %d particles, expected %d.\n", WriteState.np_subB_state, (int) (P.ParticleSubsampleB * P.np) ); 
     // }
->>>>>>> 53132301
     return;
 }