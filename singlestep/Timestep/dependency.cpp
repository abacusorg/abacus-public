/* dependency.cpp
 * 
 * Class to handle slab-based preconditions and actions.  We load it
 * up with precondition and action functions, then it will attempt
 * to execute the slabs in order as their preconditions become satisfied.
 * Slabs will never be executed more than once or out of order.
 * 
 * Also provides a timing wrapper to the actions.
 * 
 * TODO: DWF believes this to be a good starting point for implementing
 * multi-node parallelism. Each node can a limited set of slabs stored
 * locally, which it will execute normally. Slabs near the boundary
 * between nodes will have modified preconditions that check that
 * computation of the slab on the other node is complete *and* that
 * the slab has been pushed to where we can locally access it. The actions
 * for boundary slabs will also need to be modified to ensure the preconditions
 * will be met. 
 */

#ifndef INCLUDE_DEPENDENCY
#define INCLUDE_DEPENDENCY

#include "stdlog.cc"

enum SpinFlag { NOT_ENOUGH_RAM, WAITING_FOR_IO, WAITING_FOR_GPU, WAITING_FOR_MPI, NUM_SPIN_FLAGS };

class Dependency : public STimer {
public:
    int cpd;
    int *_executed_status;	// An array to keep track of what we've done
    int number_of_slabs_executed;   // Total number of slabs so far
    	// This is the number we report; it can differ from the raw number
	// because we may intentionally queue some for re-execution.
    int last_slab_executed;         // The last slab we did
    int raw_number_executed;	// This is the number of times the action()
    	// has been run, which may differ 

    int instantiated;  // Have we called instantiate on this dependency?

<<<<<<< HEAD
=======
    const char *name;  // dependency name, like Drift

>>>>>>> 285f0f84
    int (*precondition)(int slab);
    void (*action)(int slab);
    
    static int *spin_flags;
    static STimer *spin_timers;
    static STimer global_spin_timer;

    Dependency(){
        instantiated = 0;
    }

    ~Dependency(void) { 
        if(_executed_status != NULL) 
            delete[] _executed_status; 

//        printf("%s : %e \n", _name, Elapsed() );
     }

    void instantiate(   int _cpd, int _initialslab, 
                        int (*_precondition)(int), void (*_action)(int),
                        const char* _name) { 

        action       = _action;
        precondition = _precondition;
        cpd          = _cpd;

        if(strnlen(_name,1) == 0)
            name = NULL;
        else
            name         = _name;

        if(_executed_status!=NULL) { // changing cpd
            delete[] _executed_status;
        }
        
        _executed_status = new int[cpd];
        for(int s=0;s<cpd;s++) _executed_status[s] = 0;

        number_of_slabs_executed = 0; 
        raw_number_executed = 0; 
        last_slab_executed = _initialslab-1;

        instantiated = 1;
    }
                    
    int done(int s) {
        assert(instantiated);
        return _executed_status[ wrap(s)];
    }
    int notdone(int s) {
        assert(instantiated);
        return _executed_status[wrap(s)]?0:1;
    }
    /// We can compare alldone to cpd, but usually we want total_slabs_on_node
    int alldone(void) {
        assert(instantiated);
        return number_of_slabs_executed==cpd?1:0;
    }
    int alldone(int total) {
        assert(instantiated);
        return number_of_slabs_executed==total?1:0;
    }

    void do_action(int slab) {
        assert(instantiated);

        // We're taking an action!  Stop any spin timers
        for(int i = 0; i < NUM_SPIN_FLAGS; i++){
            spin_flags[i] = 0;
            if(spin_timers[i].timeron)
                spin_timers[i].Stop();
        }
        if(global_spin_timer.timeron)
            global_spin_timer.Stop();
        
        if(name)
            STDLOG(0, "Entering %s action for slab %d\n", name, slab);
        Start();
        (*action)(slab);
        Stop();
        if(name)
            STDLOG(0, "Exited %s action for slab %d\n", name, slab);
	    _executed_status[slab] = 1;
	    last_slab_executed = slab;
	    number_of_slabs_executed++;
	    raw_number_executed++;
    }

    int wrap(int s) {
        assert(instantiated);
        while(s<0) s += cpd;
        while(s>=cpd) s -= cpd;
        return s;
    }

    void Attempt(void) {
        assert(instantiated);

        // Take at most one action.
        int ws = wrap(last_slab_executed+1);
        if( notdone(ws) && precondition(ws) ) do_action(ws);
    }
    
    static void NotifySpinning(enum SpinFlag s){
        assertf(s < NUM_SPIN_FLAGS, "Tried to use spin flag %d (only NUM_SPIN_FLAGS=%d exist)!", s, NUM_SPIN_FLAGS);
        // If this is the first notification, we may not actually
        // be spinning yet.
        if(spin_flags[s]){
            // If it's the second time, start the timer.
            if(!spin_timers[s].timeron){
                spin_timers[s].Start();
                if(!global_spin_timer.timeron)
                    global_spin_timer.Start();
            }
        } else {
            spin_flags[s] = 1;
        }
    }

    void mark_to_repeat(int slab) {
        assert(instantiated);

        slab = wrap(slab);
        _executed_status[slab] = 0;
        number_of_slabs_executed--;
    }

    int return_done_range(int end) {
	// Returns begin, such that [begin,end) is done and begin-1 is not.
	// We don't check if end is done.
	// The check is wrapped, but the return value is not, so begin<=end.
    assert(instantiated);

	int begin = wrap(end-1);
	while (done(begin) && end-begin<cpd) {
	    begin--;
	}
	return begin;
    }

    void force_done(int s) {
	// This overrides the actions and declares it done.
	// last_slab_executed is never updated, nor is any timing done.
	// This is intended to be used when we have executed the action()
	// on another parallel node and are moving the results over.
    assert(instantiated);
    
	_executed_status[wrap(s)] = 1;
	number_of_slabs_executed++;
    }

};

int *Dependency::spin_flags = new int[NUM_SPIN_FLAGS];
STimer *Dependency::spin_timers = new STimer[NUM_SPIN_FLAGS];
STimer Dependency::global_spin_timer;

#endif  // INCLUDE_DEPENDENCY<|MERGE_RESOLUTION|>--- conflicted
+++ resolved
@@ -37,11 +37,8 @@
 
     int instantiated;  // Have we called instantiate on this dependency?
 
-<<<<<<< HEAD
-=======
     const char *name;  // dependency name, like Drift
 
->>>>>>> 285f0f84
     int (*precondition)(int slab);
     void (*action)(int slab);
     
