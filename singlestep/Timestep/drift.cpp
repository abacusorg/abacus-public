/* drift.cpp
This drifts the particles by a specified drift factor.  
It then checks to see if the particles have drifted outside of
their cell.  This is done in two steps: 
1) swap moving particles to the end of their cell list (multi-threaded)
2) add those particles to the insert list (single-threaded)
*/

void DriftCell(Cell c, FLOAT driftfactor) {
<<<<<<< HEAD
    int N = c.count();

	//#pragma simd
    for (int b = 0; b<N; b++) {
=======
    int e = c.count();
    #pragma simd
    for (int b = 0; b<e; b++) {
>>>>>>> 0d995258
        // Drift the position
        c.pos[b] += c.vel[b] * driftfactor;
    }
}


void RebinCell(Cell c, int x, int y, int z) {
    // This should be ok regardless of box-center vs cell-center.
    posstruct cellcenter = PP->LocalCellCenter(x,y,z);
    int b = 0;
    int e = c.count();		

    while(b<e) {
        // Check if this particle is still in the cell
        posstruct residual = c.pos[b] - cellcenter;
        if (   fabs(residual.x)>PP->halfinvcpd
                || fabs(residual.y)>PP->halfinvcpd
                || fabs(residual.z)>PP->halfinvcpd) {
            // We will need to rebin this particle
            c.swap(b, e-1);
            e--;
        }
        else 
        b++;
    }
    
    c.ci->active = e;
}

void DriftAndCopy2InsertList(int slab, FLOAT driftfactor, 
void (*DriftCell)(Cell c, FLOAT driftfactor)) {
    int cpd = PP->cpd;
    DriftMoveRebin.Start();
    #pragma omp parallel for schedule(dynamic,1) 
    for(int y=0;y<cpd;y++)
        for(int z=0;z<cpd;z++) {
            // We'll do the drifting and rebinning separately because
            // sometimes we'll want special rules for drifting.
            DriftMove.Start();
            Cell c = PP->GetCell(slab ,y,z);
            (*DriftCell)(c,driftfactor);
            DriftMove.Stop();
            DriftRebin.Start();
            RebinCell(c, slab, y, z);
            DriftRebin.Stop();
        }
    DriftMoveRebin.Stop();

    // below has to be done serially

    DriftInsert.Start();
    uint64 ILbefore = IL->length;
    for(int y=0;y<cpd;y++) 
        for(int z=0;z<cpd;z++) {
            Cell c = PP->GetCell(slab,y,z);
            for(int q=c.active(); q<c.count(); q++) {
                IL->WrapAndPush( c.pos+q, c.vel+q, c.aux+q, slab,y,z);
            }
        }
    DriftInsert.Stop();
    STDLOG(1,"Drifting slab %d has rebinned %d particles.\n",
    slab, IL->length-ILbefore);
}<|MERGE_RESOLUTION|>--- conflicted
+++ resolved
@@ -7,16 +7,10 @@
 */
 
 void DriftCell(Cell c, FLOAT driftfactor) {
-<<<<<<< HEAD
     int N = c.count();
 
 	//#pragma simd
     for (int b = 0; b<N; b++) {
-=======
-    int e = c.count();
-    #pragma simd
-    for (int b = 0; b<e; b++) {
->>>>>>> 0d995258
         // Drift the position
         c.pos[b] += c.vel[b] * driftfactor;
     }
