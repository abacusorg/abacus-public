--- conflicted
+++ resolved
@@ -84,15 +84,8 @@
     }
     wc.Stop();
     
-<<<<<<< HEAD
-    STDLOG(1, "Before collecting gaps, IL has length %d\n", IL->length);
-=======
     STDLOG(2, "Before collecting gaps, IL has length %d\n", IL->length);
 
-    DriftInsert.Start();
-    IL->CollectGaps();
-    DriftInsert.Stop();
->>>>>>> e54a6dfa
     STDLOG(1,"Drifting slab %d has rebinned %d particles (%d - %d).\n",
         slab, IL->length-ILbefore, IL->length, ILbefore);
     
