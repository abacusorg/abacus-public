/* timestep_standalone_fof.cpp

This file contains a minimal slab pipeline that runs on-the-fly
group finding on a pack14 output.  It is primarily invoked
from standalone_fof.cpp via the standalone_fof.py interface.

This file is directly #include'd in timestep.cpp since it borrows a 
lot of infrastructure from there.

*/

#include "read_pack14.cpp"

const char* StandaloneFOF_slice_dir;
int StandaloneFOFLoadSlabPrecondition(int slab) {
    if(slab > Finish.last_slab_executed + 2*GFC->GroupRadius + FETCHAHEAD)
        return 0;
    return 1;
}

void StandaloneFOFLoadSlabAction(int slab) {
    char fname[1024];
    // TODO: Add support for L0 slabs?
    sprintf(fname, "%s/%s.z%5.3f.slab%04d.dat", StandaloneFOF_slice_dir, P.SimName, ReadState.Redshift, slab);
    STDLOG(1,"Load Slab %d from \"%s\"\n", slab, fname);

    size_t s = fsize(fname);
    SB->AllocateSpecificSize(TimeSlice, slab, s);
    // We will read the raw pack14 asynchronously with SB
    // then unpack it in a separate dependency
    // TODO: support states as well as time slices
    SB->ReadArena(TimeSlice, slab, IO_NONBLOCKING, fname);
}

int StandaloneFOFUnpackSlabPrecondition(int slab) {
    if (! SB->IsIOCompleted(TimeSlice, slab)) return 0;
    return 1;
}

void StandaloneFOFUnpackSlabAction(int slab) {
    printf("Unpacking slab %d\n", slab);
    STDLOG(1, "Unpacking slab %d\n", slab);
    int64_t nump = unpack_slab_pack14(slab, P.HaloTaggableFraction);
    STDLOG(1,"Found %d particles in slab %d\n", nump, slab);

    SS->setold(slab, nump);

    SB->DeAllocate(TimeSlice, slab);
}

int StandaloneFOFMakeCellGroupsPrecondition(int slab) {
    if (TransposePos.notdone(slab)) return 0;
    return 1;
}

int StandaloneFOFFinishPrecondition(int slab) {
    if (DoGlobalGroups.notdone(slab)) return 0;
    return 1;
}

void StandaloneFOFFinishAction(int slab) {
    STDLOG(1,"Deleting slab %d\n", slab);

    // Release the group-local copies of the particles
    GlobalGroupSlab *GGS = GFC->globalslabs[slab];
    delete GGS;
    GFC->globalslabs[slab] = NULL;

    SB->DeAllocate(PosSlab, slab);
    SB->DeAllocate(VelSlab, slab);
    SB->DeAllocate(AuxSlab, slab);
    SB->DeAllocate(CellInfoSlab, slab);
}


void timestepStandaloneFOF(const char* slice_dir) {
    STDLOG(0,"Initiating timestepStandaloneFOF()\n");
    TimeStepWallClock.Clear();
    TimeStepWallClock.Start();

    StandaloneFOF_slice_dir = slice_dir;

    FORCE_RADIUS = 0;
    GROUP_RADIUS = P.GroupRadius;
    assertf(GROUP_RADIUS >= 0, "Illegal GROUP_RADIUS: %d\n", GROUP_RADIUS); 
    STDLOG(0,"Adopting GROUP_RADIUS = %d\n", GROUP_RADIUS);

    int nslabs = GFC->cpd;
    int first = first_slab_on_node;
<<<<<<< HEAD
            FetchSlabs.instantiate(cpd, first, &StandaloneFOFLoadSlabPrecondition, &StandaloneFOFLoadSlabAction);
          TransposePos.instantiate(cpd, first, &StandaloneFOFUnpackSlabPrecondition, &StandaloneFOFUnpackSlabAction);
        MakeCellGroups.instantiate(cpd, first, &StandaloneFOFMakeCellGroupsPrecondition, &MakeCellGroupsAction);
    FindCellGroupLinks.instantiate(cpd, first + 1, &FindCellGroupLinksPrecondition, &FindCellGroupLinksAction);
    #ifdef ONE_SIDED_GROUP_FINDING
        int first_groupslab = first+1;
        // We'll do a search on [first_groupslab,first_groupslab+2*GROUP_RADIUS]
        // Eventually first_groupslab+2*GROUP_RADIUS will be the first completed
    #else
        int first_groupslab = first+2*GROUP_RADIUS;
    #endif
        DoGlobalGroups.instantiate(cpd, first_groupslab, &DoGlobalGroupsPrecondition, &DoGlobalGroupsAction);
                Finish.instantiate(cpd, first+1+2*GFC->GroupRadius, &StandaloneFOFFinishPrecondition, &StandaloneFOFFinishAction);
        // This is increased by one in the 2-sided case, but it shouldn't matter.
=======

            FetchSlabs.instantiate(nslabs, first, &StandaloneFOFLoadSlabPrecondition, &StandaloneFOFLoadSlabAction, "FetchSlabs");
          TransposePos.instantiate(nslabs, first, &StandaloneFOFUnpackSlabPrecondition, &StandaloneFOFUnpackSlabAction, "TransposePos");
        MakeCellGroups.instantiate(nslabs, first, &StandaloneFOFMakeCellGroupsPrecondition, &MakeCellGroupsAction, "MakeCellGroups");
    FindCellGroupLinks.instantiate(nslabs, first + 1, &FindCellGroupLinksPrecondition, &FindCellGroupLinksAction, "FindCellGroupLinks");
        DoGlobalGroups.instantiate(nslabs, first + 2*GFC->GroupRadius, &DoGlobalGroupsPrecondition, &DoGlobalGroupsAction, "DoGlobalGroups");
                Finish.instantiate(nslabs, first + 2*GFC->GroupRadius, &StandaloneFOFFinishPrecondition, &StandaloneFOFFinishAction, "Finish");
>>>>>>> 285f0f84

    while (!Finish.alldone(total_slabs_on_node)) {
        FetchSlabs.Attempt();
        TransposePos.Attempt();
        MakeCellGroups.Attempt();
        FindCellGroupLinks.Attempt();
        DoGlobalGroups.Attempt();
        Finish.Attempt();
       SendManifest->FreeAfterSend();

    ReceiveManifest->Check();   // This checks if Send is ready; no-op in non-blocking mode
    // If the manifest has been received, install it.
    if (ReceiveManifest->is_ready()) ReceiveManifest->ImportData();
    }

    TimeStepWallClock.Stop();
}<|MERGE_RESOLUTION|>--- conflicted
+++ resolved
@@ -87,11 +87,10 @@
 
     int nslabs = GFC->cpd;
     int first = first_slab_on_node;
-<<<<<<< HEAD
-            FetchSlabs.instantiate(cpd, first, &StandaloneFOFLoadSlabPrecondition, &StandaloneFOFLoadSlabAction);
-          TransposePos.instantiate(cpd, first, &StandaloneFOFUnpackSlabPrecondition, &StandaloneFOFUnpackSlabAction);
-        MakeCellGroups.instantiate(cpd, first, &StandaloneFOFMakeCellGroupsPrecondition, &MakeCellGroupsAction);
-    FindCellGroupLinks.instantiate(cpd, first + 1, &FindCellGroupLinksPrecondition, &FindCellGroupLinksAction);
+            FetchSlabs.instantiate(cpd, first, &StandaloneFOFLoadSlabPrecondition, &StandaloneFOFLoadSlabAction, "FetchSlabs");
+          TransposePos.instantiate(cpd, first, &StandaloneFOFUnpackSlabPrecondition, &StandaloneFOFUnpackSlabAction, "TransposePos");
+        MakeCellGroups.instantiate(cpd, first, &StandaloneFOFMakeCellGroupsPrecondition, &MakeCellGroupsAction, "MakeCellGroups");
+    FindCellGroupLinks.instantiate(cpd, first + 1, &FindCellGroupLinksPrecondition, &FindCellGroupLinksAction, FindCellGroupLinks");
     #ifdef ONE_SIDED_GROUP_FINDING
         int first_groupslab = first+1;
         // We'll do a search on [first_groupslab,first_groupslab+2*GROUP_RADIUS]
@@ -99,18 +98,9 @@
     #else
         int first_groupslab = first+2*GROUP_RADIUS;
     #endif
-        DoGlobalGroups.instantiate(cpd, first_groupslab, &DoGlobalGroupsPrecondition, &DoGlobalGroupsAction);
-                Finish.instantiate(cpd, first+1+2*GFC->GroupRadius, &StandaloneFOFFinishPrecondition, &StandaloneFOFFinishAction);
+        DoGlobalGroups.instantiate(cpd, first_groupslab, &DoGlobalGroupsPrecondition, &DoGlobalGroupsAction, "DoGlobalGroups");
+                Finish.instantiate(cpd, first+1+2*GFC->GroupRadius, &StandaloneFOFFinishPrecondition, &StandaloneFOFFinishAction, "Finish");
         // This is increased by one in the 2-sided case, but it shouldn't matter.
-=======
-
-            FetchSlabs.instantiate(nslabs, first, &StandaloneFOFLoadSlabPrecondition, &StandaloneFOFLoadSlabAction, "FetchSlabs");
-          TransposePos.instantiate(nslabs, first, &StandaloneFOFUnpackSlabPrecondition, &StandaloneFOFUnpackSlabAction, "TransposePos");
-        MakeCellGroups.instantiate(nslabs, first, &StandaloneFOFMakeCellGroupsPrecondition, &MakeCellGroupsAction, "MakeCellGroups");
-    FindCellGroupLinks.instantiate(nslabs, first + 1, &FindCellGroupLinksPrecondition, &FindCellGroupLinksAction, "FindCellGroupLinks");
-        DoGlobalGroups.instantiate(nslabs, first + 2*GFC->GroupRadius, &DoGlobalGroupsPrecondition, &DoGlobalGroupsAction, "DoGlobalGroups");
-                Finish.instantiate(nslabs, first + 2*GFC->GroupRadius, &StandaloneFOFFinishPrecondition, &StandaloneFOFFinishAction, "Finish");
->>>>>>> 285f0f84
 
     while (!Finish.alldone(total_slabs_on_node)) {
         FetchSlabs.Attempt();
