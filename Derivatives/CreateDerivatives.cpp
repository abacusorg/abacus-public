#include <stdlib.h>
#include <fstream>

#define QUAD_DOUBLE (0) //set precision of calculation. If QUAD_DOUBLE = 1, we will use quad double precision (quad_double.cpp). If QUAD_DOUBLE = 1, we will use double precision. 
#if QUAD_DOUBLE
	#include "quad_double.cpp"
#else  
	typedef double qd_real;
	#define to_double(x) x;
	#define to_qd_real(x) x;
	#define qd_real(x) atof(x);
#endif
	

#include "header.cpp"
#include "threevector.hh"
#include "fftw3.h"

typedef ThreeVector<qd_real> qd_real3;

#include "../Multipoles/basemultipoles.cpp"
#include "derivatives.cpp"
#include "order32derivatives.cpp"
#include "../include/STimer.cc"


#define ULLI unsigned long long int 

ULLI CPD;
ULLI CPD3;
ULLI CPDHALF;

ULLI CompressedMultipoleLengthXY;
ULLI CompressedMultipoleLengthXYZ;

ULLI linearindex(int x, int y, int z) { return x*CPD*CPD + y*CPD + z; }

ULLI linearFFTW(int i, int j, int k) {
    int indx_i = i<0?CPD+i:i;
    int indx_j = j<0?CPD+j:j;
    int indx_k = k<0?CPD+k:k;

    ULLI l = indx_i*CPD*CPD + indx_j*CPD + indx_k;
    assert(l>=0);
    assert(l<CPD*CPD*CPD);
    return l;
}

#define RINDEXY(x,y)    (((x)*(x+1))/2 + (y))
#define RINDEXYZ(x,y,z) (((z)*(1+CPD)*(3+CPD))/8 + ((x)*((x)+1))/2 + y)
#define sign(i)         (i>0?1:-1) 

//STimer myTimer; //if timing performance, uncomment. 

//calculate the derivatives tensor for every cell vector, \mathcal{D}^{ABC}_{jkl}. (Eqn. 4.1)
void FormDerivatives(int inner_radius, int order, int far_radius, int slabnumber) {
		
    int nthread = omp_get_max_threads();
    printf("Initializing CreateDerivatives with %d OMP threads.\n", nthread);	
    double rdfar[nthread][1024];
    double rdnear[nthread][1024];
    double FD[nthread][1024];

    Order32Derivatives OD(far_radius);

    Derivatives RD(order);

    int rml = (order+1)*(order+1);

    ULLI fdsize = sizeof(double) * rml*CompressedMultipoleLengthXY;
    printf("Allocating %d GB for slab derivs\n", (int) (fdsize/(1<<30)) );
    double *FDSlab = (double *) malloc(fdsize);


	//We are now going to create the far field derivatives tensor for our specified number of cells per dimension (CPD, or K in the write-up) and order p. 
	//See Section 4: 'Pre-computing the far field derivatives tensor' in the Abacus Force Solver Documentation to follow along. The notation used in the comments corresponds to the notation in the documentation. Code comments in parantheses relate the code parameters to the write-up's notation.  
		
	//For every cell vector \mathbf{c}_{jkl}, compute \mathcal{D}^{ABC}_{jkl} for a given K (CPD), L_{inner} (inner radius), L_{outer} (outer radius), and p (order). 
    for(int k=0;k<=CPDHALF;k++) { //loop over z direction within the home box. Each z-slice through the simulation box will be called a slab and we will store the computed derivatives tensor for each slab in slab_deriv_CPD_order_innerRadius_farRadius_0__k files. 
		if (slabnumber>=0 && slabnumber!=k) continue;
		    // If we were asked to do only one slab, skip each iteration of this loop until you reach the desired slab within the home box. 

		// Check if the desired file already exists.  If so, skip the computation in this loop.
		char fn[1024];
		sprintf(fn,"slabderiv_%llu_%d_%d_%d_%d__%d",CPD,order,inner_radius,far_radius, 0, k);
		FILE *fp;
		fp = fopen(fn,"rb");
		if(fp!=NULL) {
		    // Yes, the file already exists!  Don't repeat the work, so skip thsi iteration of the loop..
		    fclose(fp);
		    continue;  
		}
		

		// If the desired file doesn't exist, make it. 
		#pragma omp parallel for schedule(dynamic,1)
	        for(int i=0;i<=CPDHALF;i++) { //loop over x direction within the home box. 
	            for(int j=0;j<=i;j++) { //loop over y direction within the home box -- we only need to do one triangle of one quadrant because of the symmetries of the derivatives tensor, as discussed below Equation 3.9. 
	                int p = omp_get_thread_num();

	                for(int m=0;m<rml;m++) FD[p][m] = 0;

	                double3 r;
	                r.x = i; r.x = r.x/CPD; //find the components of the cell vector \mathbf{c}_{jkl} (in code notation, \mathbf{c}_{ijk} = { i/CPD, j/CPD, k/CPD} ). 
	                r.y = j; r.y = r.y/CPD;
	                r.z = k; r.z = r.z/CPD;
										
	                if( (abs(i)>inner_radius) || (abs(j)>inner_radius) || (abs(k)>inner_radius) ) //check if the given cell vector \mathbf{c}_{jkl} falls outside of L_{inner}. If not, we will use equation 4.1a to calculate the derivatives tensor. If it does, we will use equation 4.1b: 
					{
	                    RD.ReducedDerivatives(r,&(FD[p][0])); //Calculate D^{ABC}(\mathbf{c}_{jkl}) explicitly using the trace-free and recursion relations discussed in Section 2.2 and coded in the file `derivatives.cpp'. 
	                }
					

	                OD.Derivative( r, &(rdnear[p][0]), &(rdfar[p][0]),  order ); //Call order32derivatives.cpp to calculate the first two terms in Equation 4.1 -- 
					//1)  Contribution to the derivatives tensor from the outer far field region (L_{outer} < n): \sum\limits_{ \mathcal{B}\left(\mathbf{n}, L_{\mathrm{outer}}, \infty\right)}D^{ABC}(\mathbf{n} +  \mathbf{c}_{jkl}) 
					//2)  Contribution to the derivatives tensor from the inner far field region (L_{inner} < n <= L_{outer}): \sum\limits_{\mathcal{B}\left(\mathbf{n}, 1, L_{\mathrm{outer}}\right)} D^{ABC}(\mathbf{n} + \mathbf{c}_{jkl}) 
					
					//Sum together all contributions to the derivatives tensor (Eqn. 4.1) and store. 
					for(int m=0;m<rml;m++) {
	                    ULLI idx = m*CompressedMultipoleLengthXY + RINDEXY(i,j);
	                    FDSlab[idx] = FD[p][m] + rdnear[p][m] + rdfar[p][m]; //combine all of the above
	                }
	            }
	        }
			
		// Store FDSlab (containing derivatives tensor for the given slab) to disk. 
		fp = fopen(fn,"wb");
		assert(fp!=NULL);
		fwrite(&(FDSlab[0]), sizeof(double), rml*CompressedMultipoleLengthXY, fp); 
		fclose(fp);
	    }
	    free(FDSlab);
	    return;
}

//calculate total far derivatives tensor for entire simulation box by merging components for every cell. {\mathcal{D}^{ABC}_{jkl}} = \mathcal{D}^{ABC}.
void MergeDerivatives(int inner_radius, int order, int far_radius, double *FarDerivatives) {
    int rml = (order+1)*(order+1);
    ULLI fdsize = sizeof(double) * rml*CompressedMultipoleLengthXY;
    printf("Allocating %d GB for far derivs\n", (int) (fdsize/(1<<30)) );
    double *FDSlab = (double *) malloc(fdsize);
	
	//Merge all slab's derivatives tensors into a single farderivatives file. This will be used to calculate \hat{\mathcal{D}}^{ABC}: the Fourier transform of the derivatives tensor required to calculate the Taylor coefficients for any given sink cell by convolving the multipole moments and the derivatives tensor. 

    for(int k=0;k<=CPDHALF;k++) {
		// Fetch FDSlab from disk
		char fn[1024];
		sprintf(fn,"slabderiv_%llu_%d_%d_%d_%d__%d",CPD,order,inner_radius,far_radius, 0, k);
		FILE *fp;
		fp = fopen(fn,"rb");
		assert(fp!=NULL);
		ULLI sizeread = fread(&(FDSlab[0]), sizeof(double), rml*CompressedMultipoleLengthXY, fp); 
		assert(sizeread == rml*CompressedMultipoleLengthXY);
		fclose(fp);
		
		#pragma omp parallel for schedule(dynamic,1) 
		for(int m=0;m<rml;m++) {
		    for(int i=0;i<=CPDHALF;i++) {
			for(int j=0;j<=i;j++) {
	                    ULLI idxy = m*CompressedMultipoleLengthXY + RINDEXY(i,j);
	                    ULLI idx = m*CompressedMultipoleLengthXYZ + RINDEXYZ(i,j,k);
	                    FarDerivatives[idx] = FDSlab[idxy];
	                }
	            }
	        }
		// FarDerivatives is in the order [m][k][i][j], but subject to the 
		// constraing that j<=i and that i,j,k are all in the first octant.
    }
    free(FDSlab);
    return;
}

//create empty fourier files to store the fourier transforms of the far derivatives in, to be calculated in Part2. 
void CreateFourierFiles(int order, int inner_radius, int far_radius) {
    for(int z=0;z<(CPD+1)/2;z++) {
        FILE *fp;
        char fn[1024];
        int cpd = CPD;
        sprintf(fn,"fourierspace_%d_%d_%d_%d_%d",cpd,order,inner_radius,far_radius,z);
        fp = fopen(fn,"w");
        assert(fp!=NULL);
        fclose(fp);
    }
}









// //calculate Fast Fourier transform of far derivatives tensor and store.
// void Part2(int order, int inner_radius, int far_radius) {
//
//
// 	STimer part2timer;
// 	part2timer.Start();
//
//     basemultipoles bm(order);
//     int cpd = CPD;
//
//     ULLI fdsize = sizeof(double) * CompressedMultipoleLengthXYZ;
//     printf("Allocating %d GB\n", (int) (2*fdsize/(1<<30)) );
//     double *FarDerivatives_ab = (double *) malloc(fdsize);
//     double *FarDerivatives_ba = (double *) malloc(fdsize);
//     assert( FarDerivatives_ab != NULL );
//     assert( FarDerivatives_ba != NULL );
//
//     ULLI tdsize = sizeof(double)*CPD3;
//     printf("Allocating %d GB\n", (int) (2*tdsize/(1<<30)) );
//     double *tdprime = (double *) malloc(tdsize);
//     double *td = (double *) malloc(tdsize);
//     assert(tdprime!=NULL);
//     assert(td!=NULL);
//
//     ULLI tmpDsize = sizeof(Complex)*CPD3;
//     printf("Allocating %d GB\n", (int) (tmpDsize/(1<<30)) );
//     Complex *tmpD   = (Complex *) malloc(tmpDsize);
//     assert(tmpD!=NULL);
//
//     fftw_plan plan_forward_1d;
//      Complex in_1d[CPD];
//     Complex out_1d[CPD];
//
//     fftw_plan plan_forward_1d_r2c;
//     double   in_r2c[CPD];
//     Complex out_r2c[CPD];
//
//     //plan_forward_1d  =  fftw_plan_dft_1d( CPD, (fftw_complex *) &(in_1d[0]), (fftw_complex *) &(out_1d[0]), FFTW_FORWARD, FFTW_PATIENT);
//     //plan_forward_1d_r2c = fftw_plan_dft_r2c_1d(CPD,  &(in_r2c[0]), (fftw_complex *) &(out_r2c[0]), FFTW_PATIENT);
//
//
//
// 	//NAM: commented this out for large CPD run overnight.
// 	//int wisdomExists = fftw_import_wisdom_from_filename("Part2.wisdom");
// 	//if (!wisdomExists)
// 	//     printf("No wisdom file exists!\n");
//
//
//     plan_forward_1d  =  fftw_plan_dft_1d( CPD, (fftw_complex *) &(in_1d[0]), (fftw_complex *) &(out_1d[0]), FFTW_FORWARD, FFTW_PATIENT);
//     plan_forward_1d_r2c = fftw_plan_dft_r2c_1d(CPD,  &(in_r2c[0]), (fftw_complex *) &(out_r2c[0]), FFTW_PATIENT);
//
// 	//if(!wisdomExists)
// 	//	printf("Exporting wisdom to file == %d\n", fftw_export_wisdom_to_filename("Part2.wisdom"));
// 	//
// 	//NAM: end commented out section.
//
//
//
//
//
//     ULLI sizeread;
//
//
// 	//myTimer.Start(); //NAM
//
//
//
//
//
//
//
// 	part2timer.Stop();
// 	printf("About to begin multipoles lap. Time elapsed = %f\n", part2timer.Elapsed()); fflush(NULL);
// 	part2timer.Start();
//
//     int a,b,c;
//     FORALL_REDUCED_MULTIPOLES_BOUND(a,b,c,order) {
//
//         int mab = bm.rmap(a,b,c);
//         int mba = bm.rmap(b,a,c);
//
//         FILE *fpfar;
//         char fpfar_fn[1024];
//
// 		//Open and unpack farderivatives file.
//         sprintf(fpfar_fn,"farderivatives");
//
//         fpfar = fopen(fpfar_fn,"rb");
//         assert(fpfar!=NULL);
//         fseek(fpfar, mab*CompressedMultipoleLengthXYZ*sizeof(double)  , SEEK_SET );
//         sizeread = fread(&(FarDerivatives_ab[0]), sizeof(double), CompressedMultipoleLengthXYZ, fpfar);
// 	assert(sizeread == CompressedMultipoleLengthXYZ);
//         fclose(fpfar);
//
//         fpfar = fopen(fpfar_fn,"rb");
//         assert(fpfar!=NULL);
//         fseek(fpfar, mba*CompressedMultipoleLengthXYZ*sizeof(double) , SEEK_SET );
//         sizeread = fread(&(FarDerivatives_ba[0]), sizeof(double), CompressedMultipoleLengthXYZ, fpfar);
// 	assert(sizeread == CompressedMultipoleLengthXYZ);
//         fclose(fpfar);
//
//
//         for(int k=0;k<=CPDHALF;k++)
//             for(int i=0;i<=CPDHALF;i++)
//                 for(int j=0;j<=CPDHALF;j++)  {
//                     ULLI l = linearindex( i+CPDHALF, j+CPDHALF, k+CPDHALF );
//                     if(j<=i) td[l] = FarDerivatives_ab[RINDEXYZ(i,j,k)];
//                     else     td[l] = FarDerivatives_ba[RINDEXYZ(j,i,k)];
//                 }
//
//         for(int k=0;k<=CPDHALF;k++)
//             for(int i=0;i<=CPDHALF;i++)
//                 for(int j=0;j<=CPDHALF;j++)
//                     for(int sx = -1; sx<=1; sx+=2)
//                         for(int sy=-1; sy<=1; sy+=2)
//                             for(int sz=-1; sz<=1; sz+=2) {
//                                 if( sx + sy + sz < 3 ) {
//
//                                     int s = 1;
//                                     if(a%2==1) s *= sign(sx);
//                                     if(b%2==1) s *= sign(sy);
//                                     if(c%2==1) s *= sign(sz);
//
//                                     int xi = sx*i + CPDHALF;
//                                     int yj = sy*j + CPDHALF;
//                                     int zk = sz*k + CPDHALF;
//
//                                     assert(xi>=0); assert(xi<CPD);
//                                     assert(yj>=0); assert(yj<CPD);
//                                     assert(zk>=0); assert(zk<CPD);
//
//                                     ULLI  l = linearindex( i+CPDHALF, j+CPDHALF, k+CPDHALF );
//                                     ULLI ll = linearindex( xi, yj, zk );
//
//                                     if(s>0)
//                                         td[ll] =  td[l];
//                                     else
//                                         td[ll] = -td[l];
//
//                                 }
//                             }
//
//         // now write back into the global array
//
//         int m = mab;
//
//         for(int i=0;i<CPD;i++)
//             for(int j=0;j<CPD;j++)
//                 for(int k=0;k<CPD;k++) {
//                     ULLI l = linearFFTW(i-CPDHALF,j-CPDHALF,k-CPDHALF);
//                     ULLI ll = linearindex(i,j,k);
//                     tdprime[l] = td[ll];
//                 }
//
//         double *tmpreal = tdprime;
//
//
// 		part2timer.Stop();
// 		printf("Starting yz fftw %d %d %d. Time elapsed = %f\n", a,b,c,part2timer.Elapsed()); fflush(NULL);
// 		part2timer.Start();
//
//         for(int x=0;x<CPD;x++) {
//             for(int y=0;y<CPD;y++) {
//                 for(int z=0;z<CPD;z++) in_r2c[z] = tmpreal[x*CPD*CPD + y*CPD + z];
//                 fftw_execute(plan_forward_1d_r2c);
//                 for(int z=0;z<(CPD+1)/2;z++) tmpD[ x*CPD*(CPD+1)/2 + y*(CPD+1)/2 + z  ] = out_r2c[z];
//             }
//
//             for(int z=0;z<(CPD+1)/2;z++) {
//                 for(int y=0;y<CPD;y++) in_1d[y] = tmpD[ x*CPD*(CPD+1)/2 + y*(CPD+1)/2 + z ];
//                  fftw_execute(plan_forward_1d);
//                 for(int y=0;y<CPD;y++) tmpD[ x*CPD*(CPD+1)/2 + y*(CPD+1)/2 + z ] = out_1d[y];
//             }
//         }
//
//
// 		part2timer.Stop();
// 		printf("Finished yz fftw %d %d %d. Time elapsed = %f\n",a,b,c, part2timer.Elapsed()); fflush(NULL);
// 		part2timer.Start();
//
//         for(int z=0;z<(CPD+1)/2;z++)
//             for(int y=0;y<CPD;y++) {
//                 for(int x=0;x<CPD;x++) in_1d[x] = tmpD[ x*CPD*(CPD+1)/2 + y*(CPD+1)/2 + z ];
//                  fftw_execute(plan_forward_1d);
//                 for(int x=0;x<CPD;x++) tmpD[  x*CPD*(CPD+1)/2 + y*(CPD+1)/2 + z ] = out_1d[x];
//             }
//
//
//         for(int z=0;z<(CPD+1)/2;z++) {
//             if( ((a+b+c)%2) == 0 )
//                 for(int x=0;x<(CPD+1)/2;x++)
//                     for(int y=0;y<=x;y++)
//                         tmpreal[ RINDEXY(x,y) ] = real(conj(tmpD[x*CPD*(CPD+1)/2 + y*(CPD+1)/2 + z]));
//             else
//                 for(int x=0;x<(CPD+1)/2;x++)
//                     for(int y=0;y<=x;y++)
//                         tmpreal[ RINDEXY(x,y) ] = imag(conj(tmpD[x*CPD*(CPD+1)/2 + y*(CPD+1)/2 + z]));
//
//             FILE *fp;
//             char fn[1024];
//             sprintf(fn,"fourierspace_%d_%d_%d_%d_%d",cpd,order,inner_radius,far_radius,z);
//             fp = fopen(fn,"r+b");
//             assert(fp!=NULL);
//             fseek(fp, m*CompressedMultipoleLengthXY*sizeof(double), SEEK_SET );
//             fwrite( &(tmpreal[0]), sizeof(double), CompressedMultipoleLengthXY, fp);
//             fclose(fp);
//         }
//
//
// 		part2timer.Stop();
// 		printf("Finished writing %d %d %d. Time elapsed = %f\n",a,b,c, part2timer.Elapsed()); fflush(NULL);
// 		part2timer.Start();
//     }
//
// }














//calculate Fast Fourier transform of far derivatives tensor and store. 
void Part2(int order, int inner_radius, int far_radius) {


	STimer part2timer;
	part2timer.Start();

    fftw_init_threads();


    basemultipoles bm(order);
    int cpd = CPD;

    ULLI fdsize = sizeof(double) * CompressedMultipoleLengthXYZ;
    printf("Allocating %d GB for FarDerivatives_ab and _ba in Part2\n", (int) (2*fdsize/(1<<30)) );
    double *FarDerivatives_ab = (double *) malloc(fdsize);
    double *FarDerivatives_ba = (double *) malloc(fdsize);
    assert( FarDerivatives_ab != NULL );
    assert( FarDerivatives_ba != NULL );

    ULLI tdsize = sizeof(double)*CPD3;
    printf("Allocating %d GB for tdprime in Part2\n", (int) (2*tdsize/(1<<30)) );
    double *tdprime = (double *) malloc(tdsize);
    double *td = (double *) malloc(tdsize);
    assert(tdprime!=NULL);
    assert(td!=NULL);

    ULLI tmpDsize = sizeof(Complex)*CPD3;
    printf("Allocating %d GB for tmpD in Part2\n", (int) (tmpDsize/(1<<30)) );
    Complex *tmpD   = (Complex *) malloc(tmpDsize);
    assert(tmpD!=NULL);



    // The X-Y FFTs are just a simple 2D C->C FFT
    fftw_plan plan_forward_2d;
    Complex in_2d[CPD*CPD];
    Complex out_2d[CPD*CPD];

    // We're going to setup to do CPD FFTs at once, each of size CPD
    ULLI CPDpad = (CPD/16+1)*16;    // Just want to pad out to separate these FFTs.
    // We are supposed to put the [CPD][CPD] info into [CPD][CPDpad] space.  FFT is on the rightmost index.
    fftw_plan plan_forward_1d_r2c;
    double   in_r2c[CPDpad*CPD];
    Complex out_r2c[CPDpad*CPD];
    // This is overkill: only needed half the elements, i.e., CPDpad/2; don't need to economize


    // Old 1-d code
    //plan_forward_1d  =  fftw_plan_dft_1d( CPD, (fftw_complex *) &(in_1d[0]), (fftw_complex *) &(out_1d[0]), FFTW_FORWARD, FFTW_PATIENT);
    //plan_forward_1d_r2c = fftw_plan_dft_r2c_1d(CPD,  &(in_r2c[0]), (fftw_complex *) &(out_r2c[0]), FFTW_PATIENT);

	printf("Planning fftw with omp\n");
	fftw_plan_with_nthreads(omp_get_max_threads());
	printf("Done planning with %d threads\n", omp_get_max_threads());


    // This is the plan to do the 2d CPD*CPD complex-to-complex XY FFTs
    plan_forward_2d  =  fftw_plan_dft_2d( CPD, CPD,
	(fftw_complex *) &(in_2d[0]),
	(fftw_complex *) &(out_2d[0]),
	FFTW_FORWARD, FFTW_PATIENT);

    // This is the plan to do CPD real-to-complex Z FFTs, each of size CPD, with a stride of CPDpad
    int fftw_n[] = { CPD };    // This is how long the FFTs are
    int howmany = CPD;		// How many FFTs we're doing
    int idist, odist; idist = odist = CPDpad;   // This is how the FFTs are separated in memory
    int istride, ostride; istride = ostride = 1;
    // iembed and oembed are just NULL
    plan_forward_1d_r2c  =  fftw_plan_many_dft_r2c( 1, fftw_n, howmany,
	&(in_r2c[0]), NULL, istride, idist,
	(fftw_complex *) &(out_r2c[0]), NULL, ostride, odist,
	FFTW_PATIENT);

	printf("Plans created.\n");




    ULLI sizeread;


	part2timer.Stop();
	printf("About to begin multipoles lap. Time elapsed = %f\n", part2timer.Elapsed()); fflush(NULL);
	part2timer.Start();

    int a,b,c;
    FORALL_REDUCED_MULTIPOLES_BOUND(a,b,c,order) {

        int mab = bm.rmap(a,b,c);
        int mba = bm.rmap(b,a,c);

        FILE *fpfar;
        char fpfar_fn[1024];

		//Open and unpack farderivatives file.
        sprintf(fpfar_fn,"farderivatives");

        fpfar = fopen(fpfar_fn,"rb");
        assert(fpfar!=NULL);
        fseek(fpfar, mab*CompressedMultipoleLengthXYZ*sizeof(double)  , SEEK_SET );
        sizeread = fread(&(FarDerivatives_ab[0]), sizeof(double), CompressedMultipoleLengthXYZ, fpfar);
	assert(sizeread == CompressedMultipoleLengthXYZ);
        fclose(fpfar);

        fpfar = fopen(fpfar_fn,"rb");
        assert(fpfar!=NULL);
        fseek(fpfar, mba*CompressedMultipoleLengthXYZ*sizeof(double) , SEEK_SET );
        sizeread = fread(&(FarDerivatives_ba[0]), sizeof(double), CompressedMultipoleLengthXYZ, fpfar);
	assert(sizeread == CompressedMultipoleLengthXYZ);
        fclose(fpfar);
		
		part2timer.Stop();
		printf("Done reading farderivs %d %d %d. Time elapsed = %f\n", a,b,c,part2timer.Elapsed()); fflush(NULL);
		part2timer.Start();

	// We've loaded in [k][i][j] with j<=i for one [m], only in first octant.
	// First, we reflect [i][j] to fill the first octant.


		printf("A: %d %d %d %d: \n", a,b,c, order); fflush(NULL);
		
		#pragma omp parallel for schedule(static)
        for(int k=0;k<=CPDHALF;k++)
            for(int i=0;i<=CPDHALF;i++)
                for(int j=0;j<=CPDHALF;j++)  {
                    ULLI l = linearindex( i+CPDHALF, j+CPDHALF, k+CPDHALF );
                    if(j<=i) td[l] = FarDerivatives_ab[RINDEXYZ(i,j,k)];
                    else     td[l] = FarDerivatives_ba[RINDEXYZ(j,i,k)];
                }
				
				
		printf("."); fflush(NULL);
				

<<<<<<< HEAD
        // Now we fill the other octants

=======
		#pragma omp parallel for schedule(static)
>>>>>>> 039e47ca
        for(int k=0;k<=CPDHALF;k++)
            for(int i=0;i<=CPDHALF;i++)
                for(int j=0;j<=CPDHALF;j++)
                    for(int sx = -1; sx<=1; sx+=2)
                        for(int sy=-1; sy<=1; sy+=2)
                            for(int sz=-1; sz<=1; sz+=2) {
                                if( sx + sy + sz < 3 ) {

                                    int s = 1;
                                    if(a%2==1) s *= sign(sx);
                                    if(b%2==1) s *= sign(sy);
                                    if(c%2==1) s *= sign(sz);

                                    int xi = sx*i + CPDHALF;
                                    int yj = sy*j + CPDHALF;
                                    int zk = sz*k + CPDHALF;

                                    assert(xi>=0); assert(xi<CPD);
                                    assert(yj>=0); assert(yj<CPD);
                                    assert(zk>=0); assert(zk<CPD);

                                    ULLI  l = linearindex( i+CPDHALF, j+CPDHALF, k+CPDHALF );
                                    ULLI ll = linearindex( xi, yj, zk );

                                    if(s>0)
                                        td[ll] =  td[l];
                                    else
                                        td[ll] = -td[l];

                                }
                            }

        // now write back into the global array
							
		part2timer.Stop();
		printf("Done with td population %d %d %d. Time elapsed = %f\n", a,b,c,part2timer.Elapsed()); fflush(NULL);
		part2timer.Start();

        int m = mab;

	// Do a CPDHALF 3-d cyclic translation of the values.
	// DJE TODO: With care, this could be done in place, which would save a big array

		#pragma omp parallel for schedule(static)
        for(int i=0;i<CPD;i++)
            for(int j=0;j<CPD;j++)
                for(int k=0;k<CPD;k++) {
                    ULLI l = linearFFTW(i-CPDHALF,j-CPDHALF,k-CPDHALF);
                    ULLI ll = linearindex(i,j,k);
                    tdprime[l] = td[ll];
                }


        double *tmpreal = tdprime;

		part2timer.Stop();
		printf("Starting yz fftw %d %d %d. Time elapsed = %f\n", a,b,c,part2timer.Elapsed()); fflush(NULL);
		part2timer.Start();

        for(int x=0;x<CPD;x++) {
			#pragma omp parallel for schedule(static)
            for(int y=0;y<CPD;y++) {
                for(int z=0;z<CPD;z++) {
					in_r2c[y*CPDpad+z] = tmpreal[x*CPD*CPD + y*CPD + z];
				}
			}
	    	fftw_execute(plan_forward_1d_r2c);   // Z FFT, done R->C
			#pragma omp parallel for schedule(static)
            for(int y=0;y<CPD;y++) {
                for(int z=0;z<(CPD+1)/2;z++) {
					tmpD[ x*CPD*(CPD+1)/2 + y*(CPD+1)/2 + z ] = out_r2c[y*CPDpad+z];
				}
			}
		}

		part2timer.Stop();
		printf("Finished yz fftw %d %d %d. Time elapsed = %f\n",a,b,c, part2timer.Elapsed()); fflush(NULL);
		part2timer.Start();


	// DJE TODO: The above moves the data from tmpreal=tdprime (which could have been td)
	// into tmpD.  If td had gotten the CPD+1 padding, this could have been in place.

	// Now we have a purely complex problem, but we need to do the X-Y FFTs
	// on the (CPD+1)/2 separate KZ problems.
	// Since we're outputing different files for each KZ, we're going to handle each
	// one at a time -- and write out the result directly.
	// This is important, because we have to do a nasty transpose -- fetching one KZ entry
	// per skewer, and we don't want to do that more than we have to.

	for(int z=0;z<(CPD+1)/2;z++) {
		#pragma omp parallel for schedule(static)
	    for(int x=0;x<CPD;x++)
                for(int y=0;y<CPD;y++) in_2d[x*CPD+y] = tmpD[ x*CPD*(CPD+1)/2 + y*(CPD+1)/2 + z ];
		// This gather requires a ton of random access!
	    fftw_execute(plan_forward_2d);    // X-Y FFT, done C->C
	    	// Now the results are in out_2d[x*CPD+y]


/* OLD CODE
	    // Put pragma here
            for(int z=0;z<(CPD+1)/2;z++)
        for(int x=0;x<CPD;x++) {
                for(int y=0;y<CPD;y++) tmpD[ x*CPD*(CPD+1)/2 + y*(CPD+1)/2 + z ] = out_1d[z*CPDpad+y];
        }

        for(int z=0;z<(CPD+1)/2;z++) {
	    // Put pragma here
            for(int y=0;y<CPD;y++)
                for(int x=0;x<CPD;x++) in_1d[x] = tmpD[ x*CPD*(CPD+1)/2 + y*(CPD+1)/2 + z ];
	    fftw_execute(plan_forward_1d);  // X FFT done, C->C
	    // Put pragma here
            for(int y=0;y<CPD;y++)
                for(int x=0;x<CPD;x++) tmpD[  x*CPD*(CPD+1)/2 + y*(CPD+1)/2 + z ] = out_1d[x];
	}

        for(int z=0;z<(CPD+1)/2;z++) {
END OLD CODE */

            if( ((a+b+c)%2) == 0 )
				#pragma omp parallel for schedule(static)
                for(int x=0;x<(CPD+1)/2;x++)
                    for(int y=0;y<=x;y++)
                        tmpreal[ RINDEXY(x,y) ] = real(conj(out_2d[x*CPD+y]));
                        // tmpreal[ RINDEXY(x,y) ] = real(conj(tmpD[x*CPD*(CPD+1)/2 + y*(CPD+1)/2 + z]));
            else
				#pragma omp parallel for schedule(static)
                for(int x=0;x<(CPD+1)/2;x++)
                    for(int y=0;y<=x;y++)
                        tmpreal[ RINDEXY(x,y) ] = imag(conj(out_2d[x*CPD+y]));
                        // tmpreal[ RINDEXY(x,y) ] = imag(conj(tmpD[x*CPD*(CPD+1)/2 + y*(CPD+1)/2 + z]));

            FILE *fp;
            char fn[1024];
            sprintf(fn,"fourierspace_%d_%d_%d_%d_%d",cpd,order,inner_radius,far_radius,z);
            fp = fopen(fn,"r+b");
            assert(fp!=NULL);
            fseek(fp, m*CompressedMultipoleLengthXY*sizeof(double), SEEK_SET );
            fwrite( &(tmpreal[0]), sizeof(double), CompressedMultipoleLengthXY, fp);
            fclose(fp);
        }



		part2timer.Stop();
		printf("Finished writing %d %d %d. Time elapsed = %f\n",a,b,c, part2timer.Elapsed()); fflush(NULL);
		part2timer.Start();

    }


}



int main(int argc, char **argv) {
	
	printf("QUAD_DOUBLE defined = %d. If QUAD_DOUBLE == 1, running with quad double precision. Else, running with double precision.\n \n", QUAD_DOUBLE);
	//printf("Timer starting\n");
	//myTimer.Start();
	
	//unpack user inputs.
    if( argc!=5 && argc!=6 ) {
        printf("Usage: CreateDerivatives CPD ORDER INNERRADIUS FARRADIUS <slab>\n");
        printf("Slab number is optional\n");
        exit(1);
    }

    CPD = atoi(argv[1]);
    int cpd = CPD;
    CPD3 = CPD*CPD*CPD;
    printf("CPD = %d \n", cpd);
    assert(CPD%2==1);

    CPDHALF = (CPD-1)/2;

    CompressedMultipoleLengthXY  = ((1+CPD)*(3+CPD))/8;
    CompressedMultipoleLengthXYZ = ((1+CPD)*(1+CPD)*(3+CPD))/16;

    int order = atoi(argv[2]);
    printf("order = %d \n", order );

    int inner_radius = atoi(argv[3]);
    assert(inner_radius <= (CPD-1)/2 );
    printf("inner_radius = %d \n", inner_radius );

    int far_radius = atoi(argv[4]);
    assert( (far_radius==1) ||(far_radius==2) || (far_radius==3) || (far_radius==4) || (far_radius==5) || (far_radius==6) || (far_radius==7) ||(far_radius==8) || (far_radius==16));
    printf("far_radius = %d \n", far_radius );

    int slabnumber = -1;
    if (argc==6) {
	slabnumber = atoi(argv[5]);
	assert( slabnumber>=0 && slabnumber<=CPDHALF);
	printf("Doing slab %d only.", slabnumber);
    }
	//
	

    int rml = (order+1)*(order+1);

	//check if the derivatives tensor we're about to calculate already stored on disk? If so, don't repeat the work! 
    char fn[1024];
    sprintf(fn,"fourierspace_%d_%d_%d_%d_%d",cpd,order,inner_radius,far_radius, 0);

    FILE *fp;
    fp = fopen(fn,"rb");
    fprintf(stderr, "Trying to find derivativesfile=%s on disk\n", fn);
    if(fp!=NULL) {
        printf("Derivatives already present \n");
        exit(0);
    }
	
	//myTimer.Stop();
	//printf("Time spent in set up = %f \n", myTimer.Elapsed());
	//myTimer.Clear();
	//myTimer.Start();
	
	//For more detailed comments, see individual functions, above. 
	//calculate the derivatives tensor for every cell vector, \mathcal{D}^{ABC}_{jkl}. (Eqn. 4.1). 
    FormDerivatives(inner_radius, order, far_radius, slabnumber);
    if (slabnumber>=0) exit(0);
	//myTimer.Stop();
	//double FormDerivsRuntime = myTimer.Elapsed();
	//printf("Time spent in FormDerivatives = %f \n", FormDerivsRuntime);
	//myTimer.Clear();
	//myTimer.Start();
	//double mergeDerivsRuntime;
	
	
    
    FILE *fpfar;
    char fpfar_fn[1024];
    sprintf(fpfar_fn,"farderivatives");
    fpfar = fopen(fpfar_fn,"rb");
	
    if (fpfar == NULL){    
    // Next we merge the individual files, effectively doing a big transpose
    ULLI fdsize = sizeof(double) * rml*CompressedMultipoleLengthXYZ;
		
	//calculate total far derivatives tensor for entire simulation box by merging components for every cell. {\mathcal{D}^{ABC}_{jkl}} = \mathcal{D}^{ABC}.
    printf("Allocating %d GB before MergeDerivatives\n", (int) (fdsize/(1<<30)) );
    double *FarDerivatives = (double *) malloc(fdsize);
    MergeDerivatives(inner_radius, order, far_radius, FarDerivatives);
	//myTimer.Stop();
	//mergeDerivsRuntime = myTimer.Elapsed();
	//printf("Time spent in Merge Derivatives = %f \n", mergeDerivsRuntime);
	//myTimer.Clear();
	//myTimer.Start();
	
    // write out FarDerivatives file
    fpfar = fopen(fpfar_fn,"wb");
    assert(fpfar!=NULL);
    fwrite(&(FarDerivatives[0]), sizeof(double), rml*CompressedMultipoleLengthXYZ, fpfar); 
    free(FarDerivatives);
    }
    fclose(fpfar);


	//create empty fourier files to store the fourier transforms of the far derivatives in, to be calculated in Part2. 
    CreateFourierFiles(order,inner_radius, far_radius);
	//myTimer.Stop();
	//double CFFRuntime = myTimer.Elapsed();
	//printf("Time spent in CreateFourierFiles = %f \n", CFFRuntime);
	//myTimer.Clear();
	//myTimer.Start();
	
	//calculate Fast Fourier transforms of far derivatives tensor and store. 
    Part2(order, inner_radius, far_radius);
	//myTimer.Stop();
	//double Part2Runtime = myTimer.Elapsed();
	//printf("Time spent in Part2 (not including fftw plan)= %f \n", Part2Runtime);
	//myTimer.Clear();
	//myTimer.Start();
	
	
	
	//myTimer.Stop();
	//double totalRuntime = myTimer.Elapsed();
	//cout << "total time elapsed: " << totalRuntime << endl;
	
	//FILE * outFile;
	//outFile = fopen("/home/nam/AbacusProject/timing/alan_CreateDerivatives_LoopOptimization_MultipoleOrder_vs_FR_timing.txt", "a");
	//fprintf(outFile, "%d %d %d %d %d %f %f %f %f\n", 24, CPD, order, inner_radius, far_radius, FormDerivsRuntime, mergeDerivsRuntime, CFFRuntime, Part2Runtime);
	//fclose (outFile); 
	
	printf("\nRUN COMPLETE: double precision = %d, InfDerivSum maxLoopOrder = %d, CPD = %d, order = %d, innerRadius = %d, farRadius = %d.\n", 1-QUAD_DOUBLE, MAXLOOPORDER, cpd,order,inner_radius,far_radius);
	
}<|MERGE_RESOLUTION|>--- conflicted
+++ resolved
@@ -540,9 +540,9 @@
 	// First, we reflect [i][j] to fill the first octant.
 
 
-		printf("A: %d %d %d %d: \n", a,b,c, order); fflush(NULL);
+	printf("A: %d %d %d %d: \n", a,b,c, order); fflush(NULL);
 		
-		#pragma omp parallel for schedule(static)
+	#pragma omp parallel for schedule(static)
         for(int k=0;k<=CPDHALF;k++)
             for(int i=0;i<=CPDHALF;i++)
                 for(int j=0;j<=CPDHALF;j++)  {
@@ -552,15 +552,11 @@
                 }
 				
 				
-		printf("."); fflush(NULL);
-				
-
-<<<<<<< HEAD
+	printf("."); fflush(NULL);
+
         // Now we fill the other octants
 
-=======
-		#pragma omp parallel for schedule(static)
->>>>>>> 039e47ca
+	#pragma omp parallel for schedule(static)
         for(int k=0;k<=CPDHALF;k++)
             for(int i=0;i<=CPDHALF;i++)
                 for(int j=0;j<=CPDHALF;j++)
@@ -595,9 +591,9 @@
 
         // now write back into the global array
 							
-		part2timer.Stop();
-		printf("Done with td population %d %d %d. Time elapsed = %f\n", a,b,c,part2timer.Elapsed()); fflush(NULL);
-		part2timer.Start();
+	part2timer.Stop();
+	printf("Done with td population %d %d %d. Time elapsed = %f\n", a,b,c,part2timer.Elapsed()); fflush(NULL);
+	part2timer.Start();
 
         int m = mab;
 
