/* ./include/config.h.in.  Generated from configure.ac by autoheader.  */

/* "Use AVX-512 directs" */
#undef AVX512DIRECT

/* "Use AVX-512 multipoles" */
#undef AVX512MULTIPOLES

/* "Use AVX directs" */
#undef AVXDIRECT

/* "Use AVX for FOF and SO" */
#undef AVXFOF

/* "Use AVX multipoles" */
#undef AVXMULTIPOLES

/* "Compute FOF-scale density on the GPU */
#undef COMPUTE_FOF_DENSITY

/* "Do the near force on the GPU" */
#undef CUDADIRECT

/* "Cubic variant of Plummer softening" */
#undef DIRECTCUBICPLUMMER

/* "Cubic Hernquist spline softening" */
#undef DIRECTCUBICSPLINE

/* "Plummer softening" */
#undef DIRECTPLUMMER

/* "Single-branch spline softening" */
#undef DIRECTSINGLESPLINE

/* "Do all computations in double precision instead of single" */
#undef DOUBLEPRECISION

/* "Direct buffers per device" */
#undef DirectBPD

/* "The current git revision" */
#undef GITVERSION

/* "Do the convolution FFT on the GPU" */
#undef GPUFFT

/* Define to 1 to support Advanced Bit Manipulation */
#undef HAVE_ABM

/* Define to 1 to support Multi-Precision Add-Carry Instruction Extensions */
#undef HAVE_ADX

/* Define to 1 to support Advanced Encryption Standard New Instruction Set
   (AES-NI) */
#undef HAVE_AES

/* Support Altivec instructions */
#undef HAVE_ALTIVEC

/* Define to 1 to support Advanced Vector Extensions */
#undef HAVE_AVX

/* Define to 1 to support Advanced Vector Extensions 2 */
#undef HAVE_AVX2

/* Define to 1 to support AVX-512 Byte and Word Instructions */
#undef HAVE_AVX512_BW

/* Define to 1 to support AVX-512 Conflict Detection Instructions */
#undef HAVE_AVX512_CD

/* Define to 1 to support AVX-512 Doubleword and Quadword Instructions */
#undef HAVE_AVX512_DQ

/* Define to 1 to support AVX-512 Exponential & Reciprocal Instructions */
#undef HAVE_AVX512_ER

/* Define to 1 to support AVX-512 Foundation Extensions */
#undef HAVE_AVX512_F

/* Define to 1 to support AVX-512 Integer Fused Multiply Add Instructions */
#undef HAVE_AVX512_IFMA

/* Define to 1 to support AVX-512 Conflict Prefetch Instructions */
#undef HAVE_AVX512_PF

/* Define to 1 to support AVX-512 Vector Byte Manipulation Instructions */
#undef HAVE_AVX512_VBMI

/* Define to 1 to support AVX-512 Vector Length Extensions */
#undef HAVE_AVX512_VL

/* Define to 1 to support Bit Manipulation Instruction Set 1 */
#undef HAVE_BMI1

/* Define to 1 to support Bit Manipulation Instruction Set 2 */
#undef HAVE_BMI2

/* Define to 1 to support Fused Multiply-Add Extensions 3 */
#undef HAVE_FMA3

/* Define to 1 to support Fused Multiply-Add Extensions 4 */
#undef HAVE_FMA4

/* Define to 1 if you have the <inttypes.h> header file. */
#undef HAVE_INTTYPES_H

/* Define to 1 if you have the `numa' library (-lnuma). */
#undef HAVE_LIBNUMA

/* Define to 1 if you have the `tcmalloc_minimal' library
   (-ltcmalloc_minimal). */
#undef HAVE_LIBTCMALLOC_MINIMAL

/* Define to 1 if you have the <memory.h> header file. */
#undef HAVE_MEMORY_H

/* Define to 1 to support Multimedia Extensions */
#undef HAVE_MMX

/* Define to 1 to support Memory Protection Extensions */
#undef HAVE_MPX

/* Define to 1 to support Prefetch Vector Data Into Caches WT1 */
#undef HAVE_PREFETCHWT1

/* Define to 1 to support Digital Random Number Generator */
#undef HAVE_RDRND

/* Define to 1 to support Secure Hash Algorithm Extension */
#undef HAVE_SHA

/* Define to 1 to support Streaming SIMD Extensions */
#undef HAVE_SSE

/* Define to 1 to support Streaming SIMD Extensions */
#undef HAVE_SSE2

/* Define to 1 to support Streaming SIMD Extensions 3 */
#undef HAVE_SSE3

/* Define to 1 to support Streaming SIMD Extensions 4.1 */
#undef HAVE_SSE4_1

/* Define to 1 to support Streaming SIMD Extensions 4.2 */
#undef HAVE_SSE4_2

/* Define to 1 to support AMD Streaming SIMD Extensions 4a */
#undef HAVE_SSE4a

/* Define to 1 to support Supplemental Streaming SIMD Extensions 3 */
#undef HAVE_SSSE3

/* Define to 1 if you have the <stdint.h> header file. */
#undef HAVE_STDINT_H

/* Define to 1 if you have the <stdlib.h> header file. */
#undef HAVE_STDLIB_H

/* Define to 1 if you have the <strings.h> header file. */
#undef HAVE_STRINGS_H

/* Define to 1 if you have the <string.h> header file. */
#undef HAVE_STRING_H

/* Define to 1 if you have the <sys/stat.h> header file. */
#undef HAVE_SYS_STAT_H

/* Define to 1 if you have the <sys/types.h> header file. */
#undef HAVE_SYS_TYPES_H

/* Define to 1 if you have the <unistd.h> header file. */
#undef HAVE_UNISTD_H

/* Support VSX instructions */
#undef HAVE_VSX

/* Define to 1 to support eXtended Operations Extensions */
#undef HAVE_XOP

/* "Use a separate thread for IO" */
#undef IOTHREADED

/* "Maximum cells-per-dimension" */
#undef MAXCPD

/* "Maximum source length" */
#undef MAXSOURCELENGTH

/* "Limit on the number of GPUs" */
#undef MAX_GPUS

/* "Near field block size" */
#undef NFBlockSize

/* "Max Radius of cells to compute with near-field force" */
#undef NFRADIUS

/* Path to nvcc binary */
#undef NVCC_PATH

/* Define to the address where bug reports for this package should be sent. */
#undef PACKAGE_BUGREPORT

/* Define to the full name of this package. */
#undef PACKAGE_NAME

/* Define to the full name and version of this package. */
#undef PACKAGE_STRING

/* Define to the one symbol short name of this package. */
#undef PACKAGE_TARNAME

/* Define to the home page for this package. */
#undef PACKAGE_URL

/* Define to the version of this package. */
#undef PACKAGE_VERSION

<<<<<<< HEAD
/* "Generate MPI-parallel code." */
#undef PARALLEL
=======
/* "Path to the ramdisk" */
#undef RAMDISK_PATH
>>>>>>> b4e514f3

/* The size of `long', as computed by sizeof. */
#undef SIZEOF_LONG

/* "Use SO finder for L1/L2 hhalos */
#undef SPHERICAL_OVERDENSITY

/* Define to 1 if you have the ANSI C header files. */
#undef STDC_HEADERS<|MERGE_RESOLUTION|>--- conflicted
+++ resolved
@@ -218,13 +218,11 @@
 /* Define to the version of this package. */
 #undef PACKAGE_VERSION
 
-<<<<<<< HEAD
 /* "Generate MPI-parallel code." */
 #undef PARALLEL
-=======
+
 /* "Path to the ramdisk" */
 #undef RAMDISK_PATH
->>>>>>> b4e514f3
 
 /* The size of `long', as computed by sizeof. */
 #undef SIZEOF_LONG
