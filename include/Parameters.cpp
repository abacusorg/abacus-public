--- conflicted
+++ resolved
@@ -169,34 +169,22 @@
     long long int MaxPID;  // Maximum PID to expect.  A PID equal or larger than this indicates corruption of some sort.  0 means NP; -1 means don't check.
 
     // Return the L{tier} size in MB
-    unsigned float getCacheSize(int tier){
-        unsigned int cache_size = 0;
-<<<<<<< HEAD
-        FILE *fp = 0;
-        assert(tier>0&&tier<4);
-        char fname[128];
-        sprintf(fname, "/sys/devices/system/cpu/cpu0/cache/index%1d/size", tier);
-        fp = fopen(fname, "r");  // L3 cache size in KB
-        if(fp){
-            int nscan = fscanf(fp, "%dK", &cache_size);
-            assert(nscan == 1);
-=======
+    float getCacheSize(int tier){
+        int cache_size = 0;
         FILE *fp = NULL;
         char fn[1024];
 
         // find the last-level cache
-        for(int i = 0; ; i++){
+        for(int i = 0; i<=tier; i++){
             sprintf(fn, "/sys/devices/system/cpu/cpu0/cache/index%d/size", i);
             fp = fopen(fn, "r");
             if(fp == NULL)
                 break;
             int nscan = fscanf(fp, "%dK", &cache_size);  // cache size in KB
->>>>>>> ea28ad86
             fclose(fp);
             assertf(nscan == 1, "Unexpected cache size file format (\"%s\")\n", fn);
         }
-        cache_size /= 1024.0; // to MB
-        return cache_size;
+        return (float)cache_size/1024.0;    // to MB
     }
     
     // in MB
@@ -217,7 +205,7 @@
         installscalar("DerivativeExpansionRadius", DerivativeExpansionRadius,MUST_DEFINE);
         MAXRAMMB = getRAMSize();
         installscalar("MAXRAMMB", MAXRAMMB, DONT_CARE);
-        ConvolutionCacheSizeMB = getCacheSize(3);
+        ConvolutionCacheSizeMB = getCacheSize(4);
         installscalar("ConvolutionCacheSizeMB", ConvolutionCacheSizeMB, DONT_CARE);
         ConvolutionL1CacheSizeMB = getCacheSize(1);
         installscalar("ConvolutionL1CacheSizeMB", ConvolutionL1CacheSizeMB, DONT_CARE);
@@ -579,14 +567,14 @@
 
     if(ConvolutionCacheSizeMB<=0) {
         fprintf(stderr,
-            "[ERROR] ConvolutionCacheSizeMB = %d must be greater than 0 \n",
+            "[ERROR] ConvolutionCacheSizeMB = %f must be greater than 0 \n",
                 ConvolutionCacheSizeMB);
         assert(1==0);
     }
 
     if(ConvolutionL1CacheSizeMB<=0) {
         fprintf(stderr,
-            "[ERROR] ConvolutionL1CacheSizeMB = %d must be greater than 0 \n",
+            "[ERROR] ConvolutionL1CacheSizeMB = %f must be greater than 0 \n",
                 ConvolutionL1CacheSizeMB);
         assert(1==0);
     }
