/* Parameters.cpp

The Parameters class contains the time-independent global variables
for the simulation.  These get read from an ASCII parameter file
via ParseHeader.

NB: When adding parameters, you should add:

1) a variable to the class definition,
2) an installscalar/vector line to the constructor, 
3) (optional) a validation check in ValidateParameters.

*/

#ifndef __PARAMETERS_CPP
#define __PARAMETERS_CPP

#define MAX_LINE_LENGTH 1024
#define STRUNDEF "NONE"

#include "ParseHeader.hh"

#include <sys/sysinfo.h>

class Parameters: public ParseHeader {
public:
    
    char SimName[1024]; //What to call this run
    long long int np;
    int cpd;
    int order;

    int NearFieldRadius;    // Radius of cells in the near-field
    double SofteningLength; // Softening length in the same units as BoxSize

    int  DerivativeExpansionRadius;
    int  MAXRAMMB;
    int  ConvolutionCacheSizeMB; // Set to manually override the detected cache size
    int RamDisk;        // ==0 for a normal disk, ==1 for a ramdisk (which don't have DIO support)
    int OverwriteState; // 0 for normal, separate read and write states; 1 to overwrite the read state to save space
    int ForceBlockingIO;   // ==1 if you want to force all IO to be blocking.
    
    int OMP_NUM_THREADS;  // Number of OpenMP threads.  0 does not modify the system value (usually OMP_NUM_THREADS, or all threads).
                        // Negative values use that many fewer than the max.

    int  DirectNewtonRaphson;  // 0 or 1 

    char DerivativesDirectory[1024];

    char InitialConditionsDirectory[1024];   // The initial condition file name
    char ICFormat[1024];                // The format of the IC files
    int FlipZelDisp;                    // If non-zero and using ICFormat = Zeldovich, flip the Zeldovich displacements
    double ICPositionRange;                // The box size of the IC positions, 
            // in file units.  If ==0, then will default to BoxSize;
    double ICVelocity2Displacement;        // The conversion factor from file velocities
            // to redshift-space comoving displacements (at the IC redshift!).
        // =-1 to instead supply file velocities in km/s.
        // =0 to force the initial velocities to zero!
    double NumSlabsInsertList;                
         // The amount of space to allocate for the insert list, in units 
         // of np/cpd particles.  Set =0 to allocate the full np particles.
         // Default is 2.
    double NumSlabsInsertListIC;                
         // The amount of space to allocate for the insert list, in units 
         // of np/cpd particles.  Set =0 to allocate the full np particles.
         // This parameter applies only to the IC step.
         // Recommend either 4 or 0.

    char ReadStateDirectory[1024];  // Where the input State lives
    char WriteStateDirectory[1024]; // Where the output State lives
    char PastStateDirectory[1024];  // Where the old input State lives
    char MultipoleDirectory[1024];
    char TaylorDirectory[1024];
    char WorkingDirectory[1024];        // If Read/Write/Past not specified, where to put the states
    char LogDirectory[1024];
    char OutputDirectory[1024];     // Where the outputs go
    char GroupDirectory[1024]; //Where the Group files go
    int OutputEveryStep; //Force timeslices to be output every step if 1
    char OutputFormat[1024];                // The format of the Output files
    int  OmitOutputHeader;                // =1 if you want to skip the ascii header

    double FinalRedshift;        // When to stop.  This will override TimeSliceRedshifts.
    double TimeSliceRedshifts[1024];
    int nTimeSlice;

    double H0;          // The Hubble constant in km/s/Mpc
    double Omega_M;
    double Omega_DE;
    double Omega_K;
    double w0;          // w(z) = w_0 + (1-a)*w_a
    double wa;

    double BoxSize;
    int hMpc;           // =1 if we're using Mpc/h units.  =0 if Mpc units
    double InitialRedshift;
    int LagrangianPTOrder;  // =1 for Zel'dovich, =2 for 2LPT, =3 for 3LPT

    int GroupRadius;        // Maximum size of a group, in units of cell sizes
    double TimeStepAccel;         // Time-step parameter based on accelerations
    double TimeStepDlna;        // Maximum time step in d(ln a)

    // Could have microstepping instructions
    // Could have group finding or coevolution set instructions

    int  NLightCones;

    double LightConeOrigins[24];  // Same units as BoxSize

    char LightConeDirectory[1024];

    int PowerSpectrumStepInterval;
    int PowerSpectrumN1d; //1D number of bins to use in the powerspectrum

    int LogVerbosity;   // If 0, production-level log; higher numbers are more verbose
    int StoreForces; // If 1, store the accelerations
    int ForceOutputDebug; // If 1, output near and far forces seperately. 

    int ForceCPU; //IF 1, force directs to be executed exclusively on cpu even if cuda is available
    int GPUMinCellSinks;// If AVX directs are compiled, cells with less than this many particles go to cpu
    int ProfilingMode;//If 1, enable profiling mode, i.e. delete the write-state after creating it to run repeatedly on same dat
    
    int IOCores[2];  // The cores that the IO threads will be bound to.  -1 means don't bind
    #define MAX_2ND_IOTHREAD_DIRS 100
    char **SecondIOThreadDirs; //[MAX_2ND_IOTHREAD_DIRS][1024];
    int nSecondIOThreadDirs;
    
    int Conv_OMP_NUM_THREADS;
    int Conv_IOCore;
    
    // TODO: this scheme doesn't account for more complicated NUMA architectures
    int GPUThreadCoreStart[MAX_GPUS];  // The core on which to start placing GPU device threads.
    int NGPUThreadCores;  // The number of free cores on which to place GPU device threads.

<<<<<<< HEAD
    int AllowGroupFinding;
=======
    int AllowGroupFinding;	
>>>>>>> 112487b9
    double FoFLinkingLength[3]; //Linking lengths for level 0,1,2 groupfinding in fractional interparticle spacing 
    int TaggableL0Threshold; //Number of particles above which a L0 halo is eligible for tagging
    int TaggableL1Threshold; //Number of particles above which a L0 halo is eligible for tagging
    int MinL1NP;
    int MinL2NP;

    // in MB
    unsigned int getCacheSize(){
        unsigned int cache_size = 0;
        FILE *fp = 0;
        fp = fopen("/sys/devices/system/cpu/cpu0/cache/index3/size", "r");  // L3 cache size in KB
        if(fp){
            int nscan = fscanf(fp, "%dK", &cache_size);
            assert(nscan == 1);
            fclose(fp);
        }
        cache_size /= 1024; // to MB
        return cache_size;
    }
    
    // in MB
    int getRAMSize(){
        struct sysinfo info;
        int status = sysinfo(&info);
        assert(status == 0);
        return (int) ((double) info.totalram*info.mem_unit / 1024./1024.);
    }

    Parameters() {

        installscalar("NP",np, MUST_DEFINE);
        installscalar("CPD",cpd,MUST_DEFINE);
        installscalar("Order",order,MUST_DEFINE);

        installscalar("NearFieldRadius",NearFieldRadius,MUST_DEFINE);    // Radius of cells in the near-field
        installscalar("SofteningLength", SofteningLength,MUST_DEFINE); // Softening length in the same units as BoxSize
        installscalar("DerivativeExpansionRadius", DerivativeExpansionRadius,MUST_DEFINE);
        MAXRAMMB = getRAMSize();
        installscalar("MAXRAMMB", MAXRAMMB, DONT_CARE);
        ConvolutionCacheSizeMB = getCacheSize();
        installscalar("ConvolutionCacheSizeMB", ConvolutionCacheSizeMB, DONT_CARE);
        RamDisk = 0;
        installscalar("RamDisk",RamDisk,DONT_CARE);
        OverwriteState = 0;
        installscalar("OverwriteState",OverwriteState,DONT_CARE);
        ForceBlockingIO = 0;
        installscalar("ForceBlockingIO",ForceBlockingIO,DONT_CARE);

        OMP_NUM_THREADS = 0;
        installscalar("OMP_NUM_THREADS",OMP_NUM_THREADS,DONT_CARE);

        DirectNewtonRaphson = 1;
        installscalar("DirectNewtonRaphson",DirectNewtonRaphson,DONT_CARE);  // 0 or 1

        installscalar("DerivativesDirectory",DerivativesDirectory,MUST_DEFINE);

        installscalar("InitialConditionsDirectory",InitialConditionsDirectory,MUST_DEFINE);   // The initial condition file name
        installscalar("ICFormat",ICFormat,MUST_DEFINE);   // The initial condition file format
        installscalar("ICPositionRange",ICPositionRange,MUST_DEFINE);   // The initial condition file position convention
        installscalar("ICVelocity2Displacement",ICVelocity2Displacement,MUST_DEFINE);   // The initial condition file velocity convention
        FlipZelDisp = 0;
        installscalar("FlipZelDisp",FlipZelDisp,DONT_CARE);   // Flip Zeldovich ICs

        NumSlabsInsertList = 2.0;
        installscalar("NumSlabsInsertList",NumSlabsInsertList,DONT_CARE);   
        NumSlabsInsertListIC = 4.0;
        installscalar("NumSlabsInsertListIC",NumSlabsInsertListIC,DONT_CARE);   

        sprintf(ReadStateDirectory,STRUNDEF);
        sprintf(WriteStateDirectory,STRUNDEF);
        sprintf(PastStateDirectory,STRUNDEF);
        sprintf(WorkingDirectory,STRUNDEF);

        installscalar("ReadStateDirectory",ReadStateDirectory,DONT_CARE);  // Where the input State lives
        installscalar("WriteStateDirectory",WriteStateDirectory,DONT_CARE); // Where the output State lives
        installscalar("PastStateDirectory",PastStateDirectory,DONT_CARE);  // Where the old input State lives
        installscalar("WorkingDirectory",WorkingDirectory,DONT_CARE);
        installscalar("MultipoleDirectory",MultipoleDirectory,MUST_DEFINE);
        installscalar("TaylorDirectory",TaylorDirectory,MUST_DEFINE);
    	installscalar("LogDirectory",LogDirectory,MUST_DEFINE);
    	installscalar("OutputDirectory",OutputDirectory,MUST_DEFINE);     // Where the outputs go
        installscalar("GroupDirectory",GroupDirectory,MUST_DEFINE);

    	OutputEveryStep = 0;
    	installscalar("OutputEveryStep",OutputEveryStep,DONT_CARE);

        installscalar("LightConeDirectory",LightConeDirectory,MUST_DEFINE); //Where the lightcones go. Generally will be the same as the Output directory
        installscalar("NLightCones",NLightCones,DONT_CARE); //if not set, we assume 0
        installvector("LightConeOrigins",LightConeOrigins,24,1,DONT_CARE);

        FinalRedshift = -2.0;        // If <-1, then we will cascade back to the minimum of the TimeSliceRedshifts list
        installscalar("FinalRedshift",FinalRedshift,DONT_CARE);
        installvector("TimeSliceRedshifts",TimeSliceRedshifts,1024,1,MUST_DEFINE);
        installscalar("nTimeSlice",nTimeSlice,MUST_DEFINE);

        strcpy(OutputFormat,"RVdouble");
        // strcpy(OutputFormat,"Packed");
        installscalar("OutputFormat",OutputFormat,DONT_CARE);
        OmitOutputHeader = 0;
        installscalar("OmitOutputHeader",OmitOutputHeader,DONT_CARE);

        installscalar("H0", H0, MUST_DEFINE);
        installscalar("Omega_M", Omega_M, MUST_DEFINE);
        installscalar("Omega_DE", Omega_DE, MUST_DEFINE);
        installscalar("Omega_K", Omega_K, MUST_DEFINE);
        installscalar("w0", w0, MUST_DEFINE);
        installscalar("wa", wa, MUST_DEFINE);

        installscalar("BoxSize",BoxSize,MUST_DEFINE);
        installscalar("hMpc",hMpc,MUST_DEFINE);           // =1 if we're using Mpc/h units.  =0 if Mpc units
        installscalar("InitialRedshift",InitialRedshift,MUST_DEFINE);
        installscalar("LagrangianPTOrder",LagrangianPTOrder,MUST_DEFINE);  // =1 for Zel'dovich, =2 for 2LPT, =3 for 3LPT

        installscalar("GroupRadius",GroupRadius,MUST_DEFINE);        // Maximum size of a group, in units of cell sizes
        installscalar("TimeStepAccel",TimeStepAccel,MUST_DEFINE);         // Time-step parameter based on accelerations
        installscalar("TimeStepDlna",TimeStepDlna,MUST_DEFINE);        // Maximum time step in d(ln a)

        LogVerbosity = 10000;
        installscalar("LogVerbosity",LogVerbosity, DONT_CARE);
        StoreForces = 0;
        installscalar("StoreForces",StoreForces, DONT_CARE);
        ForceOutputDebug = 0;

        installscalar("ForceOutputDebug",ForceOutputDebug,DONT_CARE);
        ForceCPU = 0;
        installscalar("ForceCPU",ForceCPU,DONT_CARE);
        GPUMinCellSinks = 0;
        installscalar("GPUMinCellSinks",GPUMinCellSinks,DONT_CARE);
        ProfilingMode=0;
        installscalar("ProfilingMode",ProfilingMode,DONT_CARE);

        installscalar("SimName",SimName,MUST_DEFINE);
        installscalar("PowerSpectrumStepInterval",PowerSpectrumStepInterval,DONT_CARE);
        installscalar("PowerSpectrumN1d",PowerSpectrumN1d,DONT_CARE);
        PowerSpectrumStepInterval = -1; //Do not calculate OTF powerspectra
        PowerSpectrumN1d = 1;
        hs = NULL;

        // default means don't bind to core
        IOCores[0] = -1; IOCores[1] = -1;
        installvector("IOCores", IOCores, 2, 1, DONT_CARE);

        Conv_IOCore = -1;
        installscalar("Conv_IOCore", Conv_IOCore, DONT_CARE);

        Conv_OMP_NUM_THREADS = 0;
        installscalar("Conv_OMP_NUM_THREADS", Conv_OMP_NUM_THREADS, DONT_CARE);

        // Using staticly allocated memory didn't seem to work with installvector
        SecondIOThreadDirs = (char**) malloc(MAX_2ND_IOTHREAD_DIRS*sizeof(char*));
        char *block = (char *) malloc(MAX_2ND_IOTHREAD_DIRS*1024*sizeof(char));
        for(int i = 0; i < MAX_2ND_IOTHREAD_DIRS; i++){
            SecondIOThreadDirs[i] = block + 1024*i;
            strcpy(SecondIOThreadDirs[i], "");
        }
        installvector("SecondIOThreadDirs", SecondIOThreadDirs, MAX_2ND_IOTHREAD_DIRS, 1024, DONT_CARE);
        nSecondIOThreadDirs = 0;
        installscalar("nSecondIOThreadDirs", nSecondIOThreadDirs, DONT_CARE);

        // If any of these are undefined, GPU threads will not be bound to cores
        for(int i = 0; i < MAX_GPUS; i++)
            GPUThreadCoreStart[i] = -1;
        installvector("GPUThreadCoreStart", GPUThreadCoreStart, MAX_GPUS, 1, DONT_CARE);
        NGPUThreadCores = -1;
        installscalar("NGPUThreadCores", NGPUThreadCores, DONT_CARE);

<<<<<<< HEAD
        AllowGroupFinding = 1;
        installscalar("AllowGroupFinding",AllowGroupFinding, DONT_CARE);
=======
	AllowGroupFinding = 0;
	installscalar("AllowGroupFinding", AllowGroupFinding, DONT_CARE);

>>>>>>> 112487b9
        FoFLinkingLength[0] = .25;
        FoFLinkingLength[1] = .168;
        FoFLinkingLength[2] = .15;
        installvector("FoFLinkingLength",FoFLinkingLength,3,1,DONT_CARE);
        MinL1NP = 10;
        MinL2NP = 10;
        TaggableL0Threshold = 1;
        TaggableL1Threshold = 1;
        installscalar("TaggableL0Threshold",TaggableL0Threshold, DONT_CARE);
        installscalar("TaggableL1Threshold",TaggableL1Threshold, DONT_CARE);
        installscalar("MinL1NP", MinL1NP, DONT_CARE);
        installscalar("MinL2NP", MinL2NP, DONT_CARE);
    }

    // We're going to keep the HeaderStream, so that we can output it later.
    HeaderStream *hs;
    ~Parameters(void) {
        delete hs;
        free(SecondIOThreadDirs[0]);
        free(SecondIOThreadDirs);
    }
    char *header() { 
        assert(hs!=NULL); assert(hs->buffer!=NULL);
        return hs->buffer;        // This is just a standard C-style string.
    }


    void ReadParameters(char *paramaterfile, int icflag);
    void ValidateParameters(void);
    void register_vars();

    double ppd() {
        // return the cube root of np, but be careful to avoid round-off 
        // of perfect cubes.
        double _ppd = pow((double)np, 1.0/3.0);
        if ( fabs(_ppd-floor(_ppd+0.1))<1e-10 ) _ppd = floor(_ppd+0.1);
        return _ppd;
    }
    int is_np_perfect_cube() {
        // Return 1 if np is a perfect cube.
        long long int n = floor(ppd());
        if (n*n*n==np) return 1; else return 0;
    }

    double FinishingRedshift() {
        // Return the redshift where the code should halt.
        // FinalRedshift is the controlling item, but if that's
        // not set (value<=-1), then we will run to the minimum of the TimeSliceRedshifts list.
        // If no TimeSlices are requested, then z=0.
        if (FinalRedshift>-1) return FinalRedshift;
        if (nTimeSlice) {
            double minz = 1e10;
            for (int i=0; i<nTimeSlice; i++)
                if (TimeSliceRedshifts[i]<minz) minz = TimeSliceRedshifts[i];
            return minz;
        }
        return 0.0;
    }

private:
    void ProcessStateDirectories();
};

void Parameters::ProcessStateDirectories(){
    if (strcmp(WorkingDirectory,STRUNDEF) !=0){
        if ( strcmp(ReadStateDirectory,STRUNDEF)!=0 || strcmp(WriteStateDirectory,STRUNDEF)!=0 || strcmp(PastStateDirectory,STRUNDEF)!=0   ){
            QUIT("If WorkingDirectory is defined, Read/Write/PastStateDirectory should be undefined. Terminating\n")
        }
        else{
            sprintf(ReadStateDirectory,"%s/read",WorkingDirectory);
            sprintf(WriteStateDirectory,"%s/write",WorkingDirectory);
            sprintf(PastStateDirectory,"%s/past",WorkingDirectory);
            if(OverwriteState){
                strcpy(WriteStateDirectory, ReadStateDirectory);
            }
        }
    }
}


void Parameters::ReadParameters(char *parameterfile, int icflag) {
    hs = new HeaderStream(parameterfile);
    ReadHeader(*hs);
    hs->Close();
    ProcessStateDirectories();
    if(!icflag) ValidateParameters();
}

void Parameters::ValidateParameters(void) {
    // Warning: Can't use STDLOG(), QUIT(), or assertf() calls in here:
    // We haven't opened the stdlog file yet!

    if(np<0) {
        fprintf(stderr,
            "[ERROR] np = %lld must be greater than zero!\n", np);
        assert(1==0);
    }


    if(cpd<0) {
        fprintf(stderr,
            "[ERROR] cpd = %d must be greater than zero!\n", cpd);
        assert(1==0);
    }

    if( !( (DirectNewtonRaphson == 1) ||  (DirectNewtonRaphson == 0) ) ) {
        fprintf(stderr,"DirectNewtonRapson must be 0 or 1\n");
        assert(1==0);
    }

    if(cpd%2==0) {
        fprintf(stderr,
            "[ERROR] cpd = %d  must be odd!\n", cpd);
        assert(1==0);
    }

    if(NearFieldRadius<=0) {
        fprintf(stderr, "[ERROR] NearFieldRadius = %d  must be greater than 0\n",
            NearFieldRadius );
        assert(1==0);
    }

    if(NearFieldRadius>(cpd-1)/2) {
        fprintf(stderr,
            "[ERROR] NearFieldRadius = %d must be less than (cpd-1)/2 = %d\n",
                    NearFieldRadius, (cpd-1)/2  );
        assert(1==0);
    }

    if(GroupRadius<=0) {
        fprintf(stderr, "[ERROR] GroupRadius = %d  must be greater than 0\n",
            GroupRadius );
        assert(1==0);
    }

    if(order>16 || order < 2 ) {
        fprintf(stderr,
            "[ERROR] order = %d must be less than or equal to 16 and greater than 1\n",
            order);
        assert(1==0);
    }

    if(MAXRAMMB<0) {
        fprintf(stderr,
            "[ERROR] MAXRAMMB = %d must be greater than 0 \n",
                MAXRAMMB);
        assert(1==0);
    }

    if(ConvolutionCacheSizeMB<=0) {
        fprintf(stderr,
            "[ERROR] ConvolutionCacheSizeMB = %d must be greater than 0 \n",
                ConvolutionCacheSizeMB);
        assert(1==0);
    }


    if( (DerivativeExpansionRadius!=8) &&
        (DerivativeExpansionRadius!=16) &&
        (DerivativeExpansionRadius!=32) ) {

        fprintf(stderr,
            "[ERROR] DerivativeExpansionRadius = %d has to be 8 or 16 or 32\n",
                DerivativeExpansionRadius);
        assert(1==0);
    }

    if( (SofteningLength < 0) || (SofteningLength>BoxSize) ) {
        fprintf(stderr,
            "[ERROR] SofteningLength = %e has to be in [0,BoxSize)\n",
                SofteningLength);
        assert(1==0);
    }

    if (NumSlabsInsertList<0.0 || NumSlabsInsertList>cpd) {
        fprintf(stderr,
            "[ERROR] NumslabsInsertList = %e must be in range [0..CPD]\n",
                NumSlabsInsertList);
        assert(1==0);
    }

    if (NumSlabsInsertListIC<0.0 || NumSlabsInsertListIC>cpd) {
        fprintf(stderr,
            "[ERROR] NumslabsInsertListIC = %e must be in range [0..CPD]\n",
                NumSlabsInsertListIC);
        assert(1==0);
    }

    if (nTimeSlice<0) {
        fprintf(stderr,"nTimeSlice must be >=0\n");
        assert(1==0);
    }
    
    if(abs(Omega_M + Omega_DE + Omega_K - 1.) > 1e-6){
        fprintf(stderr,"Omega_M + Omega_DE + Omega_K must equal 1, but is %g\n", Omega_M + Omega_DE + Omega_K);
        assert(1==0);
    }

    // Illegal ICFormat's will crash in loadIC.cpp; no need to crash here.
    /*
    ExpandPathName(DerivativesDirectory);
    ExpandPathName(ReadStateDirectory);
    ExpandPathName(WriteStateDirectory);
    ExpandPathName(PastStateDirectory);
    ExpandPathName(OutputDirectory);
    ExpandPathName(MultipoleDirectory);
    ExpandPathName(LogDirectory);
    ExpandPathName(InitialConditionsDirectory);

    CheckDirectoryExists(DerivativesDirectory);
    CheckDirectoryExists(ReadStateDirectory);
    CheckDirectoryExists(WriteStateDirectory);
    CheckDirectoryExists(PastStateDirectory);
    CheckDirectoryExists(OutputDirectory);
    CheckDirectoryExists(LogDirectory);

    CheckDirectoryExists(InitialConditionsDirectory);
    */


    char dfn[1024];
    char *fnfmt;
    if(sizeof(DFLOAT) == sizeof(float))
        fnfmt = "%s/fourierspace_float32_%d_%d_%d_%d_%d";
    else
        fnfmt = "%s/fourierspace_%d_%d_%d_%d_%d";

    for(int i=0;i<(cpd+1)/2;i++) {
        sprintf(dfn,fnfmt,
            DerivativesDirectory,
            cpd,
            order,
            NearFieldRadius,
            DerivativeExpansionRadius,i );

        CheckFileExists(dfn);
    }

    if (ForceOutputDebug && StoreForces) {
            fprintf(stderr,"ForcesOutputDebug and StoreForces both set. This is not supported.\n");
        assert(1==0);
    }

    if (LogVerbosity<0) {
        fprintf(stderr,"LogVerbosity must be >=0\n");
        assert(1==0);
    }

    assert(nSecondIOThreadDirs < MAX_2ND_IOTHREAD_DIRS);
}
Parameters P;

#endif<|MERGE_RESOLUTION|>--- conflicted
+++ resolved
@@ -131,11 +131,7 @@
     int GPUThreadCoreStart[MAX_GPUS];  // The core on which to start placing GPU device threads.
     int NGPUThreadCores;  // The number of free cores on which to place GPU device threads.
 
-<<<<<<< HEAD
     int AllowGroupFinding;
-=======
-    int AllowGroupFinding;	
->>>>>>> 112487b9
     double FoFLinkingLength[3]; //Linking lengths for level 0,1,2 groupfinding in fractional interparticle spacing 
     int TaggableL0Threshold; //Number of particles above which a L0 halo is eligible for tagging
     int TaggableL1Threshold; //Number of particles above which a L0 halo is eligible for tagging
@@ -302,14 +298,8 @@
         NGPUThreadCores = -1;
         installscalar("NGPUThreadCores", NGPUThreadCores, DONT_CARE);
 
-<<<<<<< HEAD
-        AllowGroupFinding = 1;
+        AllowGroupFinding = 0;
         installscalar("AllowGroupFinding",AllowGroupFinding, DONT_CARE);
-=======
-	AllowGroupFinding = 0;
-	installscalar("AllowGroupFinding", AllowGroupFinding, DONT_CARE);
-
->>>>>>> 112487b9
         FoFLinkingLength[0] = .25;
         FoFLinkingLength[1] = .168;
         FoFLinkingLength[2] = .15;
