/* Parameters.cpp

The Parameters class contains the time-independent global variables
for the simulation.  These get read from an ASCII parameter file
via ParseHeader.

NB: When adding parameters, you should add:

1) a variable to the class definition,
2) an installscalar/vector line to the constructor, 
3) (optional) a validation check in ValidateParameters.

*/

#ifndef __PARAMETERS_CPP
#define __PARAMETERS_CPP

#define MAX_LINE_LENGTH 1024
#define STRUNDEF "NONE"

#include "ParseHeader.hh"
#include "file.cpp"

#include <sys/sysinfo.h>

class Parameters: public ParseHeader {
public:
    
    char SimName[1024]; //What to call this run
    long long int np;
    int cpd;
    int order;

    int NearFieldRadius;    // Radius of cells in the near-field
    double SofteningLength; // Softening length in the same units as BoxSize

    int  DerivativeExpansionRadius;
    int  MAXRAMMB;
    int  ConvolutionCacheSizeMB; // Set to manually override the detected cache size
    int RamDisk;        // ==0 for a normal disk, ==1 for a ramdisk (which don't have DIO support)  // TODO: automatically detect this, or at least provide per-directory options
    int ForceBlockingIO;   // ==1 if you want to force all IO to be blocking.
    char StateIOMode[64];  //  "normal", "slosh", "overwrite", "stripe"
    char Conv_IOMode[64];  //  "normal", "slosh", "overwrite", "stripe"
    
    int OMP_NUM_THREADS;  // Number of OpenMP threads.  0 does not modify the system value (usually OMP_NUM_THREADS, or all threads).
                        // Negative values use that many fewer than the max.

    int  DirectNewtonRaphson;  // 0 or 1 

    char DerivativesDirectory[1024];

    char InitialConditionsDirectory[1024];   // The initial condition file name
    char ICFormat[1024];                // The format of the IC files
    int FlipZelDisp;                    // If non-zero and using ICFormat = Zeldovich, flip the Zeldovich displacements
    double ICPositionRange;                // The box size of the IC positions, 
            // in file units.  If ==0, then will default to BoxSize;
    double ICVelocity2Displacement;        // The conversion factor from file velocities
            // to redshift-space comoving displacements (at the IC redshift!).
        // =-1 to instead supply file velocities in km/s.
        // =0 to force the initial velocities to zero!
    double NumSlabsInsertList;                
         // The amount of space to allocate for the insert list, in units 
         // of np/cpd particles.  Set =0 to allocate the full np particles.
         // Default is 2.
    double NumSlabsInsertListIC;                
         // The amount of space to allocate for the insert list, in units 
         // of np/cpd particles.  Set =0 to allocate the full np particles.
         // This parameter applies only to the IC step.
         // Recommend either 4 or 0.

    char ReadStateDirectory[1024];  // Where the input State lives
    char WriteStateDirectory[1024]; // Where the output State lives

    // The node-local directories in the parallel verison
    // These will be equal to the global directories if not given
    char LocalWorkingDirectory[1024];        // node-local working directory
    char LocalReadStateDirectory[1024];
    char LocalWriteStateDirectory[1024];

    char MultipoleDirectory[1024];
    char TaylorDirectory[1024];
    char MultipoleDirectory2[1024];  // for splitting even/odd multipoles
    char TaylorDirectory2[1024];
    char WorkingDirectory[1024];        // If Read/Write/Past not specified, where to put the states
    char LogDirectory[1024];
    char OutputDirectory[1024];     // Where the outputs go
    char GroupDirectory[1024]; //Where the Group files go
    char BackupDirectory[1024]; // The directory from which to restore backups (the Python code also writes backups here)
    
    int OutputEveryStep; //Force timeslices to be output every step if 1
    char OutputFormat[1024];                // The format of the Output files
    int  OmitOutputHeader;                // =1 if you want to skip the ascii header

    double FinalRedshift;        // When to stop.  This will override TimeSliceRedshifts.
    double TimeSliceRedshifts[1024];
    int nTimeSlice;

    double H0;          // The Hubble constant in km/s/Mpc
    double Omega_M;
    double Omega_DE;
    double Omega_K;
    double w0;          // w(z) = w_0 + (1-a)*w_a
    double wa;

    double BoxSize;
    int hMpc;           // =1 if we're using Mpc/h units.  =0 if Mpc units
    double InitialRedshift;
    int LagrangianPTOrder;  // =1 for Zel'dovich, =2 for 2LPT, =3 for 3LPT

    int GroupRadius;        // Maximum size of a group, in units of cell sizes
    double TimeStepAccel;         // Time-step parameter based on accelerations
    double TimeStepDlna;        // Maximum time step in d(ln a)

    // Could have microstepping instructions
    // Could have group finding or coevolution set instructions

    int  NLightCones;

    double LightConeOrigins[24];  // Same units as BoxSize

    char LightConeDirectory[1024];

    int PowerSpectrumStepInterval;
    int PowerSpectrumN1d; //1D number of bins to use in the powerspectrum

    int LogVerbosity;   // If 0, production-level log; higher numbers are more verbose
    int StoreForces; // If 1, store the accelerations
    int ForceOutputDebug; // If 1, output near and far forces seperately. 

    int MakeGlass; // Reverse the sign of the acceleration

    int ForceCPU; //IF 1, force directs to be executed exclusively on cpu even if cuda is available
    int GPUMinCellSinks;// If AVX directs are compiled, cells with less than this many particles go to cpu
    int ProfilingMode;//If 1, enable profiling mode, i.e. delete the write-state after creating it to run repeatedly on same dat
    
    #define MAX_IO_THREADS 16
    int IOCores[MAX_IO_THREADS];  // The cores that the IO threads will be bound to.  -1 means don't bind
    #define MAX_IODIRS 100
    char **IODirs; //[MAX_IODIRS][1024];
    int nIODirs;
    int IODirThreads[MAX_IODIRS];
    
    int Conv_OMP_NUM_THREADS;
    int Conv_IOCores[MAX_IO_THREADS];
    int Conv_zwidth;
    
    // TODO: this scheme doesn't account for more complicated NUMA architectures
    int GPUThreadCoreStart[MAX_GPUS];  // The core on which to start placing GPU device threads.
    int NGPUThreadCores;  // The number of free cores on which to place GPU device threads.
    int DirectBPD;

    double DensityKernelRad;  // The kernel Radius for the density computation, specified in units of the interparticle spacing.  0 will default to FoFLinkingLength[0]
    double L0DensityThreshold;  // The kernel density required for a particle to be eligible to be in a L0 group; specified in units of the cosmic mean density. This is ignored (uses 0) if DensityKernelRad==0.  Value = 0 triggers code to make a particle eligible if it has any non-self neighbor within DensityKernelRad

    int AllowGroupFinding;
    double FoFLinkingLength[3]; //Linking lengths for level 0,1,2 groupfinding in fractional interparticle spacing 
    double SODensity[2];  // Overdensities for SO groupfinding level 1 and 2
    int MinL1HaloNP; // minimum L1 halo size to output
	float L1Output_dlna;  // minimum delta ln(a) between L1 halo outputs
<<<<<<< HEAD
	
	#define MAX_L1OUTPUT_REDSHIFTS 1024
    float L1OutputRedshifts[MAX_L1OUTPUT_REDSHIFTS];
	
=======
    #define MAX_L1OUTPUT_REDSHIFTS 1024
    float L1OutputRedshifts[MAX_L1OUTPUT_REDSHIFTS];
>>>>>>> a29afccb
    double HaloTaggableFraction; // fraction of particles in a L2 halo to tag and output
    int OutputAllHaloParticles;  // ==0 normally, to output only taggable L1 particles.  If non-zero, output all particles.

    double MicrostepTimeStep; // Timestep parameter that controls microstep refinement

    // in MB
    unsigned int getCacheSize(){
        unsigned int cache_size = 0;
        FILE *fp = 0;
        fp = fopen("/sys/devices/system/cpu/cpu0/cache/index3/size", "r");  // L3 cache size in KB
        if(fp){
            int nscan = fscanf(fp, "%dK", &cache_size);
            assert(nscan == 1);
            fclose(fp);
        }
        cache_size /= 1024; // to MB
        return cache_size;
    }
    
    // in MB
    int getRAMSize(){
        struct sysinfo info;
        int status = sysinfo(&info);
        assert(status == 0);
        return (int) ((double) info.totalram*info.mem_unit / 1024./1024.);
    }

    Parameters() {
        installscalar("NP",np, MUST_DEFINE);
        installscalar("CPD",cpd,MUST_DEFINE);
        installscalar("Order",order,MUST_DEFINE);

        installscalar("NearFieldRadius",NearFieldRadius,MUST_DEFINE);    // Radius of cells in the near-field
        installvector("SofteningLength", &SofteningLength, 2, 0, MUST_DEFINE); // Softening length in the same units as BoxSize
        installscalar("DerivativeExpansionRadius", DerivativeExpansionRadius,MUST_DEFINE);
        MAXRAMMB = getRAMSize();
        installscalar("MAXRAMMB", MAXRAMMB, DONT_CARE);
        ConvolutionCacheSizeMB = getCacheSize();
        installscalar("ConvolutionCacheSizeMB", ConvolutionCacheSizeMB, DONT_CARE);
        RamDisk = 0;
        installscalar("RamDisk",RamDisk,DONT_CARE);
        ForceBlockingIO = 0;
        installscalar("ForceBlockingIO",ForceBlockingIO,DONT_CARE);

        sprintf(StateIOMode, "normal");
        installscalar("StateIOMode", StateIOMode, DONT_CARE);
        sprintf(Conv_IOMode, "normal");
        installscalar("Conv_IOMode", Conv_IOMode, DONT_CARE);

        OMP_NUM_THREADS = 0;
        installscalar("OMP_NUM_THREADS",OMP_NUM_THREADS,DONT_CARE);

        DirectNewtonRaphson = 1;
        installscalar("DirectNewtonRaphson",DirectNewtonRaphson,DONT_CARE);  // 0 or 1

        installscalar("DerivativesDirectory",DerivativesDirectory,MUST_DEFINE);

        installscalar("InitialConditionsDirectory",InitialConditionsDirectory,DONT_CARE);   // The initial condition file name
        installscalar("ICFormat",ICFormat,DONT_CARE);   // The initial condition file format
        ICPositionRange = -1.;
        installscalar("ICPositionRange",ICPositionRange,DONT_CARE);   // The initial condition file position convention
        ICVelocity2Displacement = -1;
        installscalar("ICVelocity2Displacement",ICVelocity2Displacement,DONT_CARE);   // The initial condition file velocity convention
        FlipZelDisp = 0;
        installscalar("FlipZelDisp",FlipZelDisp,DONT_CARE);   // Flip Zeldovich ICs

        NumSlabsInsertList = 2.0;
        installscalar("NumSlabsInsertList",NumSlabsInsertList,DONT_CARE);   
        NumSlabsInsertListIC = 4.0;
        installscalar("NumSlabsInsertListIC",NumSlabsInsertListIC,DONT_CARE);   

        sprintf(ReadStateDirectory,STRUNDEF);
        sprintf(WriteStateDirectory,STRUNDEF);
        sprintf(WorkingDirectory,STRUNDEF);
        sprintf(MultipoleDirectory2,STRUNDEF);
        sprintf(TaylorDirectory2,STRUNDEF);
        sprintf(BackupDirectory,STRUNDEF);

        sprintf(LocalWorkingDirectory,STRUNDEF);
        sprintf(LocalReadStateDirectory,STRUNDEF);
        sprintf(LocalWriteStateDirectory,STRUNDEF);

        installscalar("ReadStateDirectory",ReadStateDirectory,DONT_CARE);  // Where the input State lives
        installscalar("WriteStateDirectory",WriteStateDirectory,DONT_CARE); // Where the output State lives
        installscalar("WorkingDirectory",WorkingDirectory,DONT_CARE);
        installscalar("MultipoleDirectory",MultipoleDirectory,MUST_DEFINE);
        installscalar("TaylorDirectory",TaylorDirectory,MUST_DEFINE);
        installscalar("MultipoleDirectory2",MultipoleDirectory2,DONT_CARE);
        installscalar("TaylorDirectory2",TaylorDirectory2,DONT_CARE);
    	installscalar("LogDirectory",LogDirectory,MUST_DEFINE);
    	installscalar("OutputDirectory",OutputDirectory,MUST_DEFINE);     // Where the outputs go
        installscalar("GroupDirectory",GroupDirectory,MUST_DEFINE);
        installscalar("BackupDirectory",BackupDirectory,DONT_CARE);

        installscalar("LocalWorkingDirectory",LocalWorkingDirectory,DONT_CARE);
        installscalar("LocalReadStateDirectory",LocalReadStateDirectory,DONT_CARE);
        installscalar("LocalWriteStateDirectory",LocalWriteStateDirectory,DONT_CARE);

    	OutputEveryStep = 0;
    	installscalar("OutputEveryStep",OutputEveryStep,DONT_CARE);

        installscalar("LightConeDirectory",LightConeDirectory,MUST_DEFINE); //Where the lightcones go. Generally will be the same as the Output directory
        installscalar("NLightCones",NLightCones,DONT_CARE); //if not set, we assume 0
        installvector("LightConeOrigins",LightConeOrigins,24,1,DONT_CARE);

        FinalRedshift = -2.0;        // If <-1, then we will cascade back to the minimum of the TimeSliceRedshifts list
        installscalar("FinalRedshift",FinalRedshift,DONT_CARE);
        installvector("TimeSliceRedshifts",TimeSliceRedshifts,1024,1,MUST_DEFINE);
        installscalar("nTimeSlice",nTimeSlice,MUST_DEFINE);

        strcpy(OutputFormat,"RVdouble");
        // strcpy(OutputFormat,"Packed");
        installscalar("OutputFormat",OutputFormat,DONT_CARE);
        OmitOutputHeader = 0;
        installscalar("OmitOutputHeader",OmitOutputHeader,DONT_CARE);

        installscalar("H0", H0, MUST_DEFINE);
        installscalar("Omega_M", Omega_M, MUST_DEFINE);
        installscalar("Omega_DE", Omega_DE, MUST_DEFINE);
        installscalar("Omega_K", Omega_K, MUST_DEFINE);
        installscalar("w0", w0, MUST_DEFINE);
        installscalar("wa", wa, MUST_DEFINE);

        installscalar("BoxSize",BoxSize,MUST_DEFINE);
        installscalar("hMpc",hMpc,MUST_DEFINE);           // =1 if we're using Mpc/h units.  =0 if Mpc units
        installscalar("InitialRedshift",InitialRedshift,MUST_DEFINE);
        installscalar("LagrangianPTOrder",LagrangianPTOrder,MUST_DEFINE);  // =1 for Zel'dovich, =2 for 2LPT, =3 for 3LPT

        installscalar("GroupRadius",GroupRadius,MUST_DEFINE);        // Maximum size of a group, in units of cell sizes
        installscalar("TimeStepAccel",TimeStepAccel,MUST_DEFINE);         // Time-step parameter based on accelerations
        installscalar("TimeStepDlna",TimeStepDlna,MUST_DEFINE);        // Maximum time step in d(ln a)

        LogVerbosity = 1;
        installscalar("LogVerbosity",LogVerbosity, DONT_CARE);
        StoreForces = 0;
        installscalar("StoreForces",StoreForces, DONT_CARE);
        
        ForceOutputDebug = 0;
        installscalar("ForceOutputDebug",ForceOutputDebug,DONT_CARE);

        MakeGlass = 0;
        installscalar("MakeGlass",MakeGlass,DONT_CARE);

        ForceCPU = 0;
        installscalar("ForceCPU",ForceCPU,DONT_CARE);
        GPUMinCellSinks = 0;
        installscalar("GPUMinCellSinks",GPUMinCellSinks,DONT_CARE);
        ProfilingMode=0;
        installscalar("ProfilingMode",ProfilingMode,DONT_CARE);

        installscalar("SimName",SimName,MUST_DEFINE);
        installscalar("PowerSpectrumStepInterval",PowerSpectrumStepInterval,DONT_CARE);
        installscalar("PowerSpectrumN1d",PowerSpectrumN1d,DONT_CARE);
        PowerSpectrumStepInterval = -1; //Do not calculate OTF powerspectra
        PowerSpectrumN1d = 1;
        hs = NULL;

        // default means don't bind to core
        for (int i = 0; i < MAX_IO_THREADS; i++)
            IOCores[i] = -1;
        installvector("IOCores", IOCores, MAX_IO_THREADS, 1, DONT_CARE);

        for (int i = 0; i < MAX_IO_THREADS; i++)
            Conv_IOCores[i] = -1;
        installvector("Conv_IOCores", Conv_IOCores, MAX_IO_THREADS, 1, DONT_CARE);

        Conv_OMP_NUM_THREADS = 0;
        installscalar("Conv_OMP_NUM_THREADS", Conv_OMP_NUM_THREADS, DONT_CARE);

        Conv_zwidth = -1;
        installscalar("Conv_zwidth", Conv_zwidth, DONT_CARE);

        // Using staticly allocated memory didn't seem to work with installvector
        IODirs = (char**) malloc(MAX_IODIRS*sizeof(char*));
        char *block = (char *) malloc(MAX_IODIRS*1024*sizeof(char));
        for(int i = 0; i < MAX_IODIRS; i++){
            IODirs[i] = block + 1024*i;
            strcpy(IODirs[i], STRUNDEF);
            IODirThreads[i] = -1;
        }
        installvector("IODirs", IODirs, MAX_IODIRS, 1024, DONT_CARE);
        nIODirs = 0;
        installscalar("nIODirs", nIODirs, DONT_CARE);
        installvector("IODirThreads", IODirThreads, MAX_IODIRS, 1, DONT_CARE);

        // If any of these are undefined, GPU threads will not be bound to cores
        for(int i = 0; i < MAX_GPUS; i++)
            GPUThreadCoreStart[i] = -1;
        installvector("GPUThreadCoreStart", GPUThreadCoreStart, MAX_GPUS, 1, DONT_CARE);
        NGPUThreadCores = -1;
        installscalar("NGPUThreadCores", NGPUThreadCores, DONT_CARE);
        DirectBPD = 3;
        installscalar("DirectBPD", DirectBPD, DONT_CARE);

	DensityKernelRad = 0.0;
        installscalar("DensityKernelRad",DensityKernelRad, DONT_CARE);
	L0DensityThreshold = 0.0;
        installscalar("L0DensityThreshold",L0DensityThreshold, DONT_CARE);

        AllowGroupFinding = 1;
        installscalar("AllowGroupFinding",AllowGroupFinding, DONT_CARE);
        FoFLinkingLength[0] = .25;
        FoFLinkingLength[1] = .186;
        FoFLinkingLength[2] = .138;
        installvector("FoFLinkingLength",FoFLinkingLength,3,1,DONT_CARE);
        SODensity[0] = 180.0;
        SODensity[1] = 720.0;
        installvector("SODensity",SODensity,2,1,DONT_CARE);
        MinL1HaloNP = 10;
        installscalar("MinL1HaloNP", MinL1HaloNP, DONT_CARE);
		L1Output_dlna = .1;
		installscalar("L1Output_dlna", L1Output_dlna, DONT_CARE);
<<<<<<< HEAD
		
		for (int i = 0; i < MAX_L1OUTPUT_REDSHIFTS; i++)
		    L1OutputRedshifts[i] = -2;
			installvector("L1OutputRedshifts", L1OutputRedshifts, MAX_L1OUTPUT_REDSHIFTS, 1, DONT_CARE);
		
		
=======

        for (int i = 0; i < MAX_L1OUTPUT_REDSHIFTS; i++)
            L1OutputRedshifts[i] = -2;
        installvector("L1OutputRedshifts", L1OutputRedshifts, MAX_L1OUTPUT_REDSHIFTS, 1, DONT_CARE);

>>>>>>> a29afccb
        HaloTaggableFraction = 0.1;
        installscalar("HaloTaggableFraction", HaloTaggableFraction, DONT_CARE);
        OutputAllHaloParticles = 0;
        installscalar("OutputAllHaloParticles", OutputAllHaloParticles, DONT_CARE);

        MicrostepTimeStep = 1.;
        installscalar("MicrostepTimeStep", MicrostepTimeStep, DONT_CARE);
    }

    // We're going to keep the HeaderStream, so that we can output it later.
    HeaderStream *hs;
    ~Parameters(void) {
        delete hs;
        free(IODirs[0]);
        free(IODirs);
    }
    char *header() { 
        assert(hs!=NULL); assert(hs->buffer!=NULL);
        return hs->buffer;        // This is just a standard C-style string.
    }


    void ReadParameters(char *paramaterfile, int icflag);
    void ValidateParameters(void);
    void register_vars();

    double ppd() {
        // return the cube root of np, but be careful to avoid round-off 
        // of perfect cubes.
        double _ppd = pow((double)np, 1.0/3.0);
        if ( fabs(_ppd-floor(_ppd+0.1))<1e-10 ) _ppd = floor(_ppd+0.1);
        return _ppd;
    }
    int is_np_perfect_cube() {
        // Return 1 if np is a perfect cube.
        long long int n = floor(ppd());
        if (n*n*n==np) return 1; else return 0;
    }

    double FinishingRedshift() {
        // Return the redshift where the code should halt.
        // FinalRedshift is the controlling item, but if that's
        // not set (value<=-1), then we will run to the minimum of the TimeSliceRedshifts list.
        // If no TimeSlices are requested, then z=0.
        if (FinalRedshift>-1) return FinalRedshift;
        if (nTimeSlice) {
            double minz = 1e10;
            for (int i=0; i<nTimeSlice; i++)
                if (TimeSliceRedshifts[i]<minz) minz = TimeSliceRedshifts[i];
            return minz;
        }
        return 0.0;
    }

private:
    void ProcessStateDirectories();
};

// Convert a whole string to lower case, in place.
void strlower(char* str){
    for ( ; *str; ++str)
        *str = tolower(*str);
}

void Parameters::ProcessStateDirectories(){
    strlower(StateIOMode);
    strlower(Conv_IOMode);

    // Set read dir and write dir from working dir if they were not given
    if (strcmp(WorkingDirectory,STRUNDEF) != 0){
        if(strcmp(ReadStateDirectory,STRUNDEF) == 0)
            sprintf(ReadStateDirectory,"%s/read",WorkingDirectory);
        if(strcmp(WriteStateDirectory,STRUNDEF) == 0){
            sprintf(WriteStateDirectory,"%s/write",WorkingDirectory);
            if(strcmp(StateIOMode, "overwrite") == 0) {  // later, we will set WriteState.OverwriteState
                strcpy(WriteStateDirectory, ReadStateDirectory);
            }
        }
    }

    // Set read dir and write dir from local working dir if they were not given
    if (strcmp(LocalWorkingDirectory,STRUNDEF) != 0){
        if(strcmp(LocalReadStateDirectory,STRUNDEF) == 0)
            sprintf(LocalReadStateDirectory,"%s/read",LocalWorkingDirectory);
        if(strcmp(LocalWriteStateDirectory,STRUNDEF) == 0){
            sprintf(LocalWriteStateDirectory,"%s/write",LocalWorkingDirectory);
            if(strcmp(StateIOMode, "overwrite") == 0) {  // later, we will set WriteState.OverwriteState
                strcpy(LocalWriteStateDirectory, LocalReadStateDirectory);
            }
        }
    } else {
        // LocalWorkingDirectory not given; copy the global values (unless the local values were explicitly given)
        if(strcmp(LocalReadStateDirectory,STRUNDEF) == 0){
            strcpy(LocalReadStateDirectory, ReadStateDirectory);
        }
        if(strcmp(LocalWriteStateDirectory,STRUNDEF) == 0){
            strcpy(LocalWriteStateDirectory, WriteStateDirectory);
        }
    }
}


void Parameters::ReadParameters(char *parameterfile, int icflag) {
    hs = new HeaderStream(parameterfile);
    ReadHeader(*hs);
    hs->Close();
    ProcessStateDirectories();
    if(!icflag) ValidateParameters();
}

void Parameters::ValidateParameters(void) {
    // Warning: Can't use STDLOG(), QUIT(), or assertf() calls in here:
    // We haven't opened the stdlog file yet!

    if(np<0) {
        fprintf(stderr,
            "[ERROR] np = %lld must be greater than zero!\n", np);
        assert(1==0);
    }


    if(cpd<0) {
        fprintf(stderr,
            "[ERROR] cpd = %d must be greater than zero!\n", cpd);
        assert(1==0);
    }

    if( !( (DirectNewtonRaphson == 1) ||  (DirectNewtonRaphson == 0) ) ) {
        fprintf(stderr,"DirectNewtonRapson must be 0 or 1\n");
        assert(1==0);
    }

    if(cpd%2==0) {
        fprintf(stderr,
            "[ERROR] cpd = %d  must be odd!\n", cpd);
        assert(1==0);
    }

    if(NearFieldRadius<=0) {
        fprintf(stderr, "[ERROR] NearFieldRadius = %d  must be greater than 0\n",
            NearFieldRadius );
        assert(1==0);
    }

    if(NearFieldRadius>(cpd-1)/2) {
        fprintf(stderr,
            "[ERROR] NearFieldRadius = %d must be less than (cpd-1)/2 = %d\n",
                    NearFieldRadius, (cpd-1)/2  );
        assert(1==0);
    }

    if(GroupRadius<=0) {
        fprintf(stderr, "[ERROR] GroupRadius = %d  must be greater than 0\n",
            GroupRadius );
        assert(1==0);
    }

    if(order>16 || order < 2 ) {
        fprintf(stderr,
            "[ERROR] order = %d must be less than or equal to 16 and greater than 1\n",
            order);
        assert(1==0);
    }

    if(MAXRAMMB<0) {
        fprintf(stderr,
            "[ERROR] MAXRAMMB = %d must be greater than 0 \n",
                MAXRAMMB);
        assert(1==0);
    }

    if(ConvolutionCacheSizeMB<=0) {
        fprintf(stderr,
            "[ERROR] ConvolutionCacheSizeMB = %d must be greater than 0 \n",
                ConvolutionCacheSizeMB);
        assert(1==0);
    }


    if( !((DerivativeExpansionRadius >= 1) && (DerivativeExpansionRadius <= 8)) &&
        (DerivativeExpansionRadius!=16) &&
        (DerivativeExpansionRadius!=32) ) {

        fprintf(stderr,
            "[ERROR] DerivativeExpansionRadius = %d has to be 8 or 16 or 32\n",
                DerivativeExpansionRadius);
        assert(1==0);
    }

    if( (SofteningLength < 0) || (SofteningLength>BoxSize) ) {
        fprintf(stderr,
            "[ERROR] SofteningLength = %e has to be in [0,BoxSize)\n",
                SofteningLength);
        assert(1==0);
    }

    if (NumSlabsInsertList<0.0 || NumSlabsInsertList>cpd) {
        fprintf(stderr,
            "[ERROR] NumslabsInsertList = %e must be in range [0..CPD]\n",
                NumSlabsInsertList);
        assert(1==0);
    }

    if (NumSlabsInsertListIC<0.0 || NumSlabsInsertListIC>cpd) {
        fprintf(stderr,
            "[ERROR] NumslabsInsertListIC = %e must be in range [0..CPD]\n",
                NumSlabsInsertListIC);
        assert(1==0);
    }

    if (nTimeSlice<0) {
        fprintf(stderr,"nTimeSlice must be >=0\n");
        assert(1==0);
    }
    
    if(abs(Omega_M + Omega_DE + Omega_K - 1.) > 1e-6){
        fprintf(stderr,"Omega_M + Omega_DE + Omega_K must equal 1, but is %g\n", Omega_M + Omega_DE + Omega_K);
        assert(1==0);
    }

    // Illegal ICFormat's will crash in loadIC.cpp; no need to crash here.
    /*
    ExpandPathName(DerivativesDirectory);
    ExpandPathName(ReadStateDirectory);
    ExpandPathName(WriteStateDirectory);
    ExpandPathName(OutputDirectory);
    ExpandPathName(MultipoleDirectory);
    ExpandPathName(LogDirectory);
    ExpandPathName(InitialConditionsDirectory);

    CheckDirectoryExists(DerivativesDirectory);
    CheckDirectoryExists(ReadStateDirectory);
    CheckDirectoryExists(WriteStateDirectory);
    CheckDirectoryExists(OutputDirectory);
    CheckDirectoryExists(LogDirectory);

    CheckDirectoryExists(InitialConditionsDirectory);
    */

    if (ForceOutputDebug && StoreForces) {
            fprintf(stderr,"ForcesOutputDebug and StoreForces both set. This is not supported.\n");
        assert(1==0);
    }

    if (LogVerbosity<0) {
        fprintf(stderr,"LogVerbosity must be >=0\n");
        assert(1==0);
    }

    assert(nIODirs < MAX_IODIRS);
    for (int i = 0; i < nIODirs; i++)
        assert(IODirThreads[i] >= 1);

    assertf(
        strcmp(StateIOMode, "normal") == 0 ||
        strcmp(StateIOMode, "overwrite") == 0 ||
        strcmp(StateIOMode, "slosh") == 0 ||
        strcmp(StateIOMode, "stripe") == 0,
        "StateIOMode = \"%s\" must be one of normal, overwrite, slosh, stripe.",
        StateIOMode
        );

    assertf(
        strcmp(Conv_IOMode, "normal") == 0 ||
        strcmp(Conv_IOMode, "overwrite") == 0 ||
        strcmp(Conv_IOMode, "slosh") == 0 ||
        strcmp(Conv_IOMode, "stripe") == 0,
        "Conv_IOMode = \"%s\" must be one of normal, overwrite, slosh, stripe.",
        Conv_IOMode
        );
}
Parameters P;

#endif<|MERGE_RESOLUTION|>--- conflicted
+++ resolved
@@ -157,15 +157,9 @@
     double SODensity[2];  // Overdensities for SO groupfinding level 1 and 2
     int MinL1HaloNP; // minimum L1 halo size to output
 	float L1Output_dlna;  // minimum delta ln(a) between L1 halo outputs
-<<<<<<< HEAD
-	
-	#define MAX_L1OUTPUT_REDSHIFTS 1024
-    float L1OutputRedshifts[MAX_L1OUTPUT_REDSHIFTS];
-	
-=======
+
     #define MAX_L1OUTPUT_REDSHIFTS 1024
     float L1OutputRedshifts[MAX_L1OUTPUT_REDSHIFTS];
->>>>>>> a29afccb
     double HaloTaggableFraction; // fraction of particles in a L2 halo to tag and output
     int OutputAllHaloParticles;  // ==0 normally, to output only taggable L1 particles.  If non-zero, output all particles.
 
@@ -378,20 +372,11 @@
         installscalar("MinL1HaloNP", MinL1HaloNP, DONT_CARE);
 		L1Output_dlna = .1;
 		installscalar("L1Output_dlna", L1Output_dlna, DONT_CARE);
-<<<<<<< HEAD
-		
-		for (int i = 0; i < MAX_L1OUTPUT_REDSHIFTS; i++)
-		    L1OutputRedshifts[i] = -2;
-			installvector("L1OutputRedshifts", L1OutputRedshifts, MAX_L1OUTPUT_REDSHIFTS, 1, DONT_CARE);
-		
-		
-=======
 
         for (int i = 0; i < MAX_L1OUTPUT_REDSHIFTS; i++)
             L1OutputRedshifts[i] = -2;
         installvector("L1OutputRedshifts", L1OutputRedshifts, MAX_L1OUTPUT_REDSHIFTS, 1, DONT_CARE);
 
->>>>>>> a29afccb
         HaloTaggableFraction = 0.1;
         installscalar("HaloTaggableFraction", HaloTaggableFraction, DONT_CARE);
         OutputAllHaloParticles = 0;
