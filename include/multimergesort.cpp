/* MultiMergeSort -- Daniel Eisenstein, July 2017

The algorithm sorts cache-sized sub-lists and marks partitions in them.
Then it merges all of those partitions across the sub-lists, using a 
binary heap augmented with FIFO queues.  The queues are useful so that
we do more sequential memory access.

A big advantage in our Insert List problem is that the range of keys
is known in advance and the distribution of keys is expected to be 
approximately uniform.  So we can guess partition values that will
maintain rough load balancing.  In detail, we use uniform to guess at
the partitions, then linearly interpolate to improve that guess.
This should remove slow variations in the population and get the load
balancing pretty close.

The routine is invoked by creating an instance of the class MultiMergeSort
with a templated class.  I.e.,
      MultiMergeSort<MyType> mm;
      mm.sort(in, out, N, maxkey, sublistsize, fifosize);
where in,out are arrays of class MyType, with size N.
The *in array will be re-ordered (but not sorted).
The sorted output is written into *out.  Any input there is overwritten.

The class MyType is the objects to be sorted.  This must have a few properties:
We need to have a key() function, returning an unsigned int between 0 and maxkey.
key = MM_MAX_UINT = 0xffffffff is a special value and should not appear in the input list.
We need the < operation defined, returning based on key().
And there must be a set_max_key() function that sets the key to MM_MAX_UINT.
Formally, set_max_key() without an argument has to ensure that future key() evaluations 
will return MM_MAX_UINT.

sublistsize sets the size in bytes of the sublists that will be
sorted by single threads in the first pass.  We suspect that one
should choose this to be mildly smaller than the per-thread cache.
However, the partitioning will quickly yield cache-sized chunks,
so this may not be too stringent a requirement.  If 0 is entered,
this will default to 1 MB.

fifosize is the length of the fifo queues in the merge sort.  Ideally,
these would fit into a single threads cache, but this is not required.
There will be N-1 queues per sublist, so one can estimate from
the size of the objects whether this will fit in cache.  We suspect
that values of order 8-16 are well chosen.  Smaller values will
defeat the sequential memory access opportunities.

If we fit M particles into cache, then for F=fifo, we can use about
M/F queues.  Doing more partitions than this is probably unwise,
even if it means that the first single-threaded quicksort doesn't
fit in cache.



Future possible work:  Could set maxkey (and minkey) adaptively after the first
sorting.  However, this has the disadvantage that the opportunity to do the first
bisection during the first sorting pass is lost.  So this is not interesting for
Abacus.

Compile test code with:
icc -o multimergesort multimergesort.cpp -O3 -xHost -fopenmp -DUNITTEST

*/

#include <stdlib.h>
#include <cmath>
#include <algorithm>
#include <unistd.h>
#include <string.h>

#include <omp.h>

#include <sys/time.h>
#ifdef UNITTEST
#include "STimer.cc"
#include "PTimer.cc"
#endif
STimer MM_Sorting, MM_Merging, MM_RefinePartition, MM_Indexing;
PTimer MM_SortPart, MM_Bisect, MM_Popping;

#define MM_MAX_UINT 0xffffffff
#define MM_OMP_PLAN static

// For the heap, each node is a MergeFIFO object.

// pop() will pop the next object as well as the peek at the following key.

// Some lists are input lists (left=right=NULL).  When these are exhausted,
// they will pop() out objects with the maximum key value.  These will 
// propagate to other lists, but only at lowest priority.  Therefore,
// they will never pop() off of the head list unless one asks for more objects
// than are in the input list.  Of course, MergeTypes are never allowed to 
// have a valid key equal to this maximum value.  One can also detect the 
// exhaustion of the list by testing whether the following key is maximal.

// By propagating these maximum values, we don't need to explicitly signal 
// that a branch is dry.

template <class MergeType>
class MergeFIFO {
    unsigned int len;    // The max length of the buffer
    unsigned int ptr;    // The next item to read
    unsigned int leftkey, rightkey;   // The next keys in these lists
    MergeType *buf;     // Pointer to [0,len) of space.

    MergeFIFO<MergeType> *left, *right;    // Where we could refill the buffer
    	// If these are NULL, then it means we're at a leaf.

    inline void refill() {
        // Refill the buffer with as many points as available.
	// This routine is never called with an input list (left==NULL)
	for (unsigned int j=0; j<len; j++) {
	    if (leftkey<rightkey) left->pop(buf+j, leftkey);
	        else right->pop(buf+j, rightkey);
	}
        ptr = 0;
	return;
    }
    
  public:

    inline void pop(MergeType *out, unsigned int &nextkey) {
        // Return the next object, refilling the list if we can.
	// Return a peek at the following key
	// For an input list, return maximal keys at the end of the list.
	if (left!=NULL) {
	    // We're in a FIFO queue
	    *out = buf[ptr];
	    if (ptr+1<len) ptr++; else refill(); 
	    nextkey = buf[ptr].key();
	    return;
	} else {
	    // Else we're in an input list
	    // Beware: unsigned int can't do ptr<len-1, since len=0 would underflow
	    if (ptr+1<len) {    
		*out=buf[ptr++]; 
		nextkey = buf[ptr].key();
	    } else if (ptr+1==len) {
		*out=buf[ptr++]; 
		nextkey = MM_MAX_UINT;
	    } else {
		out->set_max_key(); nextkey = MM_MAX_UINT;
	    }
	    return;
	}
    }

    inline void pop(MergeType *out) {
	// When popping the head node, we may not need to look at the following key
        unsigned int tmp;
	pop(out, tmp);
	return;
    }

    void Setup(MergeFIFO<MergeType> *_left, MergeFIFO<MergeType> *_right, unsigned int _len) {
	// Given two input lists, set up the buffer.
	// The two input lists must already their buffers full.
	len = _len;
	buf = (MergeType *) malloc(len*sizeof(MergeType));
	left = _left;
	right = _right;
	// Need to initialize leftkey and rightkey, before the
	// first call to refill.  Note that the branch might be empty!
	if (left->len==0) leftkey = MM_MAX_UINT; else leftkey = left->buf[0].key();
	if (right->len==0) rightkey = MM_MAX_UINT; else rightkey = right->buf[0].key();
	// Now fill up the list
	refill();    
    }

    void Setup(MergeType *data, unsigned int _len) {
        // Set up a leaf that just points into the original data set
	buf = data;
	len = _len;
	ptr = 0;
	left = right = NULL;  // This signals that it is an input list, with no malloc.
	leftkey = rightkey = 0;   // These aren't used in this case, since refill() never called.
    }

    // The NULL constructor is not useful; must overwrite with Setup()
    MergeFIFO<MergeType>() { left = right = NULL; }

    ~MergeFIFO<MergeType>() { 
	// Free the buffer space.
	// Note that we are not freeing the input branches!
    	if (left!=NULL) free(buf); return; 
    }

};   // End MergeFIFO

// ====================================================


template <class MergeType> 
class MultiMergeSort {

private:

unsigned int bisection_search(MergeType *in, unsigned int size, unsigned int minvalue) {
    // Return the index of in[0..size) of the lowest element that is >= minvalue.
    // Return size if all of the elements are below minvalue
    if (size==0) return 0;
    unsigned int low = 0, high = size-1, mid;
    if (in[low].key()>=minvalue) return low;
    if (in[high].key()<minvalue) return high+1;
    // Otherwise, we search.
    while (high-low>1) {
        mid = (low+high)/2;
	if (in[mid].key()>=minvalue) high = mid; else low = mid;
    }
    return high;
}

void accumulate_partition_boundaries(unsigned int *index, 
		unsigned int partsize[], unsigned int pstart[]) {
    // Just sum over the sub-list to find the partition lengths and 
    // cumulation of them.
    for (int k=0; k<Nparts; k++) partsize[k] = 0;
    #pragma omp parallel for schedule(MM_OMP_PLAN)
    for (int k=0; k<Nparts; k++) 
	for (int j=0; j<Nsublist; j++) 
	    partsize[k] += index[j*Nparts+k+1]-index[j*Nparts+k];
    pstart[0]=0; 
    for (int k=0; k<Nparts; k++) pstart[k+1] = pstart[k]+partsize[k];
    return;
}

unsigned int interpolate(unsigned int minvalue[], unsigned int pstart[], unsigned int goal) {
    // Goal is the number of particles we're trying to find.
    // Look in the (minvalue,pstart) list to estimate where the goal would be.
    if (goal==0) return 0;
    for (int i=0; i<Nparts; i++) {
	if (pstart[i+1]>=goal) {
	    // The goal is between pstart[i] and pstart[i+1].
	    // Also guaranteed that pstart[i+1]>pstart[i], else we would have already stopped
	    // printf("Seeking %d.  pstart[%d]=%d, pstart[+]=%d\n", goal, i, pstart[i], pstart[i+1]);
	    return minvalue[i]+int((float)(minvalue[i+1]-minvalue[i])*(goal-pstart[i])/(pstart[i+1]-pstart[i]));
	}
    }
}

public:

// We reveal these just in case someone wants to see what was chosen.
unsigned int Nsublist;    // Number of sublists for first-phase sorting
unsigned int Nparts;      // Number of partitions for second-phase merging


void mmsort(MergeType *a, MergeType *out, unsigned int N, unsigned int maxkey, unsigned int sublistsize, unsigned int FIFO_SIZE) {
    // Sort the list a[0..N-1].
    // Object MergeType should have a method key() to return an unsigned int to sort.
    // maxkey should be larger than all of the keys, but only just barely.
    // sublistsize is the L2 cache per core, in bytes, used to scope the work.

    // It turns out to be easier to write this as copying into a second copy
    // of the list. 

    // This routine is fairly liberal in allocating auxillary space for various
    // indices and queues.  Probably at the level of 10 MB.

    assert(maxkey!=MM_MAX_UINT);    // Can't use the MM_MAX_UINT value!
    if (FIFO_SIZE==0) FIFO_SIZE = 16;
    assert(FIFO_SIZE<257);   // Don't go crazy
    if (sublistsize<1e4) sublistsize = 1e6;
	// The user has probably entered MB or objects instead of
	// bytes; give them a reasonable modern number.

    if (N==0) return;    // No work to be done.
    if (N==1) {*out = *a; return;}  // That was quick too!

    // First step is to divide into N sub-lists, each to fit in sublistsize.
    // We will sort each one.

    MM_Indexing.Start();
    Nparts = omp_get_max_threads();

    if (N<Nparts*4) {
	// Probably no point in doing multi-threaded stuff.  Just make this simple.
	std::sort(a, a+N);
	memcpy(out, a, sizeof(MergeType)*N);
	return;
    }

    int Nmerge = sublistsize/(sizeof(MergeType)*FIFO_SIZE+sizeof(MergeFIFO<MergeType>));  
    	// Could fit this many merging FIFO into cache.
    sublistsize /= sizeof(MergeType);   // Convert this to list units
    Nsublist = ceil((float)N/sublistsize);
<<<<<<< HEAD
    Nparts = std::min(N/Nsublist,(unsigned int) omp_get_max_threads());  // don't try to make more partitions than elements
=======

    // There's no point in having Nsublist less than the number of threads (Nparts).
    // We'd also like it less than Nmerge.  A multiple of Nparts is best.
    if (Nsublist>Nmerge) Nsublist = (Nmerge/Nparts)*Nparts;
    if (Nsublist<Nparts) Nsublist = Nparts;
    sublistsize = N/Nsublist;
>>>>>>> acf614e6

    // printf("For %d particles, planning %d sublists of %d particles. %d partitions.\n", 
	// N, Nsublist, sublistsize, Nparts);

    // We aim to divide each sublist into Nparts parts, with partition values 
    // chosen to approximately balance the number of points in each partition when
    // summed over all sublists.
    // We have to find and store the starting point as index[SubList][Nparts]

    unsigned int minvalue[Nparts+1];  // The minimum key value for each partition.
    for (int k=0; k<Nparts; k++) minvalue[k] = ((float)maxkey/Nparts)*k;
    	// Here we assume that the keys are approximately homogenouesly distributed 
	// between 0 and maxkey.
    minvalue[Nparts] = maxkey;    // Just for interpolation

    unsigned int *index;
    assert(posix_memalign((void **)&index, 64, sizeof(unsigned int)*(Nsublist*Nparts+1))==0);
    index[Nsublist*Nparts] = N;
    for (int j=0; j<Nsublist; j++) index[j*Nparts] = j*sublistsize;
    // We will have to fill in the other values as we go.
    MM_Indexing.Stop();

    MM_Sorting.Start();
    #pragma omp parallel for schedule(MM_OMP_PLAN)
    for (int j=0; j<Nsublist; j++) {
        // Now we loop over each sublist.
	unsigned int start = index[j*Nparts];
	unsigned int size = index[(j+1)*Nparts]-start;

	// Sort, moving the result into the work list
	MM_SortPart.Start();
	std::sort(a+start, a+start+size);
	MM_SortPart.Stop();

	if (size>0) assert(a[start+size-1].key()<=maxkey);
	    // Just checking for input that would break the merge step

	// While this sublist may still be in cache, search for the breakpoints
	MM_Bisect.Start();
	for (int k=1; k<Nparts; k++) 
	    index[j*Nparts+k] = start + bisection_search(a+start, size, minvalue[k]);
	MM_Bisect.Stop();
    }
    MM_Sorting.Stop();

    // We now have Nsublist sorted sublists, each separated into Npart partitions,
    // with the bounding indices all saved.  

    MM_Indexing.Start();
    unsigned int partsize[Nparts];
	// This is the size of the partition, summed over sublists.
    unsigned int pstart[Nparts+1];
	// And here's the cumulation of these to find the starting point for each partition.
    accumulate_partition_boundaries(index, partsize, pstart);
    MM_Indexing.Stop();



    // Optional: if the partsize[] list reveals unbalanced sizes, then the next step will
    // not be well load-balanced.  One might prefer to set different minvalue[] targets and 
    // re-search for the index[] values.  

    // for (int k=0; k<Nparts; k++) 
        // printf("Partition %02d at key %7d has %7d particles, starting at %7d\n", 
		// k, minvalue[k], partsize[k], pstart[k]);

    MM_RefinePartition.Start();

    // For each partition, we linearly interpolate the known points to try to 
    // estimate better minvalues.
    unsigned int newminvalue[Nparts];  
    newminvalue[0] = 0;
    #pragma omp parallel for schedule(MM_OMP_PLAN)
    for (int k=1; k<Nparts; k++) 
        newminvalue[k] = interpolate(minvalue, pstart, ((float)N/Nparts)*k);

    // Now we have our new partition points.  Repeat the bisection.
    #pragma omp parallel for schedule(MM_OMP_PLAN)
    for (int j=0; j<Nsublist; j++) {
	unsigned int start = index[j*Nparts];
	unsigned int size = index[(j+1)*Nparts]-start;
	for (int k=1; k<Nparts; k++) 
	    index[j*Nparts+k] = start + bisection_search(a+start, size, newminvalue[k]);
    }
    accumulate_partition_boundaries(index, partsize, pstart);

    MM_RefinePartition.Stop();

    // printf("Rebalancing the partition\n");
    // for (int k=0; k<Nparts; k++) 
        // printf("Partition %02d at key %7d has %7d particles, starting at %7d\n", 
		// k, newminvalue[k], partsize[k], pstart[k]);



    // Now we want to merge the Nsublist lists for each of the partitions, putting the result
    // back into the a[] list.
    
    MM_Merging.Start();
    #pragma omp parallel for schedule(MM_OMP_PLAN)
    for (int k=0; k<Nparts; k++) {
        MergeType *outpart = out+pstart[k]; 

	MergeFIFO<MergeType> *m = new MergeFIFO<MergeType>[2*Nsublist];
		// There are N input and N-1 merging lists to be used

	int j;
	for (j=0; j<Nsublist; j++) {
	    m[j].Setup(a+index[j*Nparts+k], index[j*Nparts+k+1]-index[j*Nparts+k]);
	    // printf("FIFO input %d:  %d %d   %d\n", j, index[j*Nparts+k], index[j*Nparts+k+1], index[j*Nparts+k+1]-index[j*Nparts+k]);
	    }
	    // This loads the leaf-level input lists 
	    // with direct pointers to the partitions.
	    
	// Now we continue with a binary aggregation
	int n=Nsublist;
	while (n>1) {
	    int jj = j-n;    // Starting point of the last cycle
	    for (int i=0; i<n-1; i+=2, j++) {
		m[j].Setup(m+jj+i, m+jj+i+1, FIFO_SIZE);
		// printf("FIFO merge %d: %d %d\n", j, jj+i, jj+i+1);
	    }
		// We define a new queue that will merge two of the previous set

		// If n was odd, then we will only have added n/2 (round down) merges.
		// The last of the last round is unmatched.  
		// So we carry forward (n/2) (round up) to the next round
	    n=ceil((float)n/2);
	}
	MergeFIFO<MergeType> *head = m+j-1;

	// Now we zip the lists together!
	MM_Popping.Start();
	for (unsigned int p=0; p<partsize[k]; p++) head->pop(outpart+p);
	MM_Popping.Stop();

	// Clean up
	delete[] m;
    }
    MM_Merging.Stop();

    // Clean up
    free(index);
    return;
}

};

#ifdef UNITTEST

// Here's a place-holder for the MergeType object:
// 
// We need to have a key() and set_key() function.
// And we need the < operation defined.
// key = MM_MAX_UINT is a special value, not users.
// set_key() without an argument has to ensure that key() will return MM_MAX_UINT

class MyMergeType {
  private:
    unsigned int k;    // A valid user key must be less than MM_MAX_UINT.
    float dat[11];

  public:
    inline unsigned int key() { return k; }
    inline void set_max_key() { k = MM_MAX_UINT; }
    bool operator< (const MyMergeType& b) const { return (k<b.k); }

    inline void set_key(unsigned int _k) { k = _k; }
};

// ================================

#include <sys/stat.h>
#include "file.cpp"

int main() {
    unsigned int N = 19;
    
    // or: read from a file
    const char* fn = "ilparticles.dat";
    N = fsize(fn)/sizeof(unsigned int);
    
    int Iter = 10;
    MyMergeType *il = new MyMergeType[N];
    MyMergeType *out = new MyMergeType[N];
    STimer time;
    MultiMergeSort<MyMergeType> mm;

    for (int i=0;i<Iter;i++) {
	//#pragma omp parallel for schedule(static)
	//for (int j=0;j<N;j++) il[j].set_key(floor(pow(drand48(),0.9)*1485*1485));
	    // Setting this up to be a little inhomogeneous, to see if the rebalancing is working.
<<<<<<< HEAD
        
    // Optional: read particles from a file instead
    FILE *f = fopen(fn, "rb");  assert(f != NULL);
    for (int j=0;j<N;j++) { unsigned int k; fread(&k, sizeof(unsigned int), 1, f); il[j].set_key(k); assert(k < 65*65); }
    printf("Read %u keys from %s\n", N, fn);

    
=======
	il[N/3].set_key(0);   // Just to check if this is trouble
>>>>>>> acf614e6
	printf("."); fflush(NULL);
	time.Start();
	mm.mmsort(il, out, N, 1485*1485, 2e6, 16);
	time.Stop();
    
    }

    printf("\nTime to sort %d objects with %d threads, %d times: %f sec, %f Mobj/sec\n", N, omp_get_max_threads(), Iter, time.Elapsed(), Iter*N/1e6/time.Elapsed());
    printf("Wall-clock Time to Sort & Partition Sublists: %f\n", MM_Sorting.Elapsed());
    printf("    Sort Sublist (P): %f\n", MM_SortPart.Elapsed()/omp_get_max_threads());
    printf("    Bisect (P):       %f\n", MM_Bisect.Elapsed()/omp_get_max_threads());

    printf("Indexing:             %f\n", MM_Indexing.Elapsed());
    printf("Refine Partition:     %f\n", MM_RefinePartition.Elapsed());

    printf("Wall-clock Time to Merge the Partitions: %f\n", MM_Merging.Elapsed());
    printf("    Popping (P):      %f\n", MM_Popping.Elapsed()/omp_get_max_threads());

<<<<<<< HEAD
    for (int j=0;j<N-1;j++) if(out[j].key()>out[j+1].key())
	{ printf("**** FAILED key(%d) = %d, key(%d) = %d\n", j, out[j].key(), j+1, out[j+1].key());
=======
    for (int j=0;j+1<N;j++) if(out[j].key()>out[j+1].key())
	{ printf("Failed key(%d) = %d, key(%d) = %d\n", j, out[j].key(), j+1, out[j+1].key());
>>>>>>> acf614e6
	return 1;
	}
    printf("List is verified to be sorted!\n");
    return 0;
}

#endif<|MERGE_RESOLUTION|>--- conflicted
+++ resolved
@@ -102,85 +102,85 @@
     MergeType *buf;     // Pointer to [0,len) of space.
 
     MergeFIFO<MergeType> *left, *right;    // Where we could refill the buffer
-    	// If these are NULL, then it means we're at a leaf.
+            // If these are NULL, then it means we're at a leaf.
 
     inline void refill() {
         // Refill the buffer with as many points as available.
-	// This routine is never called with an input list (left==NULL)
-	for (unsigned int j=0; j<len; j++) {
-	    if (leftkey<rightkey) left->pop(buf+j, leftkey);
-	        else right->pop(buf+j, rightkey);
-	}
+        // This routine is never called with an input list (left==NULL)
+        for (unsigned int j=0; j<len; j++) {
+            if (leftkey<rightkey) left->pop(buf+j, leftkey);
+                else right->pop(buf+j, rightkey);
+        }
         ptr = 0;
-	return;
+        return;
     }
     
   public:
 
     inline void pop(MergeType *out, unsigned int &nextkey) {
         // Return the next object, refilling the list if we can.
-	// Return a peek at the following key
-	// For an input list, return maximal keys at the end of the list.
-	if (left!=NULL) {
-	    // We're in a FIFO queue
-	    *out = buf[ptr];
-	    if (ptr+1<len) ptr++; else refill(); 
-	    nextkey = buf[ptr].key();
-	    return;
-	} else {
-	    // Else we're in an input list
-	    // Beware: unsigned int can't do ptr<len-1, since len=0 would underflow
-	    if (ptr+1<len) {    
-		*out=buf[ptr++]; 
-		nextkey = buf[ptr].key();
-	    } else if (ptr+1==len) {
-		*out=buf[ptr++]; 
-		nextkey = MM_MAX_UINT;
-	    } else {
-		out->set_max_key(); nextkey = MM_MAX_UINT;
-	    }
-	    return;
-	}
+        // Return a peek at the following key
+        // For an input list, return maximal keys at the end of the list.
+        if (left!=NULL) {
+            // We're in a FIFO queue
+            *out = buf[ptr];
+            if (ptr+1<len) ptr++; else refill(); 
+            nextkey = buf[ptr].key();
+            return;
+        } else {
+            // Else we're in an input list
+            // Beware: unsigned int can't do ptr<len-1, since len=0 would underflow
+            if (ptr+1<len) {    
+                *out=buf[ptr++]; 
+                nextkey = buf[ptr].key();
+            } else if (ptr+1==len) {
+                *out=buf[ptr++]; 
+                nextkey = MM_MAX_UINT;
+            } else {
+                out->set_max_key(); nextkey = MM_MAX_UINT;
+            }
+            return;
+        }
     }
 
     inline void pop(MergeType *out) {
-	// When popping the head node, we may not need to look at the following key
+        // When popping the head node, we may not need to look at the following key
         unsigned int tmp;
-	pop(out, tmp);
-	return;
+        pop(out, tmp);
+        return;
     }
 
     void Setup(MergeFIFO<MergeType> *_left, MergeFIFO<MergeType> *_right, unsigned int _len) {
-	// Given two input lists, set up the buffer.
-	// The two input lists must already their buffers full.
-	len = _len;
-	buf = (MergeType *) malloc(len*sizeof(MergeType));
-	left = _left;
-	right = _right;
-	// Need to initialize leftkey and rightkey, before the
-	// first call to refill.  Note that the branch might be empty!
-	if (left->len==0) leftkey = MM_MAX_UINT; else leftkey = left->buf[0].key();
-	if (right->len==0) rightkey = MM_MAX_UINT; else rightkey = right->buf[0].key();
-	// Now fill up the list
-	refill();    
+        // Given two input lists, set up the buffer.
+        // The two input lists must already their buffers full.
+        len = _len;
+        buf = (MergeType *) malloc(len*sizeof(MergeType));
+        left = _left;
+        right = _right;
+        // Need to initialize leftkey and rightkey, before the
+        // first call to refill.  Note that the branch might be empty!
+        if (left->len==0) leftkey = MM_MAX_UINT; else leftkey = left->buf[0].key();
+        if (right->len==0) rightkey = MM_MAX_UINT; else rightkey = right->buf[0].key();
+        // Now fill up the list
+        refill();    
     }
 
     void Setup(MergeType *data, unsigned int _len) {
         // Set up a leaf that just points into the original data set
-	buf = data;
-	len = _len;
-	ptr = 0;
-	left = right = NULL;  // This signals that it is an input list, with no malloc.
-	leftkey = rightkey = 0;   // These aren't used in this case, since refill() never called.
+        buf = data;
+        len = _len;
+        ptr = 0;
+        left = right = NULL;  // This signals that it is an input list, with no malloc.
+        leftkey = rightkey = 0;   // These aren't used in this case, since refill() never called.
     }
 
     // The NULL constructor is not useful; must overwrite with Setup()
     MergeFIFO<MergeType>() { left = right = NULL; }
 
     ~MergeFIFO<MergeType>() { 
-	// Free the buffer space.
-	// Note that we are not freeing the input branches!
-    	if (left!=NULL) free(buf); return; 
+        // Free the buffer space.
+        // Note that we are not freeing the input branches!
+            if (left!=NULL) free(buf); return; 
     }
 
 };   // End MergeFIFO
@@ -203,20 +203,20 @@
     // Otherwise, we search.
     while (high-low>1) {
         mid = (low+high)/2;
-	if (in[mid].key()>=minvalue) high = mid; else low = mid;
+        if (in[mid].key()>=minvalue) high = mid; else low = mid;
     }
     return high;
 }
 
 void accumulate_partition_boundaries(unsigned int *index, 
-		unsigned int partsize[], unsigned int pstart[]) {
+                unsigned int partsize[], unsigned int pstart[]) {
     // Just sum over the sub-list to find the partition lengths and 
     // cumulation of them.
     for (int k=0; k<Nparts; k++) partsize[k] = 0;
     #pragma omp parallel for schedule(MM_OMP_PLAN)
     for (int k=0; k<Nparts; k++) 
-	for (int j=0; j<Nsublist; j++) 
-	    partsize[k] += index[j*Nparts+k+1]-index[j*Nparts+k];
+        for (int j=0; j<Nsublist; j++) 
+            partsize[k] += index[j*Nparts+k+1]-index[j*Nparts+k];
     pstart[0]=0; 
     for (int k=0; k<Nparts; k++) pstart[k+1] = pstart[k]+partsize[k];
     return;
@@ -227,12 +227,12 @@
     // Look in the (minvalue,pstart) list to estimate where the goal would be.
     if (goal==0) return 0;
     for (int i=0; i<Nparts; i++) {
-	if (pstart[i+1]>=goal) {
-	    // The goal is between pstart[i] and pstart[i+1].
-	    // Also guaranteed that pstart[i+1]>pstart[i], else we would have already stopped
-	    // printf("Seeking %d.  pstart[%d]=%d, pstart[+]=%d\n", goal, i, pstart[i], pstart[i+1]);
-	    return minvalue[i]+int((float)(minvalue[i+1]-minvalue[i])*(goal-pstart[i])/(pstart[i+1]-pstart[i]));
-	}
+        if (pstart[i+1]>=goal) {
+            // The goal is between pstart[i] and pstart[i+1].
+            // Also guaranteed that pstart[i+1]>pstart[i], else we would have already stopped
+            // printf("Seeking %d.  pstart[%d]=%d, pstart[+]=%d\n", goal, i, pstart[i], pstart[i+1]);
+            return minvalue[i]+int((float)(minvalue[i+1]-minvalue[i])*(goal-pstart[i])/(pstart[i+1]-pstart[i]));
+        }
     }
 }
 
@@ -259,8 +259,8 @@
     if (FIFO_SIZE==0) FIFO_SIZE = 16;
     assert(FIFO_SIZE<257);   // Don't go crazy
     if (sublistsize<1e4) sublistsize = 1e6;
-	// The user has probably entered MB or objects instead of
-	// bytes; give them a reasonable modern number.
+        // The user has probably entered MB or objects instead of
+        // bytes; give them a reasonable modern number.
 
     if (N==0) return;    // No work to be done.
     if (N==1) {*out = *a; return;}  // That was quick too!
@@ -268,33 +268,30 @@
     // First step is to divide into N sub-lists, each to fit in sublistsize.
     // We will sort each one.
 
+    Nparts = omp_get_max_threads();
+
+    if (N<Nparts*4) {
+        // Probably no point in doing multi-threaded stuff.  Just make this simple.
+        std::sort(a, a+N);
+        memcpy(out, a, sizeof(MergeType)*N);
+        return;
+    }
+    
     MM_Indexing.Start();
-    Nparts = omp_get_max_threads();
-
-    if (N<Nparts*4) {
-	// Probably no point in doing multi-threaded stuff.  Just make this simple.
-	std::sort(a, a+N);
-	memcpy(out, a, sizeof(MergeType)*N);
-	return;
-    }
 
     int Nmerge = sublistsize/(sizeof(MergeType)*FIFO_SIZE+sizeof(MergeFIFO<MergeType>));  
-    	// Could fit this many merging FIFO into cache.
+            // Could fit this many merging FIFO into cache.
     sublistsize /= sizeof(MergeType);   // Convert this to list units
     Nsublist = ceil((float)N/sublistsize);
-<<<<<<< HEAD
-    Nparts = std::min(N/Nsublist,(unsigned int) omp_get_max_threads());  // don't try to make more partitions than elements
-=======
 
     // There's no point in having Nsublist less than the number of threads (Nparts).
     // We'd also like it less than Nmerge.  A multiple of Nparts is best.
     if (Nsublist>Nmerge) Nsublist = (Nmerge/Nparts)*Nparts;
     if (Nsublist<Nparts) Nsublist = Nparts;
     sublistsize = N/Nsublist;
->>>>>>> acf614e6
 
     // printf("For %d particles, planning %d sublists of %d particles. %d partitions.\n", 
-	// N, Nsublist, sublistsize, Nparts);
+        // N, Nsublist, sublistsize, Nparts);
 
     // We aim to divide each sublist into Nparts parts, with partition values 
     // chosen to approximately balance the number of points in each partition when
@@ -303,8 +300,8 @@
 
     unsigned int minvalue[Nparts+1];  // The minimum key value for each partition.
     for (int k=0; k<Nparts; k++) minvalue[k] = ((float)maxkey/Nparts)*k;
-    	// Here we assume that the keys are approximately homogenouesly distributed 
-	// between 0 and maxkey.
+            // Here we assume that the keys are approximately homogenouesly distributed 
+        // between 0 and maxkey.
     minvalue[Nparts] = maxkey;    // Just for interpolation
 
     unsigned int *index;
@@ -318,22 +315,22 @@
     #pragma omp parallel for schedule(MM_OMP_PLAN)
     for (int j=0; j<Nsublist; j++) {
         // Now we loop over each sublist.
-	unsigned int start = index[j*Nparts];
-	unsigned int size = index[(j+1)*Nparts]-start;
-
-	// Sort, moving the result into the work list
-	MM_SortPart.Start();
-	std::sort(a+start, a+start+size);
-	MM_SortPart.Stop();
-
-	if (size>0) assert(a[start+size-1].key()<=maxkey);
-	    // Just checking for input that would break the merge step
-
-	// While this sublist may still be in cache, search for the breakpoints
-	MM_Bisect.Start();
-	for (int k=1; k<Nparts; k++) 
-	    index[j*Nparts+k] = start + bisection_search(a+start, size, minvalue[k]);
-	MM_Bisect.Stop();
+        unsigned int start = index[j*Nparts];
+        unsigned int size = index[(j+1)*Nparts]-start;
+
+        // Sort, moving the result into the work list
+        MM_SortPart.Start();
+        std::sort(a+start, a+start+size);
+        MM_SortPart.Stop();
+
+        if (size>0) assert(a[start+size-1].key()<=maxkey);
+            // Just checking for input that would break the merge step
+
+        // While this sublist may still be in cache, search for the breakpoints
+        MM_Bisect.Start();
+        for (int k=1; k<Nparts; k++) 
+            index[j*Nparts+k] = start + bisection_search(a+start, size, minvalue[k]);
+        MM_Bisect.Stop();
     }
     MM_Sorting.Stop();
 
@@ -342,9 +339,9 @@
 
     MM_Indexing.Start();
     unsigned int partsize[Nparts];
-	// This is the size of the partition, summed over sublists.
+        // This is the size of the partition, summed over sublists.
     unsigned int pstart[Nparts+1];
-	// And here's the cumulation of these to find the starting point for each partition.
+        // And here's the cumulation of these to find the starting point for each partition.
     accumulate_partition_boundaries(index, partsize, pstart);
     MM_Indexing.Stop();
 
@@ -356,7 +353,7 @@
 
     // for (int k=0; k<Nparts; k++) 
         // printf("Partition %02d at key %7d has %7d particles, starting at %7d\n", 
-		// k, minvalue[k], partsize[k], pstart[k]);
+                // k, minvalue[k], partsize[k], pstart[k]);
 
     MM_RefinePartition.Start();
 
@@ -371,10 +368,10 @@
     // Now we have our new partition points.  Repeat the bisection.
     #pragma omp parallel for schedule(MM_OMP_PLAN)
     for (int j=0; j<Nsublist; j++) {
-	unsigned int start = index[j*Nparts];
-	unsigned int size = index[(j+1)*Nparts]-start;
-	for (int k=1; k<Nparts; k++) 
-	    index[j*Nparts+k] = start + bisection_search(a+start, size, newminvalue[k]);
+        unsigned int start = index[j*Nparts];
+        unsigned int size = index[(j+1)*Nparts]-start;
+        for (int k=1; k<Nparts; k++) 
+            index[j*Nparts+k] = start + bisection_search(a+start, size, newminvalue[k]);
     }
     accumulate_partition_boundaries(index, partsize, pstart);
 
@@ -383,7 +380,7 @@
     // printf("Rebalancing the partition\n");
     // for (int k=0; k<Nparts; k++) 
         // printf("Partition %02d at key %7d has %7d particles, starting at %7d\n", 
-		// k, newminvalue[k], partsize[k], pstart[k]);
+                // k, newminvalue[k], partsize[k], pstart[k]);
 
 
 
@@ -395,41 +392,41 @@
     for (int k=0; k<Nparts; k++) {
         MergeType *outpart = out+pstart[k]; 
 
-	MergeFIFO<MergeType> *m = new MergeFIFO<MergeType>[2*Nsublist];
-		// There are N input and N-1 merging lists to be used
-
-	int j;
-	for (j=0; j<Nsublist; j++) {
-	    m[j].Setup(a+index[j*Nparts+k], index[j*Nparts+k+1]-index[j*Nparts+k]);
-	    // printf("FIFO input %d:  %d %d   %d\n", j, index[j*Nparts+k], index[j*Nparts+k+1], index[j*Nparts+k+1]-index[j*Nparts+k]);
-	    }
-	    // This loads the leaf-level input lists 
-	    // with direct pointers to the partitions.
-	    
-	// Now we continue with a binary aggregation
-	int n=Nsublist;
-	while (n>1) {
-	    int jj = j-n;    // Starting point of the last cycle
-	    for (int i=0; i<n-1; i+=2, j++) {
-		m[j].Setup(m+jj+i, m+jj+i+1, FIFO_SIZE);
-		// printf("FIFO merge %d: %d %d\n", j, jj+i, jj+i+1);
-	    }
-		// We define a new queue that will merge two of the previous set
-
-		// If n was odd, then we will only have added n/2 (round down) merges.
-		// The last of the last round is unmatched.  
-		// So we carry forward (n/2) (round up) to the next round
-	    n=ceil((float)n/2);
-	}
-	MergeFIFO<MergeType> *head = m+j-1;
-
-	// Now we zip the lists together!
-	MM_Popping.Start();
-	for (unsigned int p=0; p<partsize[k]; p++) head->pop(outpart+p);
-	MM_Popping.Stop();
-
-	// Clean up
-	delete[] m;
+        MergeFIFO<MergeType> *m = new MergeFIFO<MergeType>[2*Nsublist];
+                // There are N input and N-1 merging lists to be used
+
+        int j;
+        for (j=0; j<Nsublist; j++) {
+            m[j].Setup(a+index[j*Nparts+k], index[j*Nparts+k+1]-index[j*Nparts+k]);
+            // printf("FIFO input %d:  %d %d   %d\n", j, index[j*Nparts+k], index[j*Nparts+k+1], index[j*Nparts+k+1]-index[j*Nparts+k]);
+            }
+            // This loads the leaf-level input lists 
+            // with direct pointers to the partitions.
+            
+        // Now we continue with a binary aggregation
+        int n=Nsublist;
+        while (n>1) {
+            int jj = j-n;    // Starting point of the last cycle
+            for (int i=0; i<n-1; i+=2, j++) {
+                m[j].Setup(m+jj+i, m+jj+i+1, FIFO_SIZE);
+                // printf("FIFO merge %d: %d %d\n", j, jj+i, jj+i+1);
+            }
+                // We define a new queue that will merge two of the previous set
+
+                // If n was odd, then we will only have added n/2 (round down) merges.
+                // The last of the last round is unmatched.  
+                // So we carry forward (n/2) (round up) to the next round
+            n=ceil((float)n/2);
+        }
+        MergeFIFO<MergeType> *head = m+j-1;
+
+        // Now we zip the lists together!
+        MM_Popping.Start();
+        for (unsigned int p=0; p<partsize[k]; p++) head->pop(outpart+p);
+        MM_Popping.Stop();
+
+        // Clean up
+        delete[] m;
     }
     MM_Merging.Stop();
 
@@ -481,24 +478,15 @@
     MultiMergeSort<MyMergeType> mm;
 
     for (int i=0;i<Iter;i++) {
-	//#pragma omp parallel for schedule(static)
-	//for (int j=0;j<N;j++) il[j].set_key(floor(pow(drand48(),0.9)*1485*1485));
-	    // Setting this up to be a little inhomogeneous, to see if the rebalancing is working.
-<<<<<<< HEAD
-        
-    // Optional: read particles from a file instead
-    FILE *f = fopen(fn, "rb");  assert(f != NULL);
-    for (int j=0;j<N;j++) { unsigned int k; fread(&k, sizeof(unsigned int), 1, f); il[j].set_key(k); assert(k < 65*65); }
-    printf("Read %u keys from %s\n", N, fn);
-
-    
-=======
-	il[N/3].set_key(0);   // Just to check if this is trouble
->>>>>>> acf614e6
-	printf("."); fflush(NULL);
-	time.Start();
-	mm.mmsort(il, out, N, 1485*1485, 2e6, 16);
-	time.Stop();
+        #pragma omp parallel for schedule(static)
+        for (int j=0;j<N;j++) il[j].set_key(floor(pow(drand48(),0.9)*1485*1485));
+            // Setting this up to be a little inhomogeneous, to see if the rebalancing is working.
+        il[N/3].set_key(0);   // Just to check if this is trouble
+
+        printf("."); fflush(NULL);
+        time.Start();
+        mm.mmsort(il, out, N, 1485*1485, 2e6, 16);
+        time.Stop();
     
     }
 
@@ -513,15 +501,10 @@
     printf("Wall-clock Time to Merge the Partitions: %f\n", MM_Merging.Elapsed());
     printf("    Popping (P):      %f\n", MM_Popping.Elapsed()/omp_get_max_threads());
 
-<<<<<<< HEAD
-    for (int j=0;j<N-1;j++) if(out[j].key()>out[j+1].key())
-	{ printf("**** FAILED key(%d) = %d, key(%d) = %d\n", j, out[j].key(), j+1, out[j+1].key());
-=======
     for (int j=0;j+1<N;j++) if(out[j].key()>out[j+1].key())
-	{ printf("Failed key(%d) = %d, key(%d) = %d\n", j, out[j].key(), j+1, out[j+1].key());
->>>>>>> acf614e6
-	return 1;
-	}
+        { printf("Failed key(%d) = %d, key(%d) = %d\n", j, out[j].key(), j+1, out[j+1].key());
+        return 1;
+        }
     printf("List is verified to be sorted!\n");
     return 0;
 }
