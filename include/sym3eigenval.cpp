--- conflicted
+++ resolved
@@ -9,9 +9,7 @@
 #endif 
 
 
-<<<<<<< HEAD
-
-#ifdef OLD_CODE
+#ifdef BROKEN_CODE
 // TODO!  THIS IS CURRENTLY BROKEN
 /* I think that we have a conceptual problem: we need to subtract the 
 first basis vector from the rest.  Need to do Gauss-Jordan w/pivoting?
@@ -69,9 +67,6 @@
         
     
 
-#endif
-
-=======
 //SOURCE: http://www.mymathlib.com/c_source/matrices/eigen/jacobi_cyclic_method.c  
 void FindEigensystem(double vxx, double vxy, double vxz, 
         double vyy, double vyz, double vzz, double eigenvalues[], double * eigenvectors)
@@ -196,7 +191,6 @@
     eigenvectors[7] = e21;
     eigenvectors[8] = e22; 
 }
->>>>>>> 8ddee4c2
 
 
 void FindNullSpace(double fvxx, double fvyy, double fvzz, 
