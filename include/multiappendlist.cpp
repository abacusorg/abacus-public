// multiappendlist.cpp

/* The class MultiAppendList is a multi-threaded append-in-place code.
When the process is completed, the objects will be contiguous, but 
there is no expectation that the objects will remain in order (that 
would be ill-defined in a multi-threaded context, but is not even 
guaranteed within a thread).

One allocates a big chunk of memory at the beginning.  Then the code
gives each thread a small segment, currently MALGAP_SIZE = 512, of that 
list in which to append.  New segments are created invisibly when the
thread runs out of space.  One calls CollectGaps() when done; this 
copies the filled fragments of segments into the empty parts of segments
and creates a contiguous list.

The basic operation to append to the list is Push().
We also provide ShrinkMAL() and GrowMAL() in case one needs to adjust the
amount of space used by fiat.  Note that these require unsigned int's 
as input; there's not a check that these are >=0.  
ShrinkMAL() is the way to remove particles from the end of the list.
GrowMAL() would be an external way to add extra particles in bulk.

There is no provision to grow the originally allocated buffer!  But the
code will detect an overflow and throw an assertf().
*/

#ifdef MALTEST
#include <stdlib.h>
#include <assert.h>
#include <stdio.h>
#include "stdlog.cc"
typedef unsigned long long int uint64;
int omp_get_max_threads() { return 1;}
int omp_get_num_threads() { return 1;}
int omp_get_thread_num() { return 0;}
#endif

#include <mutex>

template <class T>
class MultiAppendList;

template <class T>
class MALgap {
    // The gap will be defined as [start,end)
    // As we fill in from the front, start will be incremented
    // nextid() will return a valid index number, where we can place a new 
    // particle.
    // size() and gapsize() return the used and unused sizes of this block.
  private:
    void make_next_gap(MultiAppendList<T> *mal);
  public:

    uint64 start;
    uint64 end;
    uint64 next;
    uint64 pad[5];   // We want fill a 64-byte cache line to avoid contention
    #define MALGAP_SIZE 512
    // We want something big enough that we don't have threads
    // waiting for the mutex to clear.  But small enough that 
    // the gap collection at the end doesn't have big copies.

    // When sorting, we sort by end, which is unique across gaps.
    // In principle, two gaps could have the same start
    bool operator< (const MALgap& b) const { return (end<b.end); }
  
    void reset_gap(uint64 length) { start = end = next = length; }
    MALgap() { reset_gap(0); }
    ~MALgap() {} ;


    inline uint64 nextid(MultiAppendList<T> *mal) {
        // Return the next index in line
        if (next==end) make_next_gap(mal);
        uint64 val = next;   // The index we will return
        next++;
        return val;
    }
    inline uint64 gapsize() { return end-next; }
    inline uint64 size() { return next-start; }
};  // End MALgap class


template <class T>
class MultiAppendList {
private:
    MALgap<T> *MALgaps;
    int Ngaps;

public: 
    T *list;
    uint64 length;
    uint64 maxlist;
    std::mutex MALgap_mutex;

    MultiAppendList(uint64 maxlistsize) { 
        length = 0; 
        Ngaps = omp_get_max_threads();
        // we may try to grow the list by an extra block per thread
        maxlist = maxlistsize + MALGAP_SIZE*Ngaps;
        int ret = posix_memalign((void **) &list, 4096, sizeof(T) * maxlist);
        assertf(ret==0,"Failed to allocate MultiAppendList\n");
<<<<<<< HEAD
        ret = posix_memalign((void **) &MALgaps, 4096, sizeof(MALgap<T>) * Ngaps);
        assertf(ret==0,"Failed to allocate MultiAppendList gaps\n");
        return;
    }
    ~MultiAppendList(void) { 
        free(list);
        free(MALgaps);
=======
	MALgaps = new MALgap<T>[Ngaps];
	return;
    }
    ~MultiAppendList(void) { 
        free(list);
	delete[] MALgaps;
>>>>>>> 941ab084
    }
    
    // Push to the next allowed position in this thread.
    inline void Push(T obj) {
        list[MALgaps[omp_get_thread_num()].nextid(this)] = obj;
        return;
    }

    inline void ShrinkMAL(uint64 newlength) { 
        assertf(newlength<=length, 
            "Illegal shrinking of MultiAppendList\n");
        length = newlength; 
    }
    
    inline void GrowMAL(uint64 newlength) { 
        assertf(newlength>=length, 
            "Illegal growing of MultiAppendList\n");
        assertf(newlength < maxlist, 
            "Illegal resizing of MultiAppendList\n");
        length = newlength; 
    }

    void CollectGaps() {
<<<<<<< HEAD
        // Given a list of gaps, we want to fill them in and reduce the 
        // size of the insert list.  This routine will change both the
        // order and the contents of the input vector; essentially,
        // the vector is inapplicable after use.

        // This routine is entirely serial.
        // In principle, it could be parallelized by recording a set of
        // planned moves, then splitting them up to balance the work 
        // across threads, then executing.  See parallel partitioning 
        // for an example.
        // However, the expected amount of work here seems modest,
        // of order NThreads * MALGAP_SIZE / 4 objects to copy.

        std::sort( MALgaps, MALgaps+Ngaps );
            // Order the gaps by their end index
        int low = 0;          // low[next:end) is unfilled space
        int high = Ngaps-1;   // high[start:next) is filled space
        // We can assume that the highest gap is the end of the MAL.
        // But that doesn't always stay true, unless we do something about it.
        // Extend the filled part of each gap to the last unfilled point of the 
        // one below it.  
        for (int j=1;j<Ngaps;j++) MALgaps[j].start = MALgaps[j-1].end;

        while (high>low) {
            // When high==low, then there are no more gaps to fill
            if (MALgaps[low].gapsize() <= MALgaps[high].size()) {
                // We have enough particles to fill the gap
                uint64 copysize = MALgaps[low].gapsize();   // Number to move
                assert(MALgaps[high].next >= copysize);
                memcpy(list+MALgaps[low].next, 
                           list+MALgaps[high].next-copysize,
                       sizeof(T)*copysize);
                // And this means we're done with this low gap.
                MALgaps[high].next -= copysize;
                low++;
            } else {
                // The gap is more than the particles we have.
                uint64 copysize = MALgaps[high].size();   // Number to move
                assert(MALgaps[high].next >= copysize);
                memcpy(list+MALgaps[low].next, 
                           list+MALgaps[high].next-copysize,
                       sizeof(T)*copysize);
                // And this means we're done with the high set
                MALgaps[low].next += copysize;
                high--;
            }
        }
        ShrinkMAL(MALgaps[low].next);
        for (int j=0;j<Ngaps;j++) MALgaps[j].reset_gap();
        return;
=======
	// Given a list of gaps, we want to fill them in and reduce the 
	// size of the insert list.  This routine will change both the
	// order and the contents of the input vector; essentially,
	// the vector is inapplicable after use.

	// This routine is entirely serial.
	// In principle, it could be parallelized by recording a set of
	// planned moves, then splitting them up to balance the work 
	// across threads, then executing.  See parallel partitioning 
	// for an example.
	// However, the expected amount of work here seems modest,
	// of order NThreads * MALGAP_SIZE / 4 objects to copy.

	std::sort( MALgaps, MALgaps+Ngaps );
	    // Order the gaps by their end index
	int low = 0;          // low[next:end) is unfilled space
	int high = Ngaps-1;   // high[start:next) is filled space
	// We can assume that the highest gap is the end of the MAL.
	// But that doesn't always stay true, unless we do something about it.
	// Extend the filled part of each gap to the last unfilled point of the 
	// one below it.  
	for (int j=1;j<Ngaps;j++) MALgaps[j].start = MALgaps[j-1].end;

	while (high>low) {
	    // When high==low, then there are no more gaps to fill
	    if (MALgaps[low].gapsize() <= MALgaps[high].size()) {
		// We have enough particles to fill the gap
		uint64 copysize = MALgaps[low].gapsize();   // Number to move
		assert(MALgaps[high].next >= copysize);
		memcpy(list+MALgaps[low].next, 
			   list+MALgaps[high].next-copysize,
		       sizeof(T)*copysize);
		// And this means we're done with this low gap.
		MALgaps[high].next -= copysize;
		low++;
	    } else {
		// The gap is more than the particles we have.
		uint64 copysize = MALgaps[high].size();   // Number to move
		assert(MALgaps[high].next >= copysize);
		memcpy(list+MALgaps[low].next, 
			   list+MALgaps[high].next-copysize,
		       sizeof(T)*copysize);
		// And this means we're done with the high set
		MALgaps[low].next += copysize;
		high--;
	    }
	}
	ShrinkMAL(MALgaps[low].next);
	for (int j=0;j<Ngaps;j++) MALgaps[j].reset_gap(length);
	return;
>>>>>>> 941ab084
    }

};

template <class T>
void MALgap<T>::make_next_gap(MultiAppendList<T> *MAL) {
    // Adjustments to the MAL list length can only happen one at a time
    // TODO: for better performance, this can be made lockless with atomic addition
    MAL->MALgap_mutex.lock();
    next = start = MAL->length;
    MAL->GrowMAL(start+MALGAP_SIZE);
    end = MAL->length;
    MAL->MALgap_mutex.unlock();
}<|MERGE_RESOLUTION|>--- conflicted
+++ resolved
@@ -100,22 +100,12 @@
         maxlist = maxlistsize + MALGAP_SIZE*Ngaps;
         int ret = posix_memalign((void **) &list, 4096, sizeof(T) * maxlist);
         assertf(ret==0,"Failed to allocate MultiAppendList\n");
-<<<<<<< HEAD
-        ret = posix_memalign((void **) &MALgaps, 4096, sizeof(MALgap<T>) * Ngaps);
-        assertf(ret==0,"Failed to allocate MultiAppendList gaps\n");
+        MALgaps = new MALgap<T>[Ngaps];
         return;
     }
     ~MultiAppendList(void) { 
         free(list);
-        free(MALgaps);
-=======
-	MALgaps = new MALgap<T>[Ngaps];
-	return;
-    }
-    ~MultiAppendList(void) { 
-        free(list);
-	delete[] MALgaps;
->>>>>>> 941ab084
+        delete[] MALgaps;
     }
     
     // Push to the next allowed position in this thread.
@@ -126,7 +116,7 @@
 
     inline void ShrinkMAL(uint64 newlength) { 
         assertf(newlength<=length, 
-            "Illegal shrinking of MultiAppendList\n");
+            "Illegal shrinking of MultiAppendList: length = %d, newlength = %d\n", length, newlength);
         length = newlength; 
     }
     
@@ -139,7 +129,6 @@
     }
 
     void CollectGaps() {
-<<<<<<< HEAD
         // Given a list of gaps, we want to fill them in and reduce the 
         // size of the insert list.  This routine will change both the
         // order and the contents of the input vector; essentially,
@@ -188,60 +177,8 @@
             }
         }
         ShrinkMAL(MALgaps[low].next);
-        for (int j=0;j<Ngaps;j++) MALgaps[j].reset_gap();
+        for (int j=0;j<Ngaps;j++) MALgaps[j].reset_gap(length);
         return;
-=======
-	// Given a list of gaps, we want to fill them in and reduce the 
-	// size of the insert list.  This routine will change both the
-	// order and the contents of the input vector; essentially,
-	// the vector is inapplicable after use.
-
-	// This routine is entirely serial.
-	// In principle, it could be parallelized by recording a set of
-	// planned moves, then splitting them up to balance the work 
-	// across threads, then executing.  See parallel partitioning 
-	// for an example.
-	// However, the expected amount of work here seems modest,
-	// of order NThreads * MALGAP_SIZE / 4 objects to copy.
-
-	std::sort( MALgaps, MALgaps+Ngaps );
-	    // Order the gaps by their end index
-	int low = 0;          // low[next:end) is unfilled space
-	int high = Ngaps-1;   // high[start:next) is filled space
-	// We can assume that the highest gap is the end of the MAL.
-	// But that doesn't always stay true, unless we do something about it.
-	// Extend the filled part of each gap to the last unfilled point of the 
-	// one below it.  
-	for (int j=1;j<Ngaps;j++) MALgaps[j].start = MALgaps[j-1].end;
-
-	while (high>low) {
-	    // When high==low, then there are no more gaps to fill
-	    if (MALgaps[low].gapsize() <= MALgaps[high].size()) {
-		// We have enough particles to fill the gap
-		uint64 copysize = MALgaps[low].gapsize();   // Number to move
-		assert(MALgaps[high].next >= copysize);
-		memcpy(list+MALgaps[low].next, 
-			   list+MALgaps[high].next-copysize,
-		       sizeof(T)*copysize);
-		// And this means we're done with this low gap.
-		MALgaps[high].next -= copysize;
-		low++;
-	    } else {
-		// The gap is more than the particles we have.
-		uint64 copysize = MALgaps[high].size();   // Number to move
-		assert(MALgaps[high].next >= copysize);
-		memcpy(list+MALgaps[low].next, 
-			   list+MALgaps[high].next-copysize,
-		       sizeof(T)*copysize);
-		// And this means we're done with the high set
-		MALgaps[low].next += copysize;
-		high--;
-	    }
-	}
-	ShrinkMAL(MALgaps[low].next);
-	for (int j=0;j<Ngaps;j++) MALgaps[j].reset_gap(length);
-	return;
->>>>>>> 941ab084
     }
 
 };
