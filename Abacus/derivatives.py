--- conflicted
+++ resolved
@@ -46,16 +46,14 @@
         Make the derivatives available in float32 precision.
         Default: False
 
-<<<<<<< HEAD
     twoD : bool (optional)
         Make the derivs available in the format for the 2D code.
-=======
+    
     nworker : int or None (optional)
         The number of processes/threads to use for IO
 
     nthread : int or None (optional)
         The number of threads to use for CPU work
->>>>>>> 5d270e03
     '''
 
     # We will attempt to copy derivatives from the archive dir if they aren't found
