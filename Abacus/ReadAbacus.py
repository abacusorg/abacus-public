"""
Tools for efficient reading of various Abacus file formats in Python.
See the Abacus readme for details on the various formats.
The main entry points are the `read()` and `from_dir()` functions
to read a single file or a while directory of files, respectively.
They are just wrappers to call the appropriate reader function
for the given file format, like `read_pack14()` or `read_rvzel()`.
To use the fast pack14 reader, you'll need to build the underlying
library with
`$ make analysis`
from the top level Abacus directory.  Or just build all of Abacus.
The alternative is to use the slow `read_pack14_lite()` function.
Todo:
- Unit conversion options
- native ctypes float3* instead of void* (or CFFI?)
- inline particle downsampling
- automatic globbing patterns for a given file format
"""

import os
import os.path as ppath
from os.path import join as pjoin, basename, dirname
from glob import glob
import ctypes as ct
import re
import threading
import queue
from warnings import warn

import numpy as np
import numba

import ctypes

from .InputFile import InputFile
from .Tools import ndarray_arg, asciistring_arg


def read(*args, **kwargs):
    """
    A convenience function to read particle data from
    file type `format`.  Simply calls
    the appropriate `read_[format]()` function.
    `format` may also be a function that accepts a filename
    and returns the particle data.
    For usage, see the docstring of the reader
    function for the file format you are using.
    """
    format = kwargs.pop('format')
    if type(format) == str:
        format = format.lower()

    units = kwargs.pop('units', None)
    box_on_disk = kwargs.pop('box_on_disk', None)

    try:
        ret = reader_functions[format](*args, **kwargs)
    except KeyError:
        # Try calling format as a function
        ret = format(*args, **kwargs)

    if type(ret) is tuple:  # unambiguous way to unpack this?
        data, header = ret
    else:
        data = ret

    if units != None:
        if box_on_disk is None:
            box_on_disk = default_box_on_disk[format]
        # todo: compare str and float
        if units != box_on_disk:
            try:
                box = kwargs['boxsize']
            except:
                box = header['BoxSize']
            data['pos'] *= eval(str(units))/eval(str(box_on_disk))
            # vel conversion?

    return ret


def from_dir(dir, pattern=None, key=None, **kwargs):
    """
    Read all files from `dir` that match `pattern`.
    
    Parameters
    ----------
    dir: str
        The directory to read files from
    pattern: str or None, optional
        A bash globbing pattern to find all the files to read.
        If None, use the default pattern for the given format.
    format: str, optional
        The file format.  Determines which reader function will be used.
    return_header: bool, optional
        Return the header of the last file parsed
    key: func, optional
        A filename sorting key function.  Default: None.
    **kwargs: dict, optional
        Additional args to pass to the reader function
        
    Returns
    -------
    particles: ndarray
        The concatenated particle array
    header: InputFile, optional
        If `return_header` and a header is found, return parsed InputFile
    """
    if pattern is None:
        format = kwargs.get('format')
        pattern = get_file_pattern(format)

    _key = (lambda k: key(ppath.basename(k))) if key else None
    files = []
    for p in pattern:
        files += glob(pjoin(dir, p))
    files = sorted(files, key=_key)

    return read_many(files, **kwargs)


def read_many(files, format='pack14', separate_fields=False, **kwargs):
    """
    Read a list of files into a contiguous array.
    Our files are usually written as something like float6, where
    pos and vel are interwoven.  If one wants to de-interlave them
    into separate arrays, one can use the `separate_fields` arg.
    The reader functions don't know about this, so they'll still
    return one big array.  But then this function can split the
    fields.  This results in some small extra memory usage and
    time spent copying.  But it's granular at the level of the
    individual file sizes.
    Parameters
    ----------
    files: list of str
        The list of file names
    format: str
        The file format. Specifies the reader function.
        TODO: if format is a function, need to guess alloc_NP
    separate_fields: bool, optional
        Split the (e.g.) pos and vel fields of the contiguous array returned
        by the reader function into two separate, contiguous arrays.
        Default: False.
    kwargs: dict, optional
        Additional args to pass to the reader function.
    Returns
    -------
    particles: ndarray or dict of ndarray
        The concatenated particle array, or a dict of arrays if `separate_fields`.
    header: InputFile, optional
        If `return_header` and a header is found, return parsed InputFile
    """

    # Allocate enough space to hold the concatenated particle array
    assert files
    total_fsize = sum(ppath.getsize(fn) for fn in files)
    
    # State has multiple 'psize_on_disk' values
    format = format.lower()
    _format = format
    if format == 'state':
        dtype = kwargs.get('dtype', np.float32)
        if dtype == np.float32:
            _format = format + 'f'
            
    _format = format
    if _format == 'state' and kwargs.pop('dtype_on_disk', np.float32) == np.float64:
        _format = 'state64'
    alloc_NP = get_np_from_fsize(total_fsize, format=_format, downsample=kwargs.get('downsample'))
    outdt = output_dtype(**kwargs)
    
    if separate_fields:
        # One array per dtype field
        particle_arrays = {}
        for field in outdt.descr:
            particle_arrays[field[0]] = np.empty(alloc_NP, dtype=field[1:])
    else:
        particles = np.empty(alloc_NP, dtype=outdt)
    
    return_header = kwargs.get('return_header', False)
    
    start = 0
    for fn in files:
        if separate_fields:
            read_into = None
        else:
            read_into = particles[start:]
        
        out = read(fn, format=format, out=read_into, **kwargs)
        if separate_fields:
            if return_header:
                out, header = out
            NP = len(out)
            # Now split the array
            for field in outdt.descr:
                particle_arrays[field[0]][start:start+NP] = out[field[0]]
            del out
        else:
            if return_header:
                NP, header = out
            else:
                NP = out

        start += NP

    # Shrink the array to the size that was actually read
    if separate_fields:
        for field in particle_arrays:
            particle_arrays[field] = particle_arrays[field][:start]

        if return_header:
            return particle_arrays, header  # return header associated with last file
        return particle_arrays
    else:
        particles = particles[:start]
        if return_header:
            return particles, header  # return header associated with last file
    
        return particles


def AsyncReader(path, readahead=1, chunksize=1, key=None, verbose=False, return_fn=False, **kwargs):
    '''
    This is a generator that reads files in a separate thread in the background,
    yielding them one at a time as they become available.
    The intended usage is:
    ```
    for chunk_of_particles in AsyncReader('/slice/directory'):
        process(chunk_of_particles)
    ```
    The next file will be read in the background while `process` is running.  For code
    that only needs a small chunk of the simulation in memory at a time, this will run
    faster and use less memory.
    The amount of readahead is configurable to ensure one doesn't run out of memory.
    In order to overlap compute and IO, the IO code must release the GIL.  Since np.fromfile()
    does that, most of our readers do that as well.  pack14 doesn't use fromfile, but ctypes
    also releases the GIL.
    Parameters
    ----------
    path: str or list of str
        A directory or file pattern, or a list of files.
    readahead: int, optional
        The number of files to read ahead of the last-yielded file.
        Default of 1 is fine when compute is slower than IO; a value
        too big might run out of memory.
    chunksize: int, optional
        The number of files to read at a time (into a contiguous array).
        Default: 1.
    key: callable, optional
        A filename sorting key.  Default: None
    verbose: bool, optional
        Print status.  Default: False
    return_fn: bool, optional
        Yield the filename alongside the data.  Default: False
    **kwargs: dict, optional
        Extra arguments to be passed to `read` or `read_many`.
    '''

    assert chunksize == 1, "chunksize > 1 not yet implemented"

    _key = (lambda k: key(ppath.basename(k))) if key else None


    # First, determine the file names to read

    if type(path) is str:
        if ppath.isdir(path):
            pattern = get_file_pattern(kwargs.get('format'))
            files = sorted(glob(pjoin(path, pattern)), key=_key)
        elif ppath.isfile(path):
            files = [path]
        else:
            # Not a dir and not a file; interpret as a glob pattern
            files = sorted(glob(path), key=_key)
    else:
        # Already a list?
        files = path

    assert files, f'No files found matching "{path}"!'

    NP = 0
    if readahead < 0:
        readahead = len(files)
    file_queue = queue.Queue(maxsize=readahead+1)

    def reader_loop():
        nonlocal NP
        reader_kwargs = kwargs.copy()
        format = reader_kwargs.pop('format')

        Nfn = len(files)

        # Read and bin the particles
        for i,filename in enumerate(files):
            if verbose:
                print(f'Reading {i+1}/{Nfn} ' +'("{}")... '.format(basename(files[i])), end='', flush=True)
            data = read(filename, format=format, **reader_kwargs)
            if verbose:
                print('done.', flush=True)
            NP += len(data)

            file_queue.put((data,filename))  # blocks until free slot available
        file_queue.put(None)  # signal termination

    io_thread = threading.Thread(target=reader_loop)
    io_thread.start()
    
    while True:
        data = file_queue.get()
        if data is None:
            break
        data,fn = data
        if return_fn:
            yield data, fn
        else:
            yield data

    io_thread.join()
    assert file_queue.empty()

    

################################
# Begin list of reader functions
################################

def read_pack14(fn, ramdisk=False, return_vel=True, zspace=False, return_pid=False, return_header=False, dtype=np.float32, boxsize=None, downsample=None, out=None):
    """
    Read particle data from a file in pack14 format.
    
    Parameters 
    ----------
    fn: str
        The filename to read
    ramdisk: bool, optional
        Whether `fn` resides on a ramdisk or not.  Necessary to know if we can do directIO.
    return_vel: bool, optional
        Return velocities along with other data
    zspace: bool, optional
        Apply redshift-space distortion to particle positions
    return_pid: bool, optional
        Return particle IDs along with other data
    return_header: bool, optional
        If the pack14 file has an ASCII header, return it as a second return value.
    dtype: data-type, optional
        Either np.float32 or np.float64.  Determines the data type the particle data is loaded into
    out: ndarray, optional
        A pre-allocated array into which the particles will be directly loaded.
    boxsize: optional
        Ignored; included for compatibility
    downsample: float, optional
        The downsample fraction.  Downsampling is performed using the same PID hash as Abacus proper.
        Default of None means no downsampling.
        
    Returns
    -------
    data: ndarray of length (npart,)
        The particle data.  Positions are in data['pos']; velocities are in data['vel'] (if `return_vel`),
        and PIDs are in data['pid'] (if `return_pid`).
        
    or,
        
    NP: int
        If `out` is given, returns the number of rows read into `out`.
        
    and optionally,
    
    header: InputFile
        If `return_header` and a header is found, return parsed InputFile
    """
<<<<<<< HEAD

=======
    if zspace:
        return_vel = True
>>>>>>> 7c3be282
    try:
        ralib
    except NameError:
        raise RuntimeError("pack14 C library was not found. Try building Abacus with 'make analysis'? Or use the slower `read_pack14_lite()` function.")
    readers = {np.float32: ralib.read_pack14f,
               np.float64: ralib.read_pack14 }
    dtype = np.dtype(dtype).type
    assert dtype in readers, dtype
    

    with open(fn, 'rb') as fp:
        header = skip_header(fp)
        if header:
            header = InputFile(str_source=header)
        offset = fp.tell()
    
    # Use the given buffer
    if out is not None:
        _out = out
    else:  # or allocate one
        fsize = ppath.getsize(fn)
        alloc_NP = get_np_from_fsize(fsize, format='pack14', downsample=downsample)
        ndt = output_dtype(return_vel=return_vel, return_pid=return_pid, dtype=dtype)
        _out = np.empty(alloc_NP, dtype=ndt)

    try:
        if downsample > 1:
            warn(f'Downsample factor {downsample} is greater than 1!  A fraction less than 1 is expected.')
    except TypeError: 
        if downsample is None:
            downsample = 1.1  # any number larger than 1 will take all particles
    
    
    NP = readers[dtype](fn, offset, ramdisk, return_vel, zspace, return_pid, downsample, _out.view(dtype=dtype))


    # shrink the buffer to the real size
    if out is None:
        _out.resize(NP, refcheck=False)
    elif not return_vel:
        _out = _out[:NP]
    else:
        _out = _out[:2*NP] 

    if return_vel:
        data = np.array([list(triplet) for line in _out for triplet in line])
        pos = data[::2]
        vel = data[1::2]
 
<<<<<<< HEAD
    # print("READ RV NAM THIS IS A HACK!!!")
    # print("printing before:")
    # pos = -0.5 + ( ( pos + vel ) + 0.5) % 1
    # print("NAM THIS IS A HACK, return_vel = True")
    # _out = np.array(pos)
=======
    if zspace:
        pos += vel # add velocities. Don't do box wrap. 

    _out = np.array(pos)
>>>>>>> 7c3be282

    retval = (NP,) if out is not None else (_out,)
    if return_header:
        retval += (header,)
    
    if len(retval) == 1:
        return retval[0]
    return retval

def read_pack9(fn, ramdisk=False, return_vel=True, zspace=False, return_pid=False, return_header=False, dtype=np.float32, boxsize=None, downsample=None, out=None):
    """
    Read particle data from a file in pack9 format.
    
    Parameters 
    ----------
    fn: str
        The filename to read
    ramdisk: bool, optional
        Whether `fn` resides on a ramdisk or not.  Necessary to know if we can do directIO.
    return_vel: bool, optional
        Return velocities along with other data
    zspace: bool, optional
        Apply redshift-space distortion to particle positions
    return_pid: bool, optional
        Return particle IDs along with other data
    return_header: bool, optional
        If the pack14 file has an ASCII header, return it as a second return value.
    dtype: data-type, optional
        Either np.float32 or np.float64.  Determines the data type the particle data is loaded into
    out: ndarray, optional
        A pre-allocated array into which the particles will be directly loaded.
    boxsize: optional
        Ignored; included for compatibility
    downsample: float, optional
        The downsample fraction.  Downsampling is performed using the same PID hash as Abacus proper.
        Default of None means no downsampling.
        
    Returns
    -------
    data: ndarray of length (npart,)
        The particle data.  Positions are in data['pos']; velocities are in data['vel'] (if `return_vel`),
        and PIDs are in data['pid'] (if `return_pid`).
        
    or,
        
    NP: int
        If `out` is given, returns the number of rows read into `out`.
        
    and optionally,
    
    header: InputFile
        If `return_header` and a header is found, return parsed InputFile
    """
    return_pid = False
    if zspace:
        return_vel = True

    try:
        ralib
    except NameError:
        raise RuntimeError("pack9 C library was not found. Try building Abacus with 'make analysis'?")
    readers = {np.float32: ralib.read_pack9f,
               np.float64: ralib.read_pack9 }
    assert dtype in readers
    
    with open(fn, 'rb') as fp:
        header = skip_header(fp)
        if header:
            header = InputFile(str_source=header)
        offset = fp.tell()
    
    # Use the given buffer
    if out is not None:
        _out = out
    else:  # or allocate one
        fsize = ppath.getsize(fn)
        alloc_NP = get_np_from_fsize(fsize, format='pack9', downsample=downsample)
        ndt = output_dtype(return_vel=return_vel, return_pid=return_pid, dtype=dtype)
        _out = np.empty(alloc_NP, dtype=ndt)

    try:
        if downsample > 1:
            warn(f'Downsample factor {downsample} is greater than 1!  A fraction less than 1 is expected.')
    except TypeError: 
        if downsample is None:
            downsample = 1.1  # any number larger than 1 will take all particles

    readers[dtype].argtypes = [ctypes.c_char_p, ctypes.c_size_t, ctypes.c_int, ctypes.c_int, ctypes.c_int, ctypes.c_int, ctypes.c_double, ctypes.c_double, ctypes.c_void_p] 
    NP = readers[dtype](bytes(fn, encoding='utf-8'), offset, ramdisk, return_vel, zspace, return_pid, downsample, 0, _out.view(dtype=dtype).ctypes.data_as(ctypes.POINTER(ctypes.c_void_p)))

    # shrink the buffer to the real size
    if out is None:
        _out.resize(NP, refcheck=False)
    elif not return_vel:
        _out = _out[:NP]
    else:
        _out = _out[:2*NP] 

    if return_vel:
        data = np.array([list(triplet) for line in _out for triplet in line])
        pos = data[::2]
        vel = data[1::2]
 
    if zspace:
        pos += vel # add velocities. Don't do box wrap. 

    _out = np.array(pos)
    
    retval = (NP,) if out is not None else (_out,)
    if return_header:
        retval += (header,)
    
    if len(retval) == 1:
        return retval[0]
    return retval    


def rvint_unpack(data):
    velscale = 6000.0/2048.0
    posscale = 2.0**(-32.0)

    iv = (data&0xfff).astype(int)
    ix = (data-iv).astype(int)
    pos = posscale*ix 
    vel = velscale*(iv - 2048)
  
    return pos, vel


def read_rvint(fn, return_vel = True, return_pid=False, zspace=False, dtype=np.float32, out=None, return_header=False, double=False, tag=False,  downsample=None):

    disk_base_dt = np.int32 
    disk_dt = [('pv',disk_base_dt,3)]

    if zspace:
        return_vel = True

    print("Reading rvint from ", fn)

    with open(fn, 'rb') as fp:
        header = skip_header(fp)
        if header:
            header = InputFile(str_source=header)
        data = np.fromfile(fp, dtype=disk_dt)
    
    data = np.array([list(triplet) for line in data for triplet in line])

    # Use the given buffer
    if out is not None:
        _out = out  

    pos = np.zeros([len(data), 3]) 
    vel = np.zeros([len(data), 3])

    pos, vel = rvint_unpack(data) 

    _out['pos'][:len(data)] = pos

    if zspace:
        _out['pos'][:len(data)] += vel
    if return_vel:
        _out['vel'][:len(data)] = vel
<<<<<<< HEAD




    # print("READ RV NAM THIS IS A HACK!!! return_vel: ", return_vel, "zspace: ", zspace)
    # _out['pos'][:len(data)] = -0.5 + ( ( pos + vel ) + 0.5) % 1



=======
    
>>>>>>> 7c3be282
    retval = (_out,) if out is None else (len(data),)
    if return_header:
        state = InputFile(pjoin(ppath.dirname(fn), 'header'))
        retval += (state,)

    if len(retval) == 1:
        return retval[0]

    return retval

    
def read_rvtag(*args,**kwargs):
    return read_rv(*args, tag=True, **kwargs)

def read_rvdouble(*args,**kwargs):
    return read_rv(*args, double=True, dtype=np.float64, **kwargs)

def read_rvdoubletag(*args,**kwargs):
    return read_rv(*args, double=True, tag=True, dtype=np.float64, **kwargs)

def read_rv(fn, return_vel=True, return_pid=False, zspace=False, dtype=np.float32, out=None, return_header=False, double=False, tag=False):
    """
    Read particle data from a file in rvdoubletag format.
    
    Usage is the same as `read_pack14`.
    Parameters
    ----------
    double: bool, optional
        Whether the format on disk is RVdoubleTag or just RVTag.
        Default: False
    tag: bool, optional
        Whether the format on disk is RVTag or just RV.
        Default: False
    """
    if return_pid:
        assert tag

    disk_base_dt = np.float64 if double else np.float32
    disk_dt = [('pos',disk_base_dt,3), ('vel',disk_base_dt,3)]
    if tag:
        disk_dt += [('pid',np.uint64)]

    with open(fn, 'rb') as fp:
        header = skip_header(fp)
        if header:
            header = InputFile(str_source=header)
        data = np.fromfile(fp, dtype=disk_dt)
    
    if out is not None:
        _out = out
    else:
        # special case: can we return the data raw?
        if tag == return_pid and return_vel and dtype == disk_base_dt and not zspace:
            if return_header:
                return data, header
            else:
                return data
        else:
            ndt = output_dtype(return_vel=return_vel, return_pid=return_pid, dtype=dtype)
            _out = np.empty(len(data), dtype=ndt)
    
    _out['pos'][:len(data)] = data['pos']

    if zspace:
        _out['pos'][:len(data)] += data['vel']
    if return_vel:
        _out['vel'][:len(data)] = data['vel']
    if return_pid:
        _out['pid'][:len(data)] = data['pid']
    
    retval = (_out,) if out is None else (len(data),)
    
    if return_header:
        retval += (header,)
        
    if len(retval) == 1:
        return retval[0]
    return retval
    

def read_rvdoublezel(*args, **kwargs):
    return read_rvzel(*args, double=True, **kwargs)
    
def read_rvzel(fn, return_vel=True, return_zel=False, return_pid=False, zspace=False, add_grid=False, boxsize=None, dtype=np.float32, out=None, return_header=False, double=False):
    """
    Reads RVzel format particle data.  This can be output from our
    zeldovich IC generator or Abacus.  zeldovich outputs don't have
    headers.
    
    Parameters
    ----------
    fn: string
        The filename
    return_vel: bool, optional
        Include the velocity in the returned data
    return_zel: bool, optional
        Include the 3 short ints that identify the initial Lagrangian lattice site
    return_pid: bool, optional
        Include the PID, as computed from the `zel' field with an automatically detected ppd
    zspace: bool, optional
        Apply redshift-space distortions
    add_grid: bool, optional
        Convert displacements to absolute positions by adding the grid locations
        determined by the `zel` field and `boxsize`
    boxsize: float, optional
        Necessary only if `add_grid`.
    dtype: np.dtype, optional
        The dtype to load the particle data into
    out: np.ndarray, optional
        Pre-allocated space to put the particles into
    double: bool, optional
        Whether the input file format is RVdoubleZel
        
    Returns
    -------
    particles: ndarray of shape (npart,)
        dtype of result is determined by the parameters
    or, if `out` is given,
    NP: int
        The number of particles loaded into `out`
    and optionally,
    
    header: InputFile
        If `return_header` and a header is found, return parsed InputFile
    """
    
    dtype_on_disk = np.float64 if double else np.float32

    rvzel_dt = np.dtype([("zel", np.uint16, 3), ("r", dtype_on_disk, 3), ("v", dtype_on_disk, 3)], align=True)
    with open(fn, 'rb') as fp:
        header = skip_header(fp)
        raw = np.fromfile(fp, dtype=rvzel_dt)

    if header:
        header = InputFile(str_source=header)
    else:
        # Look for a file named 'header'
        try:
            header = InputFile(fn=pjoin(ppath.dirname(fn), 'header'))
        except:
            header = None

    if header and not boxsize:
        output_type = header.get('OutputType', 'ic')
        if output_type == 'TimeSlice':
            boxsize = 1.
        elif output_type == 'ic':
            boxsize = header['BoxSize']
        else:
            raise ValueError(output_type)
    
    if out is None:
        return_dt = output_dtype(return_vel=return_vel, return_zel=return_zel, return_pid=return_pid, dtype=dtype)
        particles = np.empty(raw.shape, dtype=return_dt)
    else:
        particles = out

    if len(raw) > 0:
        if add_grid or return_pid:
            if header:
                ppd = np.array([np.round(header['NP']**(1./3))], dtype=np.int64)
            else:
                # This will only work for ICs, where we don't have a header
                ppd = np.array([raw['zel'].max() + 1], dtype=np.int64)  # necessary for numpy to not truncate the result

        # We are only guaranteed to have a whole number of planes from the zeldovich code, but this might be an Abacus output
        #if add_grid or return_pid:
        #    #make sure we have a whole number of planes; otherwise, ppd might be wrong
        #    planes = len(raw) / ppd**2
        #    assert planes*ppd**2 == len(raw), "ppd {} detected from zel field, but this implies {} particle planes which does not match {} particles".format(ppd, planes, len(raw))
        
        particles['pos'][:len(raw)] = raw['r']
        if add_grid:
            if not boxsize:
                raise ValueError("Need to specify boxsize if using add_grid (or a header must be present from which the box size can be read)")
            grid = (1.*raw['zel'] / ppd - 0.5)*boxsize
            particles['pos'][:len(raw)] += grid
        if zspace:
            particles['pos'][:len(raw)] += raw['v']
        if return_vel:
            particles['vel'][:len(raw)] = raw['v']
        if return_zel:
            particles['zel'][:len(raw)] = raw['zel']
        if return_pid:
            particles['pid'][:len(raw)] = raw['zel'][:,2] + ppd*raw['zel'][:,1] + ppd**2*raw['zel'][:,0]

    retval = (particles,) if out is None else (len(raw),)
    
    if return_header:
        retval += (header,)
        
    if len(retval) == 1:
        return retval[0]

    return retval
    
    
def read_state(fn, make_global=True, dtype=np.float32, dtype_on_disk=np.float32, return_pid='auto', return_aux=False, return_vel='auto', return_pos='auto', return_header=False, out=None):
    """
    Read an Abacus position or velocity state file (like 'read/position_0000').
    
    The positions will be returned in whatever units they were stored in,
    which is typically zero-centered unit box.
    
    `cpd` is inferred from the cellinfo size, and `slab` is inferred from the filename.
    
    Parameters
    ----------
    fn: str
        Filename to read
    make_global: bool or 'auto', optional
        Whether to convert cell-offset positions into global positions by reading cellinfo
        Default: True`
    dtype_on_disk: np.dtype, optional
        The data type of the positions and cellinfo floats
    dtype: np.dtype, optional
        The output data type
    return_pid: bool, optional
        Return the PID as loaded from the `auxillary_*` slabs
    return_header, bool, optional
        Return the `state` file
        
    Returns
    -------
    data: ndarray of length (npart,)
        The particle data.  Positions are in data['pos']; velocities are in data['vel'] (if `return_vel`),
        and PIDs are in data['pid'] (if `return_pid`).
    or,
    NP: int
        If `out` is given, returns the number of rows read into `out`.
    """
    basename = ppath.basename(fn)
    if return_pos == 'auto':
        return_pos = 'position' in basename
    if return_vel == 'auto':
        return_vel = 'velocity' in basename
    if return_pid == 'auto':
        return_pid = 'auxillary' in basename 
    if make_global == 'auto':
        make_global = 'position' in basename
        
    # cellinfo dtype
    ci_dtype = np.dtype([('startindex',np.uint64),
                         ('count',np.int32), ('active',np.int32),
                         ('mean_square_velocity', dtype_on_disk), ('max_component_velocity', dtype_on_disk), ('max_component_acceleration', dtype_on_disk)],
                         align=True)
    pos_fn = re.sub(r'\w+(?=_\d{4}$)', r'position', fn)
    vel_fn = re.sub(r'\w+(?=_\d{4}$)', r'velocity', fn)
    ci_fn = re.sub(r'\w+(?=_\d{4}$)', r'cellinfo', fn)
    aux_fn = re.sub(r'\w+(?=_\d{4}$)', r'auxillary', fn)
    slab = int(re.search(r'\d{4}$', fn).group(0))

    if return_header:
        state = InputFile(pjoin(ppath.dirname(fn), 'state'))
    
    # Count the particles to read in
    fsize = ppath.getsize(pos_fn)
    _format = {np.float32:'state', np.float64:'state64'}[dtype_on_disk]
    NP = get_np_from_fsize(fsize, format=_format)
    
    # Use the given buffer
    if out is not None:
        particles = out
    else:  # or allocate one
        ndt = output_dtype(return_vel=return_vel, return_pid=return_pid, dtype=dtype)
        particles = np.empty(alloc_NP, dtype=ndt)
    del fn
    
    if return_pos:
        particles['pos'][:NP] = np.fromfile(pos_fn, dtype=(dtype_on_disk, 3))
        if make_global:
            cellinfo = np.fromfile(ci_fn, dtype=ci_dtype)
            assert(cellinfo['count'].sum() == NP)
            assert np.all(np.cumsum(cellinfo['count'])[:-1] == cellinfo['startindex'][1:])
            cpd = int(np.round(np.sqrt(len(cellinfo))))
            assert cpd**2 == len(cellinfo)
            cellid = np.arange(len(cellinfo))
            centers = np.empty((cpd**2,3), dtype=dtype)

            centers[:,0] = 1.*slab
            centers[:,1] = cellid//cpd
            centers[:,2] = cellid%cpd
            cpdhalf = (cpd-1)/2.
            centers = (centers - cpdhalf)/cpd
            
            # wastes some space, but should be okay
            particles['pos'][:NP] += np.repeat(centers, cellinfo['count'], axis=0)
                
    if return_vel:
        particles['vel'][:NP] = np.fromfile(vel_fn, dtype=(dtype_on_disk, 3))
    if return_pid:
        particles['pid'][:NP] = np.fromfile(aux_fn, dtype=np.uint64)
        particles['pid'][:NP] &= 0xffffffffff  # PID aux bitmask (lower 40 bits)
    if return_aux:
        particles['aux'][:NP] = np.fromfile(aux_fn, dtype=np.uint64)
            
    if out is not None:
        particles = NP
        
    if return_header:
        return particles, state
    return particles


def read_pack14_lite(fn, return_vel=True, return_pid=False, return_header=False, dtype=np.float32, out=None):
    """
    Read particle data from a file in pack14 format using a Numba-based library instead of
    a C library, as `read_pack14()` uses.
    N.B.: expect this function to be many times slower than read_pack14() (2-3x slower in my tests).
          Someday Numba will catch up...
    Parameters 
    ----------
    fn: str
        The filename to read
    return_vel: bool, optional
        Return velocities along with other data
    return_pid: bool, optional
        Return particle IDs along with other data
    return_header: bool, optional
        If the pack14 file has an ASCII header, return it as a second return value.
    dtype: data-type, optional
        Either np.float32 or np.float64.  Determines the data type the particle data is loaded into
    out: ndarray, optional
        A pre-allocated array into which the particles will be directly loaded.
        
    Returns
    -------
    data: ndarray of length (npart,)
        The particle data.  Positions are in data['pos']; velocities are in data['vel'] (if `return_vel`),
        and PIDs are in data['pid'] (if `return_pid`).
        
    or,
        
    NP: int
        If `out` is given, returns the number of rows read into `out`.
        
    and optionally,
    
    header: InputFile
        If `return_header` and a header is found, return parsed InputFile
    """

    with open(fn, 'rb') as fp:
        header = skip_header(fp)
        if header:
            header = InputFile(str_source=header)
        try:
            raw = np.fromfile(fp, dtype=np.uint8).reshape(-1,14)
        except ValueError as e:
            print('Could not reshape array. Bad file size?')
            raise e

    # Use the given buffer
    if out is not None:
        _out = out
        outdt = out.dtype
    # or allocate one
    else:
        fsize = ppath.getsize(fn)
        alloc_NP = get_np_from_fsize(fsize, format='pack14')
        outdt = output_dtype(return_vel=return_vel, return_pid=return_pid, dtype=dtype)
        _out = np.empty(alloc_NP, dtype=outdt)
    
    # Now merge the pos and vel fields, if present. It's a little faster in Numba.
    dtlist = []
    if 'pid' in outdt.fields:
        dtlist += [('pid',_out['pid'].dtype)]
        # Numba doesn't like None, so use len 0 arrays instead 
        pid = _out['pid']
    else:
        pid = np.empty(0, dtype=np.uint64)
    
    if 'vel' in outdt.fields:
        dtlist += [('posvel',np.float32,6)]
    else:
        dtlist += [('posvel',np.float32,3)]
        
    merged_dt = np.dtype(dtlist, align=True)
    _out = _out.view(dtype=merged_dt)
    posvel = _out['posvel']
    
    npread = p14lite._read_pack14(raw, posvel, pid)
    _out = _out[:npread]  # shrink the buffer to the real size
    _out = _out.view(dtype=outdt)
    
    retval = (npread,) if out is not None else (_out,)
    if return_header:
        retval += (header,)
    
    if len(retval) == 1:
        return retval[0]
    return retval


def read_gadget(fn, boxsize=1., **kwargs):
    '''
    Bare-bones Gadget reader using pynbody.
    '''
    dtype = kwargs['dtype']
    boxsize = kwargs['boxsize']

    import pynbody
    f = pynbody.load(fn)
    data = np.array(f['pos'] - boxsize/2., dtype=('pos',dtype,3))  # Shift to zero-centered

    return data


def read_desi_hdf5(fn, **kwargs):
    '''
    HDF5 format used in the DESI CosmoSim WG.
    '''
    import h5py

    data = {}
    with h5py.File(fn, 'r') as fp:
        data['pos'] = fp['/Matter/Position'][:]

    return data


##############################
# End list of reader functions
##############################

#############
# Begin utils
#############
    
def skip_header(fp, max_tries=10, encoding='utf-8'):
    """
    Some of our files are written with an ASCII header before
    the data section begins.  Given a file pointer, this fast-
    forwards past the header, also returning it as a string if
    it exists.
    
    Parameters
    ----------
    fp: file
        The file pointer to fast-forward
    max_tries: int, optional
        The header is guaranteed to be some multiple of
        4096 bytes.  But if there's no header, then the
        routine will keep jumping forward by 4096 bytes
        looking for the end-of-header, until it reads
        the whole file.  We may want to truncate that
        search early if we suspect there is no header
        (or that it will be small, since our usual
        header is < 4096 bytes).  Default: 10
        
    Returns
    -------
    header: str
        The skipped header, if one is found.
    """
    fsize = ppath.getsize(fp.name)
    fpstart = fp.tell()
    
    # Specify that the header must end on a 4096 byte boundary
    alignment = 4096
    sentinel = b'\n'  # header ends with ^B\n
    ss = len(sentinel)  # sentinel size = 2

    nomax = type(max_tries) is not int or max_tries < 0
    
    i = 0
    while nomax or i < max_tries:
        fp.seek(alignment - ss, 1)  # jump forward by 4094
        headerend = fp.read(ss)
        if len(headerend) < ss:
            # EoF reached without finding a header.  Reset fp and return.
            fp.seek(fpstart)
            return
        if headerend == sentinel:
            break  # success!
        i += 1
    else:
        # We didn't find the header; reset the pointer to where it was
        fp.seek(fpstart)
        return
    
    # Found a header.  Jump back to beginning and read    
    headerend = fp.tell()
    fp.seek(fpstart)
    headersize = headerend - fp.tell()
    header = fp.read(headersize)
    assert len(header) == headersize, "Header unexpectedly small!"
    header = header[:-2]  # trim the last two bytes
    return header.decode(encoding)


# These defaults have to be consistent with the reader function defaults
def output_dtype(return_vel=True, return_pid=False, return_zel=False, return_aux=False, dtype=np.float32, **kwargs):
    """
    Construct the dtype of the output array.
    """
    ndt_list = []
    if return_pid:
        ndt_list += [('pid', np.int64)]
    if return_aux:
        ndt_list += [('aux', np.uint64)]
    ndt_list += [('pos', dtype, 3)]
    if return_vel:
        ndt_list += [('vel', dtype, 3)]
    if return_zel:
        ndt_list += [("zel", np.uint16, 3)]
    ndt = np.dtype(ndt_list, align=True)

    return ndt

# Set up a few library utils
try:
    from . import abacus
    ralib = ct.cdll.LoadLibrary(pjoin(abacus.abacuspath, "clibs", "libreadabacus.so"))

    # Set up the arguments and return type for the library functions
    # TODO: switch our C library to use CFFI
    for f in (ralib.read_pack14, ralib.read_pack14f):
        f.restype = ct.c_uint64
        f.argtypes = (asciistring_arg, ct.c_size_t, ct.c_int, ct.c_int, ct.c_int, ct.c_int, ct.c_double, ndarray_arg)
except (OSError, ImportError):
    raise
    pass  # no pack14 library found


# An UPPER LIMIT on the number of particles in a file, based on its size on disk and downsampling rate
def get_np_from_fsize(fsize, format, downsample=None):

    ds = 1. if downsample is None else downsample

    ds = max(min(1.,ds),0.)  # clip to [0,1]

    N = float(fsize)/psize_on_disk[format]*ds

    # No downsampling uncertainty
    if downsample is None:
        return int(np.ceil(N))

    # Add 6-sigma downsampling uncertainty
    N += 6*np.sqrt(N)

    return int(np.ceil(N))

psize_on_disk = {'pack14': 14, 'pack14_lite':14, 'pack9': 9, 'rvint': 3*4, 'rvdouble': 6*8, 'state64':3*8, 'state':3*4, 'rvzel':32, 'rvtag':32, 'rvdoubletag':7*8}
reader_functions = {'pack14':read_pack14, 'pack9':read_pack9, 'rvint': read_rvint, 'rvdouble':read_rvdouble,

                    'rvzel':read_rvzel, 'state':read_state,
                    'rvdoublezel':read_rvdoublezel,
                    'rvdoubletag':read_rvdoubletag,
                    'rvtag':read_rvtag, 'rv':read_rvtag,
                    'pack14_lite':read_pack14_lite,
                    'gadget':read_gadget}
default_file_patterns = {'pack14':('*.dat',), 'pack9':('*L0_pack9.dat', '*field_pack9.dat'), 'rvint' : ('*rv_A*', '*rv_B*'), 'state':('position_*',)}
fallback_file_pattern = ('*.dat',)


def get_file_pattern(format):
    try:
        return default_file_patterns[format]
    except KeyError:
        return fallback_file_pattern<|MERGE_RESOLUTION|>--- conflicted
+++ resolved
@@ -187,6 +187,7 @@
             read_into = particles[start:]
         
         out = read(fn, format=format, out=read_into, **kwargs)
+
         if separate_fields:
             if return_header:
                 out, header = out
@@ -206,12 +207,16 @@
     # Shrink the array to the size that was actually read
     if separate_fields:
         for field in particle_arrays:
+            print('pa',  particle_arrays[field][:start])
+
             particle_arrays[field] = particle_arrays[field][:start]
 
         if return_header:
             return particle_arrays, header  # return header associated with last file
         return particle_arrays
     else:
+        print('p', particles, particles[:start])
+
         particles = particles[:start]
         if return_header:
             return particles, header  # return header associated with last file
@@ -368,12 +373,10 @@
     header: InputFile
         If `return_header` and a header is found, return parsed InputFile
     """
-<<<<<<< HEAD
-
-=======
+
     if zspace:
         return_vel = True
->>>>>>> 7c3be282
+
     try:
         ralib
     except NameError:
@@ -407,7 +410,7 @@
             downsample = 1.1  # any number larger than 1 will take all particles
     
     
-    NP = readers[dtype](fn, offset, ramdisk, return_vel, zspace, return_pid, downsample, _out.view(dtype=dtype))
+    NP = readers[dtype](fn, offset, ramdisk, return_vel, False, return_pid, downsample, _out.view(dtype=dtype))
 
 
     # shrink the buffer to the real size
@@ -422,19 +425,10 @@
         data = np.array([list(triplet) for line in _out for triplet in line])
         pos = data[::2]
         vel = data[1::2]
- 
-<<<<<<< HEAD
-    # print("READ RV NAM THIS IS A HACK!!!")
-    # print("printing before:")
-    # pos = -0.5 + ( ( pos + vel ) + 0.5) % 1
-    # print("NAM THIS IS A HACK, return_vel = True")
-    # _out = np.array(pos)
-=======
-    if zspace:
-        pos += vel # add velocities. Don't do box wrap. 
-
-    _out = np.array(pos)
->>>>>>> 7c3be282
+        if zspace:
+            vel = vel  * (header['VelZSpace_to_kms']/header['VelZSpace_to_Canonical']); 
+            pos += vel # add velocities. Don't do box wrap. 
+        _out = np.array(pos)
 
     retval = (NP,) if out is not None else (_out,)
     if return_header:
@@ -488,10 +482,8 @@
     header: InputFile
         If `return_header` and a header is found, return parsed InputFile
     """
-    return_pid = False
-    if zspace:
+    if zspace: 
         return_vel = True
-
     try:
         ralib
     except NameError:
@@ -523,7 +515,7 @@
             downsample = 1.1  # any number larger than 1 will take all particles
 
     readers[dtype].argtypes = [ctypes.c_char_p, ctypes.c_size_t, ctypes.c_int, ctypes.c_int, ctypes.c_int, ctypes.c_int, ctypes.c_double, ctypes.c_double, ctypes.c_void_p] 
-    NP = readers[dtype](bytes(fn, encoding='utf-8'), offset, ramdisk, return_vel, zspace, return_pid, downsample, 0, _out.view(dtype=dtype).ctypes.data_as(ctypes.POINTER(ctypes.c_void_p)))
+    NP = readers[dtype](bytes(fn, encoding='utf-8'), offset, ramdisk, return_vel, False, return_pid, downsample, 0, _out.view(dtype=dtype).ctypes.data_as(ctypes.POINTER(ctypes.c_void_p)))
 
     # shrink the buffer to the real size
     if out is None:
@@ -537,11 +529,12 @@
         data = np.array([list(triplet) for line in _out for triplet in line])
         pos = data[::2]
         vel = data[1::2]
- 
-    if zspace:
-        pos += vel # add velocities. Don't do box wrap. 
-
-    _out = np.array(pos)
+        if zspace:
+            vel = vel  * (header['VelZSpace_to_kms']/header['VelZSpace_to_Canonical']); 
+
+            pos += vel # add velocities. Don't do box wrap. 
+        _out = np.array(pos)
+
     
     retval = (NP,) if out is not None else (_out,)
     if return_header:
@@ -569,9 +562,6 @@
     disk_base_dt = np.int32 
     disk_dt = [('pv',disk_base_dt,3)]
 
-    if zspace:
-        return_vel = True
-
     print("Reading rvint from ", fn)
 
     with open(fn, 'rb') as fp:
@@ -582,6 +572,8 @@
     
     data = np.array([list(triplet) for line in data for triplet in line])
 
+    state = InputFile(pjoin(ppath.dirname(fn), 'header'))
+
     # Use the given buffer
     if out is not None:
         _out = out  
@@ -593,26 +585,16 @@
 
     _out['pos'][:len(data)] = pos
 
+    # vel = vel  / (state['VelZSpace_to_kms']/state['VelZSpace_to_Canonical']); 
+
     if zspace:
+        print(pos, vel) 
         _out['pos'][:len(data)] += vel
     if return_vel:
         _out['vel'][:len(data)] = vel
-<<<<<<< HEAD
-
-
-
-
-    # print("READ RV NAM THIS IS A HACK!!! return_vel: ", return_vel, "zspace: ", zspace)
-    # _out['pos'][:len(data)] = -0.5 + ( ( pos + vel ) + 0.5) % 1
-
-
-
-=======
-    
->>>>>>> 7c3be282
+
     retval = (_out,) if out is None else (len(data),)
     if return_header:
-        state = InputFile(pjoin(ppath.dirname(fn), 'header'))
         retval += (state,)
 
     if len(retval) == 1:
