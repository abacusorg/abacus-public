#!/usr/bin/env python

'''
This script facilitates getting states on and off nodes via MPI.  The most
common uses are when one wants to save and restore a state at the end
and beginning of a queue time allocation.

Another case is when we have a state from the serial code that we want to
distribute to the nodes to run in a parallel fashion.  We can set read state
to be the network disk, but then there's no way to tell the next step to use
the local storage. So it's probably just easier to copy everything to the right
node ahead of time. The '--distribute' mode of this state takes care of that.
It can be triggered by DistributeStateFrom = <source_dir> in the parameter file.

Usage
-----
$ ./move_node_states.py --help

'''


import sys
import argparse
import os
import shutil
from os.path import join as pjoin, basename
from glob import glob
import re

from mpi4py import MPI
import numpy as np

from Abacus import Tools
from Abacus import Reglob
from Abacus.InputFile import InputFile

      

def distribute_from_serial(parfile, source_dir, verbose=True):
    par = InputFile(parfile)

    comm = MPI.COMM_WORLD
    size = comm.Get_size()
    rank = comm.Get_rank()

    if verbose:
        print('Distribute state invoked on rank {} of {}'.format(rank, size), file=sys.stderr)

    cpd = par['CPD']

    # TODO: for now, we'll assume nodeslabs exists.  Could make one here, though
    node_slabs = np.loadtxt(pjoin(source_dir, 'read', 'nodeslabs'), dtype=int)
    assert len(node_slabs) == size

    firstslab = node_slabs[rank]  # inclusive
    lastslab = node_slabs[(rank+1)%size]  # exclusive
    nslab = (lastslab - firstslab)%cpd

    # TODO: for now, we'll just copy over the read state.  Could do multipoles, etc, too
    try:
        localread = par['LocalReadStateDirectory']
    except KeyError:
        localread = pjoin(par['LocalWorkingDirectory'], 'read')

    try:
        read = par['ReadStateDirectory']
    except KeyError:
        read = pjoin(par['WorkingDirectory'], 'read')

    # Must delete existing dirs; not safe to potentially mix state from different states!
    try:
        shutil.rmtree(localread)
    except FileNotFoundError:
        pass
        
    try:
        shutil.rmtree(read)
    except FileNotFoundError:
        pass

    os.makedirs(localread)
    os.makedirs(read)

    for s in range(firstslab,firstslab+nslab):
        s = s % cpd

        fns = glob(pjoin(source_dir, 'read', '*_{:04d}'.format(s)))

        if verbose:
            print('Node {} copying {} files for slab {}'.format(rank, len(fns), s), file=sys.stderr)

        for fn in fns:
            shutil.copy(fn, localread)

    # The first rank will also copy the state file, etc, 
    if rank == 0:
        fns = glob(pjoin(source_dir, 'read', '*'.format(s)))
        names = [basename(f) for f in fns]

        # Some files we know we'll need for consistency
        assert 'state' in names
        assert 'slabsize' in names
        assert 'redlack' in names
        assert 'globaldipole' in names
        assert 'nodeslabs' in names

        for fn in fns:
            # If the filename does not look like 'asdf_1234', copy it
            if re.match(r'^((?!_\d{4}).)*$', basename(fn)):
                shutil.copy(fn, read)

def distribute_to_resume(parfile, resumedir, verbose=True):
    par = InputFile(parfile)

    comm = MPI.COMM_WORLD
    size = comm.Get_size()
    rank = comm.Get_rank()
    
    if verbose:
        print('Distribute_to_resume state invoked on rank {} of {}'.format(rank, size), file=sys.stderr)
    
    source = pjoin(resumedir, 'rank_' + str(rank))
    dest = pjoin(par['LocalWorkingDirectory'])
    
    
    try:
        shutil.rmtree(dest)
    except FileNotFoundError:
        pass
  
    if verbose:
        print('Will copy node {}s state from {} to {}'.format(rank, source, dest), file=sys.stderr)
    
    shutil.copytree(source, dest)
    
    # The first rank will also copy the state file, etc, 
    if rank == 0:
        localread = pjoin(os.path.dirname(par['WorkingDirectory']), par['SimName'], 'read') 
    
        try:
            shutil.rmtree(localread)
        except FileNotFoundError:
            pass
            
        os.mkdir(localread)    
        
        fns = glob(pjoin(os.path.dirname(par['WorkingDirectory']), par['SimName'] + '_retrieved_state', 'read', '*'))
        names = [basename(f) for f in fns]
        
        # Some files we know we'll need for consistency
        #read_fns_present = int(( set(['state', 'slabsize', 'redlack', 'globaldipole', 'nodeslabs']) <= set(names) ))
        
        # Some files we know we'll need for consistency
        assert 'state' in names
        assert 'slabsize' in names
        assert 'redlack' in names
        assert 'globaldipole' in names
        assert 'nodeslabs' in names
        
        for fn in fns:
            # If the filename does not look like 'asdf_1234', copy it
            if re.match(r'^((?!_\d{4}).)*$', basename(fn)):
                print('Copying read state file {} to {}'.format(fn, localread), file=sys.stderr)
                shutil.copy(fn, localread)
    
    if verbose:
        print('Success distributing to resume!')
    
    #wait for read state/multipole recovery if necessary. 
    #comm.Barrier()
    #read_fns_present = comm.Reduce([read_fns_present, MPI.INT], [read_fns_present, MPI.INT], op=MPI.LAND, root=0) 
    #sys.exit(read_fns_present)
    
          

def retrieve_state(parfile, resumedir, verbose=True):
    
    par = InputFile(parfile)
    
    comm = MPI.COMM_WORLD
    size = comm.Get_size()
    rank = comm.Get_rank()

    if verbose:
        print('Retrieve state invoked on rank {} of {}'.format(rank, size), file=sys.stderr)
    
    dest = pjoin(resumedir, 'rank_' + str(rank))
    
    past =  pjoin(os.path.dirname(par['WorkingDirectory']), par['SimName'] + '_retrieved_state_past')
    past_node = pjoin(past, 'rank_' + str(rank))
    
    source = par['LocalWorkingDirectory']
    
    comm.Barrier() 
    
    if rank == 0:
        try:
            shutil.rmtree(past)
        except FileNotFoundError:
            pass
            
    comm.Barrier() 
<<<<<<< HEAD
     
    try: 
        print('Renaming previous runs retrieved states to backup files')
        os.rename(resumedir, past)
    except FileNotFoundError:
        pass

=======
    
    if rank == 0: 
        try: 
            print('Renaming previous runs retrieved states to backup files')
            os.rename(resumedir, past)
        except FileNotFoundError:
            pass
    
    comm.Barrier()
>>>>>>> 9d6296f7

    if verbose:
        print('Will copy node {}s state from {} to {}'.format(rank, source, dest), file=sys.stderr)
    
    shutil.copytree(source, dest)
    
    #rank 0 will also back up the read directory misc. files, which are about to modified when we requeue during every consecutive timestep. 
    #We want to keep a copy of the set that corresponds to the backed up state we're retrieving. 
    if rank == 0:
        
        dest = pjoin(os.path.dirname(par['WorkingDirectory']), par['SimName'] + '_retrieved_state', 'read')
        
        try:
            shutil.rmtree(dest)
        except FileNotFoundError:
            pass
        
        os.mkdir(dest)
        
        fns = glob(pjoin(os.path.dirname(par['WorkingDirectory']), par['SimName'], 'read', '*'))
        names = [basename(f) for f in fns]

        assert 'state' in names
        assert 'slabsize' in names
        assert 'redlack' in names
        assert 'globaldipole' in names
        assert 'nodeslabs' in names

        for fn in fns:
            # If the filename does not look like 'asdf_1234', copy it
            if re.match(r'^((?!_\d{4}).)*$', basename(fn)): 
                shutil.copy(fn, dest)
    
    comm.Barrier() 
    
    if verbose:
        print('Success retrieving state off node ', rank, '!')


if __name__ == '__main__':
    parser = argparse.ArgumentParser(description=__doc__, formatter_class=Tools.ArgParseFormatter)
    parser.add_argument('parfile', help='Abacus parameter file')
    parser.add_argument('--source-dir', help='The state directory from which to copy')
    parser.add_argument('--verbose', help='Print status information', action='store_true')
    
    parser.add_argument('--distribute-from-serial', help='Distribute a serial state to nodes', action='store_true')
    parser.add_argument('--retrieve', help="Save all nodes' states to the global disk", action='store_true')
    parser.add_argument('--distribute', help="Distribute nodes' states from the global disk to the nodes", action='store_true')
    
    parser.add_argument('resumedir', help="Global disk directory to redistribute from")

    args = parser.parse_args()
    args = vars(args)

    if args['distribute_from_serial']:
        distribute_from_serial(args['parfile'], args['sourcedir'], args['verbose'])
    elif args['retrieve']:
        retrieve_state(args['parfile'], args['resumedir'], args['verbose'])
    elif args['distribute']:
        distribute_to_resume(args['parfile'], args['resumedir'], args['verbose'])
<|MERGE_RESOLUTION|>--- conflicted
+++ resolved
@@ -200,15 +200,6 @@
             pass
             
     comm.Barrier() 
-<<<<<<< HEAD
-     
-    try: 
-        print('Renaming previous runs retrieved states to backup files')
-        os.rename(resumedir, past)
-    except FileNotFoundError:
-        pass
-
-=======
     
     if rank == 0: 
         try: 
@@ -218,7 +209,6 @@
             pass
     
     comm.Barrier()
->>>>>>> 9d6296f7
 
     if verbose:
         print('Will copy node {}s state from {} to {}'.format(rank, source, dest), file=sys.stderr)
