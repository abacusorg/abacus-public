--- conflicted
+++ resolved
@@ -814,8 +814,6 @@
         backups_enabled = param['BackupStepInterval'] > 0
     except:
         backups_enabled = False  # No BackupIntervalSteps parameter
-<<<<<<< HEAD
-    
     
     run_time_minutes = int(os.getenv("JOB_ACTION_WARNING_TIME",'10000'))
     run_time_secs = 60 * run_time_minutes
@@ -825,16 +823,6 @@
         
 
     if parallel:
-=======
-
-    if parallel:
-        # TODO: figure out how to signal a backup to the nodes
-        run_time_minutes = int(os.getenv("JOB_ACTION_WARNING_TIME",'10000'))
-        run_time_secs = 60 * run_time_minutes
-        start_time = wall_timer()
-        print("Beginning run at time", start_time, ", running for ", run_time_minutes, " minutes.\n")
-
->>>>>>> 82641ce5
         backups_enabled = False
 
     #if not backups_enabled:
@@ -1079,8 +1067,6 @@
                 shutil.copy(dfn, pjoin(param.LogDirectory, "step{0:04d}", "step{0:04d}.density").format(write_state.FullStepNumber))
                 np.savez(pjoin(param.LogDirectory, "step{0:04d}", "step{0:04d}.pow").format(write_state.FullStepNumber), k=k,P=P,nb=nb)
                 os.remove(dfn)
-<<<<<<< HEAD
-        
         
         out_of_time = (wall_timer() - start_time >= run_time_secs)
         if not parallel and out_of_time:
@@ -1088,10 +1074,6 @@
             status_log.print(f"# Serial job terminating prematurely w/ code 0 due to running out of time in job.  {ending_time_str:s} after {ending_time:f} hours.")
             return 0 
 
-=======
-
-        exiting = 0 
->>>>>>> 82641ce5
         if parallel:
             # Merge all nodes' checksum files into one
             merge_checksum_files(write_state.NodeSize, param)
@@ -1104,7 +1086,6 @@
 
 
             abandon_ship = path.exists(emergency_exit_fn)
-<<<<<<< HEAD
             
             #if the halfway-there backup hasn't been done already, and we're more than halfway through the job, backup the state now: 
             interim_backup = (not interim_backup_complete) and (wall_timer() - start_time >= run_time_secs / 2) and (run_time_secs > NEEDS_INTERIM_BACKUP_MINS * 60 ) #only relevant for long jobs.
@@ -1123,8 +1104,6 @@
                 for i in range(len(nGFoutputs)):
                     for z in range(nGFoutputs[i]):
                         L1z = output_arrs[i][z] 
-=======
-            out_of_time = (wall_timer() - start_time >= run_time_secs)
 
             # #if the halfway-there backup hasn't been done already, and we're more than halfway through the job, backup the state now:
             # interim_backup = (not interim_backup_complete) and (wall_timer() - start_time >= run_time_secs / 2) and (run_time_secs > NEEDS_INTERIM_BACKUP_MINS * 60 ) #only relevant for long jobs.
@@ -1143,7 +1122,6 @@
             if run_time_secs > NEEDS_INTERIM_BACKUP_MINS * 60:
                 for oa in output_arrs:
                     for L1z in oa:
->>>>>>> 82641ce5
                         if L1z <= -1:
                             continue
                         L1a = 1/(1 + L1z)
