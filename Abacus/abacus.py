--- conflicted
+++ resolved
@@ -968,42 +968,6 @@
         singlestep_cmd = [pjoin(abacuspath, "singlestep", "singlestep"), paramfn, str(int(make_ic))]
         if parallel:
             
-<<<<<<< HEAD
-            
-            # if not check_multipole_taylor_done(param, read_state, kind='Multipole'):
- #                # Invoke multipole recovery mode
- #                print("Warning: missing multipoles! Performing multipole recovery for step {:d}".format(i))
- #
- #                # Build the recover_multipoles executable
- #                with Tools.chdir(pjoin(abacuspath, "singlestep")):
- #                    subprocess.check_call(['make', 'recover_multipoles'])
- #
- #                # Execute it
- #                print("Running recover_multipoles for step {:d}".format(stepnum))
- #                subprocess.check_call([pjoin(abacuspath, "singlestep", "recover_multipoles"), paramfn], env=singlestep_env)
- #                save_log_files(param.LogDirectory, 'step{:04d}.recover_multipoles'.format(read_state.FullStepNumber))
- #                print('\tFinished multipole recovery for read state {}.'.format(read_state.FullStepNumber))
- #
- #
- #
- #
- #
- #
-            #print(os.listdir(read))
-            if distribute_to_resume and ( 'globaldipole' not in os.listdir(read) or 'redlack' not in os.listdir(read) ) :
-                 redlack_recovery = 1
-                 singlestep_cmd[-1] = '1' 
-                 print(singlestep_cmd) 
-            else:
-                redlack_recovery = 0     
-            
-            
-            
-            
-            
-            
-=======
->>>>>>> 27f3a4e6
             singlestep_cmd = mpirun_cmd + singlestep_cmd
             print(f'Running parallel convolution + singlestep for step {stepnum:d}.')
             convlogs = glob(pjoin(param.LogDirectory, 'last.*conv*'))
@@ -1164,7 +1128,6 @@
     '''
     if error.returncode == -signal.SIGBUS:
         print('singlestep died with signal SIGBUS! Did the ramdisk run out of memory?', file=sys.stderr)
-<<<<<<< HEAD
 
 
 def showwarning(message, category, filename, lineno, file=None, line=None):
@@ -1177,6 +1140,4 @@
 
     print(f'{filename}:{lineno}: {category.__name__}: {message}', file=file)
 
-warnings.showwarning = showwarning
-=======
->>>>>>> 27f3a4e6
+warnings.showwarning = showwarning