#!/usr/bin/env python
'''
This module is the main entry point for running an Abacus simulation.
For a complete example of a simulation setup that demonstrates how
to use this module, see the `abacus/Production/Example` directory.

This module is mostly a wrapper for the `singlestep` binary. It
handles moving the state folders around, etc.  It can be imported
as a module or directly invoked as a script:

Script usage:
    See abacus/Production/Example

Command line usage:
    abacus.py [-h] [--clean] [--erase-ic] parfile

    Run this sim.

    positional arguments:
      parfile     The parameter file

    optional arguments:
      -h, --help  show this help message and exit
      --clean     Erase the working directory and start over. Otherwise, continue
                  from the existing state. Always preserves the ICs unless
                  --erase-ic.
      --erase-ic  Remove the ICs if they exist.

'''

import os
import sys
abacuspath = os.getenv("ABACUS")
if not abacuspath:
    print("Error: Please define $ABACUS to be the absolute path to your abacus distribution", file=sys.stderr)
    sys.exit(1)
    
import os.path as path
from os.path import join as pjoin, normpath, basename, dirname
import subprocess
import shutil
import ctypes as ct
import argparse
from glob import glob
import pathlib
import re
import fnmatch
import shlex
import time
import signal
from tempfile import mkstemp

import numpy as np

from .InputFile import InputFile
from . import Tools
from . import GenParam
from . import zeldovich
from Abacus.Cosmology import AbacusCosmo

EXIT_REQUEUE = 200
site_param_fn = pjoin(abacuspath, 'Production', 'site_files', 'site.def')
directory_param_fn = pjoin(abacuspath, 'Abacus', 'directory.def')
wall_timer = time.perf_counter  # monotonic wall clock time


def run(parfn='abacus.par2', config_dir=path.curdir, maxsteps=10000, clean=False, erase_ic=False, output_parfile=None, use_site_overrides=False, override_directories=False, **param_kwargs):
    """
    The main entry point for running a simulation.  Initializes directories,
    copies parameter files, and parses parameter files as appropriate, then
    invokes `singlestep()`.

    Files in the `config_dir` directory will be carried around in the `info`
    directory alongside time slices, data products, etc.
    
    Parameters
    ----------
    parfn: str, optional
        The name of the Abacus parameter (.par or .par2) file relative to
        `config_dir`.  Default: abacus.par2
    config_dir: str, optional
        The directory containing the parameter files for this simulation.
        Default: path.curdir (current directory)
    maxsteps: int, optional
        The maximum number of times to invoke singlestep.  Default: 10000.
    clean: bool, optional
        Whether to continue from an existing state or erase it and start over.
        Never erases ICs; only erase_ic does that.  Default: False
    erase_ic: bool, optional
        Erase the initial conditions directory and generate new ICs.
        Default: False
    output_parfile: str, optional
        Filename of the processed parameters file.  Default of None places it
        in the same directory as `parfile`.
    use_site_overrides: bool, optional
        Use the `site_param_fn` file to overwrite tuning parameters
        (like `OMP_NUM_THREADS`) in the given parameter file.  Default: False.
    override_directories: bool, optional
        Discard the directories (like `WorkingDirectory`) listed in the parameter
        file and use the system defaults instead (from environment vars like
        $ABACUS_TMP).  Also allows some zeldovich-PLT paths, like the eigenmodes
        file, to be overwritten.  Default: False.
    param_kwargs: dict, optional
        Extra parameters to pass to the InputFile parser.  Useful for changing
        parameters on-the-fly for e.g. testing different parameters.
        
    Returns
    -------
    retcode: int
        The singlestep return value
    """
    
    parfn = pjoin(config_dir, parfn)
    pardir = dirname(parfn)
    if not output_parfile:
        output_parfile = pjoin(pardir, 'abacus.par')

    # TODO: summit doesn't let us write files from the compute nodes.  Is that a problem?
    params = preprocess_params(output_parfile, parfn, use_site_overrides=use_site_overrides,
                override_directories=override_directories, **param_kwargs)

    parallel = params.get('Parallel', False)

    # These directories are global; i.e. treated the same in the parallel and serial versions
    icdir = params['InitialConditionsDirectory']
    outdir = params['OutputDirectory']
    logdir = params['LogDirectory']
    basedir = params['WorkingDirectory']
    groupdir = params.get('GroupDirectory', '')
    
    # TODO: does DistributeToResume override the clean parameter?
    if params.get('DistributeToResume'):
        clean = False

    # If we requested a resume, but there is no state, assume we are starting fresh
    if not clean:
        if path.exists(basedir):
            print('Resuming from existing state.')
        else:
            print('Resume requested but no state exists.  Creating one.')
            clean = True

    if erase_ic and path.exists(icdir):
        print('Erasing IC dir')
        shutil.rmtree(icdir)

    # If not resuming, erase old global dirs
    if clean:
        clean_dir(basedir, preserve=icdir if not erase_ic else None)
        clean_dir(outdir, preserve=icdir if not erase_ic else None)
        clean_dir(logdir, preserve=icdir if not erase_ic else None)
        clean_dir(groupdir, preserve=icdir if not erase_ic else None)
            
    os.makedirs(basedir, exist_ok=True)

    for d in ['LogDirectory', 'OutputDirectory', 'GroupDirectory']:
        if d in params and params[d]:
            os.makedirs(params[d], exist_ok=True)
    
    try:
        shutil.copy(output_parfile, basedir)
    except shutil.Error:
        pass  # same file?

    info_out_path = pjoin(basedir, 'info')
    copy_contents(config_dir, info_out_path, clean=True)

    # Copy over all of the input files to the output folder for reference
    os.makedirs(outdir, exist_ok=True)
    try:
        shutil.copy(output_parfile, outdir)
    except shutil.Error:
        pass  # same file?
    
    info_out_path = pjoin(outdir, 'info')
    copy_contents(config_dir, info_out_path, clean=True)
  
    # Note: we are cd-ing into the global working directory if this is a parallel run
    with Tools.chdir(basedir):
        # The parfile is directly stored in the basedir
        output_parfile = basename(output_parfile)
        if clean and not path.exists(icdir) and not zeldovich.is_on_the_fly_format(params['ICFormat']):
            zeldovich.run(output_parfile, allow_eigmodes_fn_override=override_directories)
        elif clean:
            print('Reusing existing ICs')

        retval = singlestep(output_parfile, maxsteps, make_ic=clean)
        
    if parallel:
        handle_requeue(retval, parfn)

    return retval

def handle_requeue(retval, parfn):
    #if singlestep returns a retval of EXIT_REQUEUE, we will quit this job and resubmit it to the queue. 
    #by this point we should have gracefully retrieved the state from the nodes to the global directory. 
    #we will need to tell the next queued job that it should redistribute the state back to the nodes. 
    #this function modifies the abacus.par2 file in the Production directory to handle this. 
    
    #first, check if DistributeToResume is defined in abacus.par2 from a previous run. If so, delete this line.
    fh, abs_path = mkstemp()
    
    # TODO: how to signal this without modifying the .par2 file?
    with os.fdopen(fh,'w') as new_file, open(parfn) as old_file:
        for line in old_file:
            new_file.write(line.replace('DistributeToResume = 1\n',  '\n'))
                
    #Remove original file
    os.remove(parfn)
    #Move new file
    shutil.move(abs_path, parfn)

    #then check if we are about to requeue the job, and set DistributeToResume = 1 if yes. 
    if retval == EXIT_REQUEUE:
        print('Exit requeue triggered. Modifying parameter file to DistributeToResume next time around.')
        with open(parfn,"a") as f:
            f.write('DistributeToResume = 1\n')
        #sys.exit()

def copy_contents(in_dir, out_dir, clean=True, ignore='*.py'):
    if clean:
        if path.isdir(out_dir):
            shutil.rmtree(out_dir)
    os.makedirs(out_dir, exist_ok=True)

    if type(ignore) == str:
        ignore = [ignore]

    for fn in os.scandir(in_dir):
        if not fn.is_file():
            continue
        if any(fnmatch.fnmatch(fn, ipat) for ipat in ignore):
            continue
        shutil.copy(fn, out_dir)


def clean_dir(bd, preserve=None, rmdir_ifempty=True):
    '''
    Remove the contents of a directory except for the path
    specified in the "preserve" argument.  Optionally remove
    the directory itself if it's empty.
    '''

    if path.exists(bd):
        # Erase everything in basedir except the ICs
        for d in os.listdir(bd):
            d = pjoin(bd, d)
            try:
                if preserve and path.samefile(d, preserve):
                    continue
            except OSError:
                pass  # icdir may not exist
            try:
                shutil.rmtree(d)
            except OSError:
                os.remove(d)  # may have been a file, not a dir
        if rmdir_ifempty:
            try:
                os.rmdir(bd)
            except OSError:
                pass

def MakeDerivatives(param, derivs_archive_dirs=True, floatprec=False):
    '''
    Look for the derivatives required for param and make them if they don't exist.
    '''

    # We will attempt to copy derivatives from the archive dir if they aren't found
    if derivs_archive_dirs == True:
        derivs_archive_dirs = [pjoin(os.getenv('ABACUS_PERSIST',None), 'Derivatives'),
                              pjoin(os.getenv('ABACUS_SSD',None), 'Derivatives')]

    if type(derivs_archive_dirs) is str:
        derivs_archive_dirs = [derivs_archive_dirs]
    
    os.makedirs(param.DerivativesDirectory, exist_ok=True)

    #note! added this in to run Ewald test for far_radius 1-8,16 
    for ADnum in list(range(1,9)) + [16]:
        ADfn = f'AD32_{ADnum:03d}.dat'
        source_ADfn = pjoin(abacuspath, "Derivatives", ADfn)
        if not path.isfile(pjoin(param.DerivativesDirectory, ADfn)):
            shutil.copy(source_ADfn,param.DerivativesDirectory)
    
    suffix = f"{param.CPD:d}_{param.Order:d}_{param.NearFieldRadius:d}_{param.DerivativeExpansionRadius:d}" + "_{slab:d}"
    fnfmt32 = "fourierspace_float32_" + suffix
    fnfmt64 = "fourierspace_" + suffix
            
    derivativenames32, derivativenames64 = [], []
    for i in range(0,param.CPD//2+1):
        derivativenames32 += [fnfmt32.format(slab=i)]
        derivativenames64 += [fnfmt64.format(slab=i)]
    derivativenames = derivativenames32 if floatprec else derivativenames64
    fnfmt = fnfmt32 if floatprec else fnfmt64

    create_derivs_cmd = [pjoin(abacuspath, "Derivatives", "CreateDerivatives"),
                        str(param.CPD),str(param.Order),str(param.NearFieldRadius),str(param.DerivativeExpansionRadius)]

    parallel = param.get('Parallel', False)

    if parallel:
        # TODO: parallel CreateDerivs?
        if 'Conv_mpirun_cmd' in param:
            create_derivs_cmd = shlex.split(param['Conv_mpirun_cmd']) + create_derivs_cmd
        else:
            create_derivs_cmd = shlex.split(param['mpirun_cmd']) + create_derivs_cmd

    # First check if the derivatives are in the DerivativesDirectory
    if not all(path.isfile(pjoin(param.DerivativesDirectory, dn)) for dn in derivativenames):
        
        # If not, check if they are in the canonical $ABACUS_PERSIST/Derivatives directory
        for derivs_archive_dir in derivs_archive_dirs:
            if all(path.isfile(pjoin(derivs_archive_dir, dn)) for dn in derivativenames):
                print(f'Found derivatives in archive dir "{derivs_archive_dir}". Copying to DerivativesDirectory "{param.DerivativesDirectory}".')
                for dn in derivativenames:
                    shutil.copy(pjoin(derivs_archive_dir, dn), pjoin(param.DerivativesDirectory, dn))
                break
        else:
            print(f'Could not find derivatives in "{param.DerivativesDirectory}" or archive dir "{derivs_archive_dir}". Creating them...')
            print(f"Error was on file pattern '{fnfmt}'")

            if floatprec:
                # first make sure the derivatives exist in double format
                MakeDerivatives(param, floatprec=False)
                # now make a 32-bit copy
                from . import convert_derivs_to_float32
                for dpath in derivativenames64:
                    convert_derivs_to_float32.convert(pjoin(param.DerivativesDirectory, dpath))
            else:
                with Tools.chdir(param.DerivativesDirectory):
                    try:
                        os.remove("./farderivatives")
                    except OSError:
                        pass
                    if parallel:
                        print('Dispatching CreateDerivatives with command "{}"'.format(' '.join(create_derivs_cmd)))
                    subprocess.check_call(create_derivs_cmd)
    
    
def default_parser():
    """
    A default command-line interface that other scripts may want to use.

    Example
    -------
    parser = abacus.default_parser()
    parser.add_argument(...)  # optional
    args = parser.parse_args()
    retcode = abacus.run('abacus.par2', **vars(args))
    
    """
    parser = argparse.ArgumentParser(description='Run this sim.', formatter_class=Tools.ArgParseFormatter)
    parser.add_argument('--clean', action='store_true', help="Erase the working directory and start over.  Otherwise, continue from the existing state.  Always preserves the ICs unless --erase-ic.")
    parser.add_argument('--erase-ic', action='store_true', help="Remove the ICs if they exist.")
    parser.add_argument('--maxsteps', type=int, help="Take at most N steps", metavar='N')
    return parser


def preprocess_params(output_parfile, parfn, use_site_overrides=False, override_directories=False, **param_kwargs):
    '''
    There are a number of runtime modifications we want to make
    to the Abacus .par2 file as we parse it.  These typically
    require computation of some sort and can't be done with static
    parsing.

    1) Compute ZD_Pk_sigma from sigma_8
    2) If $ABACUS_SSD2 is defined, define the params {Multipole,Taylor}Directory2
    3) If $ABACUS_TMP2 is defined and StateIOMode is "slosh", define WorkingDirectory2
    4) If `use_site_overrides` is set, load params from the site.def file
    5) If `override_directories` is set, overwrite directories with defaults from the environment
    '''
    # We will build this dict in order of precedence
    _param_kwargs = param_kwargs.copy()

    if use_site_overrides:
        site = InputFile(site_param_fn)
        for k in site.keys():
            # explicit param_kwargs take precedence over site files
            if k not in param_kwargs:
                param_kwargs[k] = site[k]

    params = GenParam.makeInput(output_parfile, parfn, **param_kwargs)

    if override_directories:
        dirs = GenParam.parseInput(directory_param_fn, varreplace_values=params)
        for k in dirs.keys():
            # explicit param_kwargs take precedence over directory overrides
            if k not in param_kwargs:
                param_kwargs[k] = dirs[k]
    
    if 'sigma_8' in params:
        sigma8_at_zinit = zeldovich.calc_sigma8(params)
        if 'ZD_Pk_sigma' in params:
            assert np.isclose(params['ZD_Pk_sigma'], sigma8_at_zinit, rtol=1e-4),\
                f"ZD_Pk_sigma ({sigma8_at_zinit:f}) calculated from sigma_8 ({params['sigma_8']:f}) conflicts with the provided value of ZD_Pk_sigma ({params['ZD_Pk_sigma']:f})!"
        param_kwargs['ZD_Pk_sigma'] = sigma8_at_zinit
        params = GenParam.makeInput(output_parfile, parfn, **param_kwargs)

    if params.get('StateIOMode','normal').lower() in ('slosh','stripe'):
        # TODO: state striping not implemented
        if 'ABACUS_TMP2' in os.environ:
            # WorkingDirectory2 is never processed by Abacus if we are sloshing
            # It will be intercepted by the sloshing logic
            if 'WorkingDirectory2' not in params:
                param_kwargs['WorkingDirectory2'] = pjoin(os.environ['ABACUS_TMP2'], params['SimName'])

    Conv_IOMode = params.get('Conv_IOMode','normal').lower()
    if 'ABACUS_SSD2' in os.environ:
        if Conv_IOMode == 'slosh':
            # Don't bother failing with assertions here.  We'll check everything when we actually try to set up the state dirs
            # Similar to WorkingDirectory2, this dir is never used by Abacus proper
            if 'ConvolutionWorkingDir2' not in params:
                param_kwargs['ConvolutionWorkingDir2'] = pjoin(os.environ['ABACUS_SSD2'], params['SimName'])
        elif Conv_IOMode == 'stripe':
            if 'MultipoleDirectory2' not in params:
                param_kwargs['MultipoleDirectory2'] = pjoin(os.environ['ABACUS_SSD2'], params['SimName'], 'multipole2')
            if 'TaylorDirectory2' not in params:
                param_kwargs['TaylorDirectory2'] = pjoin(os.environ['ABACUS_SSD2'], params['SimName'], 'taylor2')

    params = GenParam.makeInput(output_parfile, parfn, **param_kwargs)

    return params


def check_multipole_taylor_done(param, state, kind):
    """
    Checks that all the multipoles or Taylors exist and have the expected
    file size. `kind` must be 'Multipole' or 'Taylor'.
    """

    assert kind in ['Multipole', 'Taylor']
    rml = (param.Order+1)**2
    sizeof_Complex = 16 if state.DoublePrecision else 8
    size = param.CPD*(param.CPD+1)/2*rml*sizeof_Complex

    even_dir = param[kind+'Directory']
    odd_dir = param.get(kind+'Directory2', param[kind+'Directory'])
    if kind == 'Multipole':
        kind += 's'  # should consider standardizing our pluralization
    try:
        even = all(path.getsize(pjoin(even_dir, kind+f'_{i:04d}')) == size
            for i in range(0,param.CPD,2))
        odd = all(path.getsize(pjoin(odd_dir, kind+f'_{i:04d}')) == size
            for i in range(1,param.CPD,2))
    except FileNotFoundError:
        return False

    return even and odd


def setup_singlestep_env(param):
    """
    Assign OpenMP threads to cores using the OMP_PLACES
    and OMP_PROC_BIND environment variables.  This has
    to be done in Python instead of singlestep because
    OpenMP offers no C/C++ interfaces to do this.
    
    TODO: Setting intelligent defaults for these would
    require detecting the NUMA architecture of the machine
    """
    
    singlestep_env = os.environ.copy()
    if 'OMP_PLACES' in param:
        singlestep_env['OMP_PLACES'] = param.OMP_PLACES
    if 'OMP_PROC_BIND' in param:
        singlestep_env['OMP_PROC_BIND'] = param.OMP_PROC_BIND
        
    return singlestep_env
    
    
def setup_convolution_env(param):
    """
    Same as singlestep_env, but for the convolution
    """
    
    convolution_env = os.environ.copy()
    if 'Conv_OMP_PLACES' in param:
        convolution_env['OMP_PLACES'] = param.Conv_OMP_PLACES
    if 'Conv_OMP_PROC_BIND' in param:
        convolution_env['OMP_PROC_BIND'] = param.Conv_OMP_PROC_BIND
        
    return convolution_env

    
def setup_state_dirs(paramfn):
    '''
    This function is called once before the singlestep loop begins.
    Its main purpose is to setup the state directories, including
    the symlinks if state sloshing is requested via `StateIOMode`.

    When state sloshing, everything looks normal to the singlestep
    binary, except "read" and "write" are actually symlinks
    to the "state1" and "state2" directories elsewhere.

    Sloshing/striping of the multipole/taylors can be requested
    with the `Conv_IOMode` parameter.

    When doing a parallel run, we can set up global directories here,
    but not node-local ones.
    '''
    params = GenParam.makeInput(paramfn, paramfn)
    StateIOMode = params.get('StateIOMode','normal').lower()
    Conv_IOMode = params.get('Conv_IOMode','normal').lower()

    parallel = params.get('Parallel', False)

    # Presently, we only support normal operation and overwriting in the parallel version
    if parallel:
        assert StateIOMode in ('normal', 'overwrite')
        assert Conv_IOMode in ('normal', 'overwrite')
    
    # Normal operation: everything is under the WorkingDirectory or specified individually
    try:
        read = params['ReadStateDirectory']
    except KeyError:
        read = pjoin(params['WorkingDirectory'], "read")

    try:
        write = params['WriteStateDirectory']
    except KeyError:
        write = pjoin(params['WorkingDirectory'], "write")

    try:
        past = params['PastStateDirectory']
    except KeyError:
        past = pjoin(params['WorkingDirectory'], "past")

    past = normpath(past)
    read = normpath(read)
    write = normpath(write)

    if not parallel:
        taylors = normpath(params['TaylorDirectory'])
        multipoles = normpath(params['MultipoleDirectory'])
    else:
        # In parallel version, M/T are purely node-local
        taylors = None
        multipoles = None

    if StateIOMode == 'overwrite':
        write = read
        past = None

    # Check if the write state already exists
    if path.isfile(pjoin(write, "state")) and StateIOMode != 'overwrite':
        answer = input(f'\nWrite state "{write}" exists and would be overwritten. Do you want to delete it? (y/[n]) ')
        if answer == "y":
            shutil.rmtree(write)
        else:
            raise ValueError("Cannot proceed if write state exists!")

    # If the links don't exist, create them and the underlying dirs
    # If they do exist, don't touch them
    def make_link(link, target):
        if path.exists(link):
            # link already existing as a file/directory instead of a link is an error!
            assert path.islink(link)
        else:
            os.makedirs(target, exist_ok=True)
            os.symlink(target, link)
    
    # Set up symlinks to slosh the state
    # This approach ensures that Abacus proper doesn't need to know anything about sloshing
    if StateIOMode == 'slosh':
        # Should be populated manually or from ABACUS_TMP2
        assert 'WorkingDirectory' in params  # need a working directory to put the symlinks
        assert 'WorkingDirectory2' in params, \
            "If StateIOMode = slosh, must specify WorkingDirectory2 via $ABACUS_TMP2 or directly in the parameter file!"

        make_link(read, pjoin(params['WorkingDirectory'], 'state1'))
        make_link(write, pjoin(params['WorkingDirectory2'], 'state2'))

        # Normally we move 'read' to 'past' after singlestep, but that might cross devices if sloshing!
        # Technically we could keep two past states (one in each slosh directory)
        # but in practice this may be too many copies of the state
        past = None
    else:
        os.makedirs(read, exist_ok=True)
        os.makedirs(write, exist_ok=True)
        if past:
            os.makedirs(past, exist_ok=True)

    # Need M/TDirectory2 for either sloshing or striping
    if Conv_IOMode == 'slosh':
        assert 'ConvolutionWorkingDir2' in params, \
            "If Conv_IOMode = slosh, must specify ConvolutionWorkingDir2 via $ABACUS_SSD2 or directly in the parameter file!"

        # we use dirname(taylors) as ConvolutionWorkingDir
        assert dirname(taylors) == dirname(multipoles)

        make_link(taylors, pjoin(dirname(taylors), 'convstate1'))
        make_link(multipoles, pjoin(params['ConvolutionWorkingDir2'], 'convstate2'))

    if Conv_IOMode == 'stripe':
        assert 'MultipoleDirectory2' in params and 'TaylorDirectory2' in params, \
            "If Conv_IOMode = stripe, must specify MultipoleDirectory2 & TaylorDirectory2 via $ABACUS_SSD2 or directly in the parameter file!"

    # Create dirs
    if not parallel:
        for d in ['MultipoleDirectory', 'MultipoleDirectory2', 'TaylorDirectory', 'TaylorDirectory2']:
            if d in params:
                os.makedirs(params[d], exist_ok=True)

    return read,write,past,multipoles,taylors


def move_state_dirs(read, write, past):
    '''
    At the end of every timestep, we to move the "write" state
    to the read directory, move "read" to "past", and discard
    "past".

    If we're sloshing the state, we instead want to swap the
    symlinks for `read` and `write`.  We also want to swap
    the symlink for the Taylors (but not the multipoles because
    the convolve hasn't happened yet).

    TODO: double check this still works when overwriting the state
    '''

    # move read to past, write to read
    # let's assume sloshing never uses past; otherwise, we need a past in each working dir
    if past is None:
        if not path.samefile(read, write):
            try:
                shutil.rmtree(read)
            except OSError:
                # can't rmtree symlink! but we at least want to delete the contents
                clean_dir(read, preserve=None, rmdir_ifempty=False)
    else:
        try:
            shutil.rmtree(past)
        except OSError:
            pass  # past doesn't exist
        try:
            os.rename(read, past)
        except OSError:
            pass  # read doesn't exist, must be IC state

    readtmp = read + '_tmp'
    os.rename(write, readtmp)
    try:
        os.rename(read, write)
    except FileNotFoundError:
        # if not a symlink, read was moved to past (or deleted) already
        os.makedirs(write)
    os.rename(readtmp, read)


def remove_MT(md, pattern, rmdir=False):
    # Quick util to clear multipoles/taylors
    for mfn in glob(pjoin(md, pattern)):
        os.remove(mfn)
    if rmdir:
        try:
            os.rmdir(md)
        except OSError:
            pass  # remove dir if empty; we re-create at each step in setup_dirs

# via https://stackoverflow.com/a/2293793
fp_regex = r'(([1-9][0-9]*\.?[0-9]*)|(\.[0-9]+))([Ee][+-]?[0-9]+)?'

import table_logger
class StatusLogWriter:
    #header = "Step  Redshift  Singlestep  Conv"
    #line_fmt = '{step:4d}  {z:6.1f}  {ss_rate:.1g} Mp/s ({ss_time:.1g} s) {conv_time:.1g}'

    fields = {'Step': '{:4d}',
              'Redshift': '{:.3g}',
              'Singlestep': '{0[0]:.3g} Mp/s ({0[1]:.3g} s)',
              'Conv': '{:.3g} s'}

    topmatter = ['Abacus Status Log',
                 'simname, timestamp',
                 '==================\n\n',]

    def __init__(self, log_fn):
        self.fields = {k:v.format for k,v in self.fields.items()}
        self.log_fp = open(log_fn, 'ab')

        self.log_fp.write('\n'.join(self.topmatter).format().encode('utf-8'))
        self.log_fp.flush()

        self.logger = table_logger.TableLogger(file=self.log_fp,
                                               columns=list(self.fields),
                                               formatters=self.fields)
    def __del__(self):
        self.logger.make_horizontal_border()
        self.log_fp.close()

    def update(self, param, state, ss_time=None, conv_time=None):
        '''
        Update the log with some info about the singlestep and conv
        that just finished.

        The logs have already been moved to their new names, indicated
        by step_num.
        '''

        step_num = state.FullStepNumber

        if not ss_time:
            self.print('Warning: parsing logs to get singlestep time, may miss startup time')
            ss_log_fn = pjoin(param['LogDirectory'], f'step{step_num:04d}.time')
            try:
                ss_log_txt = pathlib.Path(ss_log_fn).read_text()
            except FileNotFoundError:
                self.print(f'Warning: could not find timing file "{ss_log_fn}"')
                ss_time = np.nan

            matches = re.search(rf'Total Wall Clock Time\s*:\s*(?P<time>{fp_regex:s})', ss_log_txt)
            ss_time = float(matches.group('time'))
        ss_rate = param['NP']/1e6/ss_time  # Mpart/s

        if not conv_time:
            conv_log_fn = pjoin(param['LogDirectory'], f'step{step_num:04d}.convtime')
            try:
                conv_log_txt = pathlib.Path(conv_log_fn).read_text()
                matches = re.search(rf'ConvolutionWallClock\s*:\s*(?P<time>{fp_regex:s})', conv_log_txt)
                conv_time = float(matches.group('time'))
                self.print('Warning: parsing logs to get convolution time, may miss startup time')
            except:
                conv_time = 0.

        info = dict(Step=step_num, Redshift=state.Redshift, Singlestep=(ss_rate,ss_time), Conv=conv_time)

        self.logger(*(info[k] for k in self.fields))


    def print(self, fmtstring, end='\n', *args, **kwargs):
        '''
        Print a plain statement to the status log
        '''
        self.log_fp.write(('\n * ' + fmtstring.format(*args, **kwargs) + end).encode('utf-8'))
        self.log_fp.flush()
    



# class SignalHandler(object):
#     def __init__(self):
#         self.graceful_exit = None
#     def handle(self, signalNumber, frame):
#         print('Received signal:', signalNumber)
#         self.graceful_exit = 1
#         print('We are running out of time in the job! Setting signal handler graceful_exit flag to ', self.graceful_exit)
    
def singlestep(paramfn, maxsteps=None, make_ic=False, stopbefore=-1):
    """
    Run a number of Abacus timesteps by invoking the `singlestep` and
    `convolution` executables in a tick-tock fashion.

    If running a parallel job, instead calls `mpirun singlestep` and
    `mpirun convolution` (or whatever MPI launch command has
    been configured).

    Parameters
    ----------
    paramfn: str
        File name of the parameter file for this simulation
    maxsteps: int
        Run (at most) `maxsteps` timesteps.
    make_ic: bool, optional
        Make the first timestep an IC ingestion step.
    stopbefore: int, optional
        Run abacus until it is about to call "singlestep" for step `stopbefore`.
        Useful for attaching a debugger to a certain step without getting
        interference from Python.

    Returns
    -------
    retcode: int
        Returns 0 or 1 for general success or failure;
        or EXIT_REQUEUE if we finish cleanly but have not reached the final z
    """
    finished = False

    if maxsteps is None:
        maxsteps = 10000

    maxsteps = int(maxsteps)

    if not path.exists(paramfn):
        raise ValueError(f'Parameter file "{paramfn:s}" is not accessible')
        
    param = InputFile(paramfn)

    parallel = param.get('Parallel', False)

    do_fake_convolve = param.get('FakeConvolve', False)

    # Set up backups
    try:
        backups_enabled = param['BackupStepInterval'] > 0
    except:
        backups_enabled = False  # No BackupIntervalSteps parameter
    
    if parallel:
        # TODO: figure out how to signal a backup to the nodes
        run_time_minutes = 360 #360
        run_time_secs = 60 * run_time_minutes
        start_time = wall_timer()
        print("Beginning run at time", start_time, ", running for ", run_time_minutes, " minutes.\n")
        # s = SignalHandler()
#         signal.signal(signal.SIGUSR1, s.handle)
#         signal.signal(signal.SIGUSR2, s.handle)
        
        backups_enabled = False

    #if not backups_enabled:
    #    print 'Warning: automatic state backup not enabled.  Set "BackupStepInterval" and "BackupDirectory" in the parameters file.'

    ProfilingMode = param.get('ProfilingMode',False)
        
    # Set up OpenMP singlestep environment
    # TODO: check that calling mpirun with this environment is equivalent to calling singlestep with the environment
    singlestep_env = setup_singlestep_env(param)
    convolution_env = setup_convolution_env(param)

    status_log = StatusLogWriter(pjoin(param.OutputDirectory, 'status.log'))
    conv_time = None

    print(f"Using parameter file {paramfn:s} and working directory {param.WorkingDirectory:s}.")

    # floatprec=True effectively guarantees both precisions are available
    # TODO: how to tell if Abacus was compiled in double precision?
    if not do_fake_convolve:
        MakeDerivatives(param, floatprec=True)

    if make_ic and not zeldovich.is_on_the_fly_format(param.ICFormat):
        print("Ingesting IC from "+param.InitialConditionsDirectory+" ... Skipping convolution")
        if path.exists(pjoin(param.InitialConditionsDirectory, "input.pow")):
            shutil.copy(pjoin(param.InitialConditionsDirectory, "input.pow"), pjoin(param.LogDirectory, "input.pow"))

    # Finalize the directories, possibly setting up symlinks for state sloshing
    # Careful: multipoles & taylors can be None if doing a parallel run!
    read,write,past,multipoles,taylors = setup_state_dirs(paramfn)

    if parallel:
        
        try:
            mpirun_cmd = shlex.split(param['mpirun_cmd'])
            if 'Conv_mpirun_cmd' in param:
                Conv_mpirun_cmd = shlex.split(param['Conv_mpirun_cmd'])
            else:
                Conv_mpirun_cmd = mpirun_cmd
        except KeyError:
            raise RuntimeError('"mpirun_cmd" must be specified in the parameter file if "Parallel = 1"!')

        # Dole out the state to the node if requested (e.g. resuming from a saved state on the network file system)
        distribute_state_from = param.get('DistributeStateFrom', None)
        if distribute_state_from:
            print('Distributing state to nodes...')
            distribute_state_cmd = [pjoin(abacuspath, 'Abacus', 'move_node_states.py'), paramfn, distribute_state_from, '--distribute-from-serial']
            subprocess.check_call(Conv_mpirun_cmd + distribute_state_cmd)
        
        #check if our previous run was interrupted and saved in the global directory. If yes, redistribute state to nodes. 
        #TODO do this by checking if we have a backed-up state available in global directory (instead of looking at param file). 
        distribute_to_resume = param.get('DistributeToResume', None)
        
        print('distribute_to_resume = ', distribute_to_resume)
        
        if distribute_to_resume:
            print('Distributing in order to resume...')
            distribute_state_cmd = [pjoin(abacuspath, 'Abacus', 'move_node_states.py'), paramfn, '--distribute', '--verbose']
            subprocess.check_call(Conv_mpirun_cmd + distribute_state_cmd)
        
    print("Beginning abacus steps:")
    

    for i in range(maxsteps):
        
        if make_ic:
            ConvDone = True  # No need to convolve for an IC step
            stepnum = 0
        else:
            try:
                read_state = InputFile(pjoin(read,"state"))
                if parallel:
                    ConvDone = False  # Have to take it on faith that the nodes have multipoles and are ready to convolve!
                else:
                    ConvDone = check_multipole_taylor_done(param, read_state, kind='Taylor')
                stepnum = read_state.FullStepNumber + 1
            except:
                # TODO: might have no read state if we're restoring from a backup
                ConvDone = False
                stepnum = 0

        ss_timer, conv_time = None, None

        # Do the convolution
        # TODO: do we want to continue to support tick-tock parallel convolve/singlestep?
        if not ConvDone and not parallel:
            if not do_fake_convolve:
                # Now check if we have all the multipoles the convolution will need
                if not check_multipole_taylor_done(param, read_state, kind='Multipole'):
                    # Invoke multipole recovery mode
                    print(f"Warning: missing multipoles! Performing multipole recovery for step {i:d}")
                    
                    # Build the recover_multipoles executable
                    with Tools.chdir(pjoin(abacuspath, "singlestep")):
                        subprocess.check_call(['make', 'recover_multipoles'])

                    # Execute it
                    print(f"Running recover_multipoles for step {stepnum:d}")
                    subprocess.check_call([pjoin(abacuspath, "singlestep", "recover_multipoles"), paramfn], env=singlestep_env)
                    save_log_files(param.LogDirectory, f'step{read_state.FullStepNumber:04d}.recover_multipoles')
                    print(f'\tFinished multipole recovery for read state {read_state.FullStepNumber}.')

                # Swap the Taylors link.  In effect, this will place the Taylors on the same disk as the multipoles.
                # But that's what we want for sloshing: this was the write disk, so now it will be the upcoming read disk
                # We'll swap the multipoles as soon as we convolve
                if path.islink(taylors):
                    taylors_convstate = os.readlink(taylors)
                    os.unlink(taylors)
                    os.symlink(os.readlink(multipoles), taylors)
            
            if do_fake_convolve:
                convolution_cmd = [pjoin(abacuspath, "Convolution", "FakeConvolution.py"), paramfn]
            else:
                convolution_cmd = [pjoin(abacuspath, "Convolution", "convolution"), paramfn]
            
            print(f"Performing convolution for step {stepnum:d}")
            with Tools.ContextTimer() as conv_timer:
                subprocess.check_call(convolution_cmd, env=convolution_env)
            conv_time = conv_timer.elapsed

            if ProfilingMode == 2:
                print(f'\tConvolution step {stepnum} finished. ProfilingMode = 2 (Convolution) is active; Abacus will now quit.')
                break

            if not check_multipole_taylor_done(param, read_state, kind='Taylor'):
                # have to take it on faith in the parallel version!
                raise ValueError("Convolution did not complete")
            
            convlogs = glob(pjoin(param.LogDirectory, 'last.*conv*'))
            for cl in convlogs:
                shutil.move(cl, cl.replace('last', f'step{read_state.FullStepNumber+1:04d}'))

            # Warning: Convolution won't work if MultipoleDirectory is the write (or read) state
            # because the states get moved after multipole generation but before convolution.
            remove_MT(param.MultipoleDirectory, 'Multipole*')
            if 'MultipoleDirectory2' in param:
                remove_MT(param.MultipoleDirectory2, 'Multipole*')

            # Now we can move the multipole symlinks
            if path.islink(multipoles):
                os.unlink(multipoles)
                os.symlink(taylors_convstate, multipoles)

            print("\t Finished convolution for state %d"%(read_state.FullStepNumber+1))

        #run singlestep
        if i == stopbefore:
            print('stopbefore = %d was specified; stopping before calling singlestep'%i)
            return 0
        
        singlestep_cmd = [pjoin(abacuspath, "singlestep", "singlestep"), paramfn, str(int(make_ic))]
        if parallel:
            singlestep_cmd = mpirun_cmd + singlestep_cmd
            print(f'Running parallel convolution + singlestep for step {stepnum:d} with command "{" ".join(singlestep_cmd):s}"')
            convlogs = glob(pjoin(param.LogDirectory, 'last.*conv*'))
            for cl in convlogs:
                shutil.move(cl, cl.replace('last', f'step{read_state.FullStepNumber+1:04d}'))
                
        else:
<<<<<<< HEAD
            print("Running singlestep for step {:d}".format(stepnum))
        with Tools.ContextTimer() as ss_timer:
            try:
                subprocess.check_call(singlestep_cmd, env=singlestep_env)
            except subprocess.CalledProcessError as cpe:
                if cpe.returncode == -signal.SIGBUS:
                    print('singlestep died with signal SIGBUS! Did the ramdisk run out of memory?', file=sys.stderr)
                raise
=======
            print(f"Running singlestep for step {stepnum:d}")
            with Tools.ContextTimer() as ss_timer:
                try:
                    subprocess.check_call(singlestep_cmd, env=singlestep_env)
                except subprocess.CalledProcessError as cpe:
                    handle_singlestep_error(cpe)
                    raise
>>>>>>> 285f0f84
        
        # In profiling mode, we don't move the states so we can immediately run the same step again
        if ProfilingMode and ProfilingMode != 2:
            print(f'\tStep {stepnum} finished. ProfilingMode is active; Abacus will now quit and states will not be moved.')
            break
            
        # Check that write/state was written as a test of success
        write_state_path = pjoin(write, "state")
        if not path.isfile(write_state_path):
            raise ValueError(f'No write state file at "{write_state_path}"; singlestep did not complete!')
        write_state = InputFile(write_state_path)

        # save the log and timing files under this step number
        save_log_files(param.LogDirectory, f'step{write_state.FullStepNumber:04d}')

        # Update the status log
        status_log.update(param, write_state, ss_timer.elapsed, conv_time)

        
        shutil.copy(pjoin(write, "state"), pjoin(param.LogDirectory, f"step{write_state.FullStepNumber:04d}.state"))
        print(( "\t Finished state {:d}. a = {:.4f}, dlna = {:.3g}, rms velocity = {:.3g}".format(
            write_state.FullStepNumber, write_state.ScaleFactor,
            write_state.DeltaScaleFactor/(write_state.ScaleFactor-write_state.DeltaScaleFactor),
            write_state.RMS_Velocity)))
                    
        if not parallel:
            # Delete the Taylors right away; want to avoid accidentally
            # running with inconsistent positions and Taylors
            remove_MT(param.TaylorDirectory, 'Taylor_*')
            if 'TaylorDirectory2' in param:
                remove_MT(param.TaylorDirectory2, 'Taylor_*')

        # Check if we need to back up the write state
        if backups_enabled and write_state.FullStepNumber > 0 and write_state.FullStepNumber % param['BackupStepInterval'] == 0:
            backup_dir = pjoin(param['BackupDirectory'], 'backup')
            print(f'Backing up state to {backup_dir}')
            tmp_backup = pjoin(param['BackupDirectory'], 'backup_inprogress')
            shutil.copytree(write, tmp_backup)
            if path.isdir(backup_dir):
                shutil.rmtree(backup_dir)
            shutil.move(tmp_backup, backup_dir)
        
        if not parallel:
            # Make a power spectrum
            dfn = pjoin(read, "density")
            if path.exists(dfn):
                # This import can be slow, so we only do it as necessary
                from Abacus.Analysis.PowerSpectrum import PowerSpectrum as PS
                ngrid = param.PowerSpectrumN1d

                psdtype = np.float64 if read_state.DoublePrecision else np.float32
                density = np.empty((ngrid, ngrid, ngrid + 2), dtype=psdtype)
                density[...,:-2] = np.fromfile(dfn, dtype=psdtype).reshape(ngrid,ngrid,ngrid)
                k,P,nb = PS.FFTAndBin(density, param.BoxSize, inplace=True)
                # we use the write state step number here, even though the particles are positioned at the read state positions
                # this is consistent with the time slice behavior
                shutil.copy(dfn, pjoin(param.LogDirectory, f"step{write_state.FullStepNumber:04d}.density".format()))
                np.savez(pjoin(param.LogDirectory, f"step{write_state.FullStepNumber:04d}.pow"), k=k,P=P,nb=nb)
                os.remove(dfn)
                
                
   
        #if parallel and s.graceful_exit:
        
        if parallel and (wall_timer() - start_time >= 0.93 * run_time_secs):
            print("Current time: ", wall_timer(), start_time, 0.93 *run_time_secs)
            
            restore_time = wall_timer()
            
            print('Graceful exit triggered. Retrieving state from nodes and saving in global directory.')
            retrieve_state_cmd = [pjoin(abacuspath, 'Abacus', 'move_node_states.py'), paramfn, '--retrieve', '--verbose']
            subprocess.check_call(Conv_mpirun_cmd + retrieve_state_cmd)
            
            restore_time = wall_timer() - restore_time
            
            print(f'Retrieving and storing state took {restore_time} seconds\n')
            
            print('Exiting and requeueing.')
            return EXIT_REQUEUE  
        
        # Now shift the states down by one
        move_state_dirs(read, write, past)
        
        # check if we've reached the stopping redshift
        # Note that FinalRedshift always trumps,
        # whether it is before or after the TimeSliceZ array
        try:
            finalz = param.FinalRedshift
        except AttributeError:
            # param.FinalRedshift wasn't set, so we'll look for the minimum in the TimeSliceRedshifts array
            if (param.nTimeSlice>0):
                try:
                    finalz = min(param.TimeSliceRedshifts[:param.nTimeSlice])
                except TypeError:  # param.TimeSliceRedshifts is probably just a single number
                    finalz = float(param.TimeSliceRedshifts)
            else:
                finalz = 0.0

        # This logic is deliberately consistent with singlestep.cpp
        # If this is an IC step then we won't have read_state
        if not make_ic and np.abs(read_state.Redshift - finalz) < 1e-12 and read_state.LPTStepNumber == 0:
            print(f"Final redshift of {finalz:g} reached; terminating normally.")
            status_log.print(f"Final redshift of {finalz:g} reached; terminating normally.")
            finished = True
            break
        
        make_ic = False

        ### end singlestep loop


    # If there is more work to be done, signal that we are ready for requeue
    if not finished and not ProfilingMode:
        return EXIT_REQUEUE


    return 0

def save_log_files(logdir, newprefix, oldprefix='lastrun'):
    for logfn in os.listdir(logdir):
        if logfn.startswith(oldprefix):
            newname = logfn.replace(oldprefix, newprefix, 1)
            shutil.move(pjoin(logdir, logfn), pjoin(logdir, newname))

def handle_singlestep_error(error):
    '''
    The singlestep executable may quit with an informative return value,
    such as from a Unix signal.  Let's interpret that for the user.
    The error will still be raised upstream.

    Parameters
    ----------
    error: subprocess.CalledProcessError
        The singlestep exception object
    '''
    if error.returncode == -signal.SIGBUS:
        print('singlestep died with signal SIGBUS! Did the ramdisk run out of memory?', file=sys.stderr)<|MERGE_RESOLUTION|>--- conflicted
+++ resolved
@@ -964,16 +964,6 @@
                 shutil.move(cl, cl.replace('last', f'step{read_state.FullStepNumber+1:04d}'))
                 
         else:
-<<<<<<< HEAD
-            print("Running singlestep for step {:d}".format(stepnum))
-        with Tools.ContextTimer() as ss_timer:
-            try:
-                subprocess.check_call(singlestep_cmd, env=singlestep_env)
-            except subprocess.CalledProcessError as cpe:
-                if cpe.returncode == -signal.SIGBUS:
-                    print('singlestep died with signal SIGBUS! Did the ramdisk run out of memory?', file=sys.stderr)
-                raise
-=======
             print(f"Running singlestep for step {stepnum:d}")
             with Tools.ContextTimer() as ss_timer:
                 try:
@@ -981,7 +971,6 @@
                 except subprocess.CalledProcessError as cpe:
                     handle_singlestep_error(cpe)
                     raise
->>>>>>> 285f0f84
         
         # In profiling mode, we don't move the states so we can immediately run the same step again
         if ProfilingMode and ProfilingMode != 2:
