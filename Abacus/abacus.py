--- conflicted
+++ resolved
@@ -1137,19 +1137,16 @@
                     exit_message = 'GROUP FINDING COMING UP: '
                     
                 print(exit_message, 'backing up node state.')
+                status_log.print(f'# {exit_message:s} backing up node state.')
                 
                 restore_time = wall_timer()
-
                 retrieve_state_cmd = [pjoin(abacuspath, 'Abacus', 'move_node_states.py'), paramfn, resume_dir, '--retrieve']
                 call_subprocess(Conv_mpirun_cmd + retrieve_state_cmd)
             
                 restore_time = wall_timer() - restore_time
             
-<<<<<<< HEAD
                 print(f'Retrieving and storing state took {restore_time} seconds. ', end = '')
-=======
-                status_log.print(f'#Retrieving and storing state took {restore_time:f} seconds.')
->>>>>>> 28ff659b
+                status_log.print(f'# Retrieving and storing state took {restore_time:f} seconds.')
                 last_backup  = wall_timer()  #log the time of the last backup. 
 
             
@@ -1167,7 +1164,7 @@
                         ending_time = time.time()
                         ending_time_str = time.asctime(time.localtime())
                         ending_time = (ending_time-starting_time)/3600.0    # Elapsed hours
-                        status_log.print(f"#Terminating normally w/ requeue code.  {ending_time_str:s} after {ending_time:f} hours.")
+                        status_log.print(f"# Terminating normally w/ requeue code.  {ending_time_str:s} after {ending_time:f} hours.")
                         return EXIT_REQUEUE  
                     else:
                         print('Requeue disabled because maxsteps was set by the user.')
@@ -1184,15 +1181,32 @@
         try:
             finalz = param.FinalRedshift
         except AttributeError:
-            print("TODO! SEARCH FOR MIN ACROSS ALL OUTPUT REDSHIFT TYPES. (NAM)")
             # param.FinalRedshift wasn't set, so we'll look for the minimum in the output redshifts arrays. 
             try:
                 if (len(param.TimeSliceRedshifts)>0):
-                    finalz = min(param.TimeSliceRedshifts[:])
+                    finalz_full = min(param.TimeSliceRedshifts[:])
             except TypeError:  # param.TimeSliceRedshifts is probably just a single number
-                finalz = float(param.TimeSliceRedshifts)
+                finalz_full = float(param.TimeSliceRedshifts)
             except AttributeError:
-                finalz = 0.0
+                finalz_full = 0.0
+
+            try:
+                if (len(param.TimeSliceRedshifts_Subsample)>0):
+                    finalz_subsample = min(param.TimeSliceRedshifts_Subsample[:])
+            except TypeError:  # param.TimeSliceRedshifts is probably just a single number
+                finalz_subsample = float(param.TimeSliceRedshifts_Subsample)
+            except AttributeError:
+                finalz_subsample = 0.0
+
+            try:
+                if (len(param.L1OutputRedshifts)>0):
+                    finalz_group_finding = min(param.L1OutputRedshifts[:])
+            except TypeError:  # param.TimeSliceRedshifts is probably just a single number
+                finalz_group_finding = float(param.L1OutputRedshifts)
+            except AttributeError:
+                finalz_group_finding = 0.0       
+
+            finalz = min(finalz_full, finalz_subsample, finalz_group_finding)                             
 
 
 
@@ -1219,6 +1233,11 @@
         make_ic = False
     
     if maxsteps != 10000: #we asked to do only a limited number of steps, and we've successfully completed them. We're done. 
+        ending_time = time.time()
+        ending_time_str = time.asctime(time.localtime())
+        ending_time = (ending_time-starting_time)/3600.0    # Elapsed hours
+        print(f"Reached maxsteps limit at {ending_time_str:s}; exiting job w/o requeue after {ending_time:f} hours.")
+        status_log.print(f"# Reached maxsteps limit at {ending_time_str:s}; exiting job w/o requeue after {ending_time:f} hours.")    
         finished = True
 
     # If there is more work to be done, signal that we are ready for requeue
