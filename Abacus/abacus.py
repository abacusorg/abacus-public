#!/usr/bin/env python
'''
This module is the main entry point for running an Abacus simulation.
For a complete example of a simulation setup that demonstrates how
to use this module, see the `abacus/Production/Example` directory.

This module is mostly a wrapper for the `singlestep` binary. It
handles moving the state folders around, etc.  It can be imported
as a module or directly invoked as a script:

Script usage:
    See abacus/Production/Example

Command line usage:
    abacus.py [-h] [--clean] [--erase-ic] parfile

    Run this sim.

    positional arguments:
      parfile     The parameter file

    optional arguments:
      -h, --help  show this help message and exit
      --clean     Erase the working directory and start over. Otherwise, continue
                  from the existing state. Always preserves the ICs unless
                  --erase-ic.
      --erase-ic  Remove the ICs if they exist.

'''

import os
import sys
abacuspath = os.getenv("ABACUS")
if not abacuspath:
    print("Error: Please define $ABACUS to be the absolute path to your abacus distribution", file=sys.stderr)
    sys.exit(1)
    
import os.path as path
from os.path import join as pjoin, normpath, basename, dirname
import subprocess
import shutil
import ctypes as ct
import argparse
from glob import glob
import pathlib
import re
import fnmatch
import shlex
import time
import signal
from tempfile import mkstemp

import numpy as np

from .InputFile import InputFile
from . import Tools
from . import GenParam
from . import zeldovich
from Abacus.Cosmology import AbacusCosmo

EXIT_REQUEUE = 200
RUN_TIME_MINUTES = 120 #360
STOP_PERCENT_RUNTIME = 0.75


site_param_fn = pjoin(abacuspath, 'Production', 'site_files', 'site.def')
directory_param_fn = pjoin(abacuspath, 'Abacus', 'directory.def')
wall_timer = time.perf_counter  # monotonic wall clock time


def run(parfn='abacus.par2', config_dir=path.curdir, maxsteps=10000, clean=False, erase_ic=False, output_parfile=None, use_site_overrides=False, override_directories=False, **param_kwargs):
    """
    The main entry point for running a simulation.  Initializes directories,
    copies parameter files, and parses parameter files as appropriate, then
    invokes `singlestep()`.

    Files in the `config_dir` directory will be carried around in the `info`
    directory alongside time slices, data products, etc.
    
    Parameters
    ----------
    parfn: str, optional
        The name of the Abacus parameter (.par or .par2) file relative to
        `config_dir`.  Default: abacus.par2
    config_dir: str, optional
        The directory containing the parameter files for this simulation.
        Default: path.curdir (current directory)
    maxsteps: int, optional
        The maximum number of times to invoke singlestep.  Default: 10000.
    clean: bool, optional
        Whether to continue from an existing state or erase it and start over.
        Never erases ICs; only erase_ic does that.  Default: False
    erase_ic: bool, optional
        Erase the initial conditions directory and generate new ICs.
        Default: False
    output_parfile: str, optional
        Filename of the processed parameters file.  Default of None places it
        in the same directory as `parfile`.
    use_site_overrides: bool, optional
        Use the `site_param_fn` file to overwrite tuning parameters
        (like `OMP_NUM_THREADS`) in the given parameter file.  Default: False.
    override_directories: bool, optional
        Discard the directories (like `WorkingDirectory`) listed in the parameter
        file and use the system defaults instead (from environment vars like
        $ABACUS_TMP).  Also allows some zeldovich-PLT paths, like the eigenmodes
        file, to be overwritten.  Default: False.
    param_kwargs: dict, optional
        Extra parameters to pass to the InputFile parser.  Useful for changing
        parameters on-the-fly for e.g. testing different parameters.
        
    Returns
    -------
    retcode: int
        The singlestep return value
    """
    
    parfn = pjoin(config_dir, parfn)
    pardir = dirname(parfn)
    if not output_parfile:
        output_parfile = pjoin(pardir, 'abacus.par')

    # TODO: summit doesn't let us write files from the compute nodes.  Is that a problem?
    params = preprocess_params(output_parfile, parfn, use_site_overrides=use_site_overrides,
                override_directories=override_directories, **param_kwargs)

    parallel = params.get('Parallel', False)

    # These directories are global; i.e. treated the same in the parallel and serial versions
    icdir = params['InitialConditionsDirectory']
    outdir = params['OutputDirectory']
    logdir = params['LogDirectory']
    basedir = params['WorkingDirectory']
    groupdir = params.get('GroupDirectory', '')
    
    # TODO: does DistributeToResume override the clean parameter?
    if params.get('DistributeToResume'):
        clean = False

    # If we requested a resume, but there is no state, assume we are starting fresh
    if not clean:
        if path.exists(basedir):
            print('Resuming from existing state.')
        else:
            print('Resume requested but no state exists.  Creating one.')
            clean = True

    if erase_ic and path.exists(icdir):
        print('Erasing IC dir')
        shutil.rmtree(icdir)

    # If not resuming, erase old global dirs
    if clean:
        clean_dir(basedir, preserve=icdir if not erase_ic else None)
        clean_dir(outdir, preserve=icdir if not erase_ic else None)
        clean_dir(logdir, preserve=icdir if not erase_ic else None)
        clean_dir(groupdir, preserve=icdir if not erase_ic else None)
            
    os.makedirs(basedir, exist_ok=True)

    for d in ['LogDirectory', 'OutputDirectory', 'GroupDirectory']:
        if d in params and params[d]:
            os.makedirs(params[d], exist_ok=True)
    
    try:
        shutil.copy(output_parfile, basedir)
    except shutil.Error:
        pass  # same file?

    info_out_path = pjoin(basedir, 'info')
    copy_contents(config_dir, info_out_path, clean=True)

    # Copy over all of the input files to the output folder for reference
    os.makedirs(outdir, exist_ok=True)
    try:
        shutil.copy(output_parfile, outdir)
    except shutil.Error:
        pass  # same file?
    
    info_out_path = pjoin(outdir, 'info')
    copy_contents(config_dir, info_out_path, clean=True)
  
    # Note: we are cd-ing into the global working directory if this is a parallel run
    with Tools.chdir(basedir):
        # The parfile is directly stored in the basedir
        output_parfile = basename(output_parfile)
        if clean and not path.exists(icdir) and not zeldovich.is_on_the_fly_format(params['ICFormat']):
            zeldovich.run(output_parfile, allow_eigmodes_fn_override=override_directories)
        elif clean:
            print('Reusing existing ICs')

        retval = singlestep(output_parfile, maxsteps, make_ic=clean)
        
    if parallel:
        handle_requeue(retval, parfn)

    return retval

def handle_requeue(retval, parfn):
    #if singlestep returns a retval of EXIT_REQUEUE, we will quit this job and resubmit it to the queue. 
    #by this point we should have gracefully retrieved the state from the nodes to the global directory. 
    #we will need to tell the next queued job that it should redistribute the state back to the nodes. 
    #this function modifies the abacus.par2 file in the Production directory to handle this. 
    
    #first, check if DistributeToResume is defined in abacus.par2 from a previous run. If so, delete this line.
    fh, abs_path = mkstemp()
    
    # TODO: how to signal this without modifying the .par2 file?
    with os.fdopen(fh,'w') as new_file, open(parfn) as old_file:
        for line in old_file:
            new_file.write(line.replace('DistributeToResume = 1\n',  '\n'))
                
    #Remove original file
    os.remove(parfn)
    #Move new file
    shutil.move(abs_path, parfn)

    #then check if we are about to requeue the job, and set DistributeToResume = 1 if yes. 
    if retval == EXIT_REQUEUE:
        print('Exit requeue triggered. Modifying parameter file to DistributeToResume next time around.')
        with open(parfn,"a") as f:
            f.write('DistributeToResume = 1\n')
        #sys.exit()

def copy_contents(in_dir, out_dir, clean=True, ignore='*.py'):
    if clean:
        if path.isdir(out_dir):
            shutil.rmtree(out_dir)
    os.makedirs(out_dir, exist_ok=True)

    if type(ignore) == str:
        ignore = [ignore]

    for fn in os.scandir(in_dir):
        if not fn.is_file():
            continue
        if any(fnmatch.fnmatch(fn, ipat) for ipat in ignore):
            continue
        shutil.copy(fn, out_dir)


def clean_dir(bd, preserve=None, rmdir_ifempty=True):
    '''
    Remove the contents of a directory except for the path
    specified in the "preserve" argument.  Optionally remove
    the directory itself if it's empty.
    '''

    if path.exists(bd):
        # Erase everything in basedir except the ICs
        for d in os.listdir(bd):
            d = pjoin(bd, d)
            try:
                if preserve and path.samefile(d, preserve):
                    continue
            except OSError:
                pass  # icdir may not exist
            try:
                shutil.rmtree(d)
            except OSError:
                os.remove(d)  # may have been a file, not a dir
        if rmdir_ifempty:
            try:
                os.rmdir(bd)
            except OSError:
                pass

def MakeDerivatives(param, derivs_archive_dirs=True, floatprec=False):
    '''
    Look for the derivatives required for param and make them if they don't exist.
    '''

    # We will attempt to copy derivatives from the archive dir if they aren't found
    if derivs_archive_dirs == True:
        derivs_archive_dirs = [pjoin(os.getenv('ABACUS_PERSIST',None), 'Derivatives'),
                              pjoin(os.getenv('ABACUS_SSD',None), 'Derivatives')]

    if type(derivs_archive_dirs) is str:
        derivs_archive_dirs = [derivs_archive_dirs]
    
    os.makedirs(param.DerivativesDirectory, exist_ok=True)

    #note! added this in to run Ewald test for far_radius 1-8,16 
    for ADnum in list(range(1,9)) + [16]:
        ADfn = f'AD32_{ADnum:03d}.dat'
        source_ADfn = pjoin(abacuspath, "Derivatives", ADfn)
        if not path.isfile(pjoin(param.DerivativesDirectory, ADfn)):
            shutil.copy(source_ADfn,param.DerivativesDirectory)
    
    suffix = f"{param.CPD:d}_{param.Order:d}_{param.NearFieldRadius:d}_{param.DerivativeExpansionRadius:d}" + "_{slab:d}"
    fnfmt32 = "fourierspace_float32_" + suffix
    fnfmt64 = "fourierspace_" + suffix
            
    derivativenames32, derivativenames64 = [], []
    for i in range(0,param.CPD//2+1):
        derivativenames32 += [fnfmt32.format(slab=i)]
        derivativenames64 += [fnfmt64.format(slab=i)]
    derivativenames = derivativenames32 if floatprec else derivativenames64
    fnfmt = fnfmt32 if floatprec else fnfmt64

    create_derivs_cmd = [pjoin(abacuspath, "Derivatives", "CreateDerivatives"),
                        str(param.CPD),str(param.Order),str(param.NearFieldRadius),str(param.DerivativeExpansionRadius)]

    parallel = param.get('Parallel', False)

    if parallel:
        # TODO: parallel CreateDerivs?
        if 'Conv_mpirun_cmd' in param:
            create_derivs_cmd = shlex.split(param['Conv_mpirun_cmd']) + create_derivs_cmd
        else:
            create_derivs_cmd = shlex.split(param['mpirun_cmd']) + create_derivs_cmd

    # First check if the derivatives are in the DerivativesDirectory
    if not all(path.isfile(pjoin(param.DerivativesDirectory, dn)) for dn in derivativenames):
        
        # If not, check if they are in the canonical $ABACUS_PERSIST/Derivatives directory
        for derivs_archive_dir in derivs_archive_dirs:
            if all(path.isfile(pjoin(derivs_archive_dir, dn)) for dn in derivativenames):
                print(f'Found derivatives in archive dir "{derivs_archive_dir}". Copying to DerivativesDirectory "{param.DerivativesDirectory}".')
                for dn in derivativenames:
                    shutil.copy(pjoin(derivs_archive_dir, dn), pjoin(param.DerivativesDirectory, dn))
                break
        else:
            print(f'Could not find derivatives in "{param.DerivativesDirectory}" or archive dir "{derivs_archive_dir}". Creating them...')
            print(f"Error was on file pattern '{fnfmt}'")

            if floatprec:
                # first make sure the derivatives exist in double format
                MakeDerivatives(param, floatprec=False)
                # now make a 32-bit copy
                from . import convert_derivs_to_float32
                for dpath in derivativenames64:
                    convert_derivs_to_float32.convert(pjoin(param.DerivativesDirectory, dpath))
            else:
                with Tools.chdir(param.DerivativesDirectory):
                    try:
                        os.remove("./farderivatives")
                    except OSError:
                        pass
                    if parallel:
                        print('Dispatching CreateDerivatives with command "{}"'.format(' '.join(create_derivs_cmd)))
                    subprocess.check_call(create_derivs_cmd)
    
    
def default_parser():
    """
    A default command-line interface that other scripts may want to use.

    Example
    -------
    parser = abacus.default_parser()
    parser.add_argument(...)  # optional
    args = parser.parse_args()
    retcode = abacus.run('abacus.par2', **vars(args))
    
    """
    parser = argparse.ArgumentParser(description='Run this sim.', formatter_class=Tools.ArgParseFormatter)
    parser.add_argument('--clean', action='store_true', help="Erase the working directory and start over.  Otherwise, continue from the existing state.  Always preserves the ICs unless --erase-ic.")
    parser.add_argument('--erase-ic', action='store_true', help="Remove the ICs if they exist.")
    parser.add_argument('--maxsteps', type=int, help="Take at most N steps", metavar='N')
    return parser


def preprocess_params(output_parfile, parfn, use_site_overrides=False, override_directories=False, **param_kwargs):
    '''
    There are a number of runtime modifications we want to make
    to the Abacus .par2 file as we parse it.  These typically
    require computation of some sort and can't be done with static
    parsing.

    1) Compute ZD_Pk_sigma from sigma_8
    2) If $ABACUS_SSD2 is defined, define the params {Multipole,Taylor}Directory2
    3) If $ABACUS_TMP2 is defined and StateIOMode is "slosh", define WorkingDirectory2
    4) If `use_site_overrides` is set, load params from the site.def file
    5) If `override_directories` is set, overwrite directories with defaults from the environment
    '''
    # We will build this dict in order of precedence
    _param_kwargs = param_kwargs.copy()

    if use_site_overrides:
        site = InputFile(site_param_fn)
        for k in site.keys():
            # explicit param_kwargs take precedence over site files
            if k not in param_kwargs:
                param_kwargs[k] = site[k]

    params = GenParam.makeInput(output_parfile, parfn, **param_kwargs)

    if override_directories:
        dirs = GenParam.parseInput(directory_param_fn, varreplace_values=params)
        for k in dirs.keys():
            # explicit param_kwargs take precedence over directory overrides
            if k not in param_kwargs:
                param_kwargs[k] = dirs[k]
    
    if 'sigma_8' in params:
        sigma8_at_zinit = zeldovich.calc_sigma8(params)
        if 'ZD_Pk_sigma' in params:
            assert np.isclose(params['ZD_Pk_sigma'], sigma8_at_zinit, rtol=1e-4),\
                f"ZD_Pk_sigma ({sigma8_at_zinit:f}) calculated from sigma_8 ({params['sigma_8']:f}) conflicts with the provided value of ZD_Pk_sigma ({params['ZD_Pk_sigma']:f})!"
        param_kwargs['ZD_Pk_sigma'] = sigma8_at_zinit
        params = GenParam.makeInput(output_parfile, parfn, **param_kwargs)

    if params.get('StateIOMode','normal').lower() in ('slosh','stripe'):
        # TODO: state striping not implemented
        if 'ABACUS_TMP2' in os.environ:
            # WorkingDirectory2 is never processed by Abacus if we are sloshing
            # It will be intercepted by the sloshing logic
            if 'WorkingDirectory2' not in params:
                param_kwargs['WorkingDirectory2'] = pjoin(os.environ['ABACUS_TMP2'], params['SimName'])

    Conv_IOMode = params.get('Conv_IOMode','normal').lower()
    if 'ABACUS_SSD2' in os.environ:
        if Conv_IOMode == 'slosh':
            # Don't bother failing with assertions here.  We'll check everything when we actually try to set up the state dirs
            # Similar to WorkingDirectory2, this dir is never used by Abacus proper
            if 'ConvolutionWorkingDir2' not in params:
                param_kwargs['ConvolutionWorkingDir2'] = pjoin(os.environ['ABACUS_SSD2'], params['SimName'])
        elif Conv_IOMode == 'stripe':
            if 'MultipoleDirectory2' not in params:
                param_kwargs['MultipoleDirectory2'] = pjoin(os.environ['ABACUS_SSD2'], params['SimName'], 'multipole2')
            if 'TaylorDirectory2' not in params:
                param_kwargs['TaylorDirectory2'] = pjoin(os.environ['ABACUS_SSD2'], params['SimName'], 'taylor2')

    params = GenParam.makeInput(output_parfile, parfn, **param_kwargs)

    return params


def check_multipole_taylor_done(param, state, kind):
    """
    Checks that all the multipoles or Taylors exist and have the expected
    file size for the serial code. `kind` must be 'Multipole' or 'Taylor'.
    """

    assert kind in ['Multipole', 'Taylor']
    rml = (param.Order+1)**2
    sizeof_Complex = 16 if state.DoublePrecision else 8
    size = param.CPD*(param.CPD+1)/2*rml*sizeof_Complex

    even_dir = param[kind+'Directory']
    odd_dir = param.get(kind+'Directory2', param[kind+'Directory'])
    if kind == 'Multipole':
        kind += 's'  # should consider standardizing our pluralization
    try:
        even = all(path.getsize(pjoin(even_dir, kind+f'_{i:04d}')) == size
            for i in range(0,param.CPD,2))
        odd = all(path.getsize(pjoin(odd_dir, kind+f'_{i:04d}')) == size
            for i in range(1,param.CPD,2))
    except FileNotFoundError:
        return False

    return even and odd

def  check_read_dir_present():
    return True
    
def check_multipole_present():
    return True


def setup_singlestep_env(param):
    """
    Assign OpenMP threads to cores using the OMP_PLACES
    and OMP_PROC_BIND environment variables.  This has
    to be done in Python instead of singlestep because
    OpenMP offers no C/C++ interfaces to do this.
    
    TODO: Setting intelligent defaults for these would
    require detecting the NUMA architecture of the machine
    """
    
    singlestep_env = os.environ.copy()
    if 'OMP_PLACES' in param:
        singlestep_env['OMP_PLACES'] = param.OMP_PLACES
    if 'OMP_PROC_BIND' in param:
        singlestep_env['OMP_PROC_BIND'] = param.OMP_PROC_BIND
        
    return singlestep_env
    
    
def setup_convolution_env(param):
    """
    Same as singlestep_env, but for the convolution
    """
    
    convolution_env = os.environ.copy()
    if 'Conv_OMP_PLACES' in param:
        convolution_env['OMP_PLACES'] = param.Conv_OMP_PLACES
    if 'Conv_OMP_PROC_BIND' in param:
        convolution_env['OMP_PROC_BIND'] = param.Conv_OMP_PROC_BIND
        
    return convolution_env

    
def setup_state_dirs(paramfn):
    '''
    This function is called once before the singlestep loop begins.
    Its main purpose is to setup the state directories, including
    the symlinks if state sloshing is requested via `StateIOMode`.

    When state sloshing, everything looks normal to the singlestep
    binary, except "read" and "write" are actually symlinks
    to the "state1" and "state2" directories elsewhere.

    Sloshing/striping of the multipole/taylors can be requested
    with the `Conv_IOMode` parameter.

    When doing a parallel run, we can set up global directories here,
    but not node-local ones.
    '''
    params = GenParam.makeInput(paramfn, paramfn)
    StateIOMode = params.get('StateIOMode','normal').lower()
    Conv_IOMode = params.get('Conv_IOMode','normal').lower()

    parallel = params.get('Parallel', False)

    # Presently, we only support normal operation and overwriting in the parallel version
    if parallel:
        assert StateIOMode in ('normal', 'overwrite')
        assert Conv_IOMode in ('normal', 'overwrite')
    
    # Normal operation: everything is under the WorkingDirectory or specified individually
    try:
        read = params['ReadStateDirectory']
    except KeyError:
        read = pjoin(params['WorkingDirectory'], "read")

    try:
        write = params['WriteStateDirectory']
    except KeyError:
        write = pjoin(params['WorkingDirectory'], "write")

    try:
        past = params['PastStateDirectory']
    except KeyError:
        past = pjoin(params['WorkingDirectory'], "past")

    past = normpath(past)
    read = normpath(read)
    write = normpath(write)

    if not parallel:
        taylors = normpath(params['TaylorDirectory'])
        multipoles = normpath(params['MultipoleDirectory'])
    else:
        # In parallel version, M/T are purely node-local
        taylors = None
        multipoles = None

    if StateIOMode == 'overwrite':
        write = read
        past = None

    # Check if the write state already exists
    if path.isfile(pjoin(write, "state")) and StateIOMode != 'overwrite':
        answer = input(f'\nWrite state "{write}" exists and would be overwritten. Do you want to delete it? (y/[n]) ')
        if answer == "y":
            shutil.rmtree(write)
        else:
            raise ValueError("Cannot proceed if write state exists!")

    # If the links don't exist, create them and the underlying dirs
    # If they do exist, don't touch them
    def make_link(link, target):
        if path.exists(link):
            # link already existing as a file/directory instead of a link is an error!
            assert path.islink(link)
        else:
            os.makedirs(target, exist_ok=True)
            os.symlink(target, link)
    
    # Set up symlinks to slosh the state
    # This approach ensures that Abacus proper doesn't need to know anything about sloshing
    if StateIOMode == 'slosh':
        # Should be populated manually or from ABACUS_TMP2
        assert 'WorkingDirectory' in params  # need a working directory to put the symlinks
        assert 'WorkingDirectory2' in params, \
            "If StateIOMode = slosh, must specify WorkingDirectory2 via $ABACUS_TMP2 or directly in the parameter file!"

        make_link(read, pjoin(params['WorkingDirectory'], 'state1'))
        make_link(write, pjoin(params['WorkingDirectory2'], 'state2'))

        # Normally we move 'read' to 'past' after singlestep, but that might cross devices if sloshing!
        # Technically we could keep two past states (one in each slosh directory)
        # but in practice this may be too many copies of the state
        past = None
    else:
        os.makedirs(read, exist_ok=True)
        os.makedirs(write, exist_ok=True)
        if past:
            os.makedirs(past, exist_ok=True)

    # Need M/TDirectory2 for either sloshing or striping
    if Conv_IOMode == 'slosh':
        assert 'ConvolutionWorkingDir2' in params, \
            "If Conv_IOMode = slosh, must specify ConvolutionWorkingDir2 via $ABACUS_SSD2 or directly in the parameter file!"

        # we use dirname(taylors) as ConvolutionWorkingDir
        assert dirname(taylors) == dirname(multipoles)

        make_link(taylors, pjoin(dirname(taylors), 'convstate1'))
        make_link(multipoles, pjoin(params['ConvolutionWorkingDir2'], 'convstate2'))

    if Conv_IOMode == 'stripe':
        assert 'MultipoleDirectory2' in params and 'TaylorDirectory2' in params, \
            "If Conv_IOMode = stripe, must specify MultipoleDirectory2 & TaylorDirectory2 via $ABACUS_SSD2 or directly in the parameter file!"

    # Create dirs
    if not parallel:
        for d in ['MultipoleDirectory', 'MultipoleDirectory2', 'TaylorDirectory', 'TaylorDirectory2']:
            if d in params:
                os.makedirs(params[d], exist_ok=True)

    return read,write,past,multipoles,taylors


def move_state_dirs(read, write, past):
    '''
    At the end of every timestep, we to move the "write" state
    to the read directory, move "read" to "past", and discard
    "past".

    If we're sloshing the state, we instead want to swap the
    symlinks for `read` and `write`.  We also want to swap
    the symlink for the Taylors (but not the multipoles because
    the convolve hasn't happened yet).

    TODO: double check this still works when overwriting the state
    '''

    # move read to past, write to read
    # let's assume sloshing never uses past; otherwise, we need a past in each working dir
    if past is None:
        if not path.samefile(read, write):
            try:
                shutil.rmtree(read)
            except OSError:
                # can't rmtree symlink! but we at least want to delete the contents
                clean_dir(read, preserve=None, rmdir_ifempty=False)
    else:
        try:
            shutil.rmtree(past)
        except OSError:
            pass  # past doesn't exist
        try:
            os.rename(read, past)
        except OSError:
            pass  # read doesn't exist, must be IC state

    readtmp = read + '_tmp'
    os.rename(write, readtmp)
    try:
        os.rename(read, write)
    except FileNotFoundError:
        # if not a symlink, read was moved to past (or deleted) already
        os.makedirs(write)
    os.rename(readtmp, read)


def remove_MT(md, pattern, rmdir=False):
    # Quick util to clear multipoles/taylors
    for mfn in glob(pjoin(md, pattern)):
        os.remove(mfn)
    if rmdir:
        try:
            os.rmdir(md)
        except OSError:
            pass  # remove dir if empty; we re-create at each step in setup_dirs

# via https://stackoverflow.com/a/2293793
fp_regex = r'(([1-9][0-9]*\.?[0-9]*)|(\.[0-9]+))([Ee][+-]?[0-9]+)?'

import table_logger
class StatusLogWriter:
    #header = "Step  Redshift  Singlestep  Conv"
    #line_fmt = '{step:4d}  {z:6.1f}  {ss_rate:.1g} Mp/s ({ss_time:.1g} s) {conv_time:.1g}'

    fields = {'Step': '{:4d}',
              'Redshift': '{:.3g}',
              'Singlestep': '{0[0]:.3g} Mp/s ({0[1]:.3g} s)',
              'Conv': '{:.3g} s'}

    topmatter = ['Abacus Status Log',
                 'simname, timestamp',
                 '==================\n\n',]

    def __init__(self, log_fn):
        self.fields = {k:v.format for k,v in self.fields.items()}
        self.log_fp = open(log_fn, 'ab')

        self.log_fp.write('\n'.join(self.topmatter).format().encode('utf-8'))
        self.log_fp.flush()

        self.logger = table_logger.TableLogger(file=self.log_fp,
                                               columns=list(self.fields),
                                               formatters=self.fields)
    def __del__(self):
        self.logger.make_horizontal_border()
        self.log_fp.close()

    def update(self, param, state, ss_time=None, conv_time=None):
        '''
        Update the log with some info about the singlestep and conv
        that just finished.

        The logs have already been moved to their new names, indicated
        by step_num.
        '''

        step_num = state.FullStepNumber

        if not ss_time:
            self.print('Warning: parsing logs to get singlestep time, may miss startup time')
            ss_log_fn = pjoin(param['LogDirectory'], f'step{step_num:04d}.time')
            try:
                ss_log_txt = pathlib.Path(ss_log_fn).read_text()
            except FileNotFoundError:
                self.print(f'Warning: could not find timing file "{ss_log_fn}"')
                ss_time = np.nan

            matches = re.search(rf'Total Wall Clock Time\s*:\s*(?P<time>{fp_regex:s})', ss_log_txt)
            ss_time = float(matches.group('time'))
        ss_rate = param['NP']/1e6/ss_time  # Mpart/s

        if not conv_time:
            conv_log_fn = pjoin(param['LogDirectory'], f'step{step_num:04d}.convtime')
            try:
                conv_log_txt = pathlib.Path(conv_log_fn).read_text()
                matches = re.search(rf'ConvolutionWallClock\s*:\s*(?P<time>{fp_regex:s})', conv_log_txt)
                conv_time = float(matches.group('time'))
                self.print('Warning: parsing logs to get convolution time, may miss startup time')
            except:
                conv_time = 0.

        info = dict(Step=step_num, Redshift=state.Redshift, Singlestep=(ss_rate,ss_time), Conv=conv_time)

        self.logger(*(info[k] for k in self.fields))


    def print(self, fmtstring, end='\n', *args, **kwargs):
        '''
        Print a plain statement to the status log
        '''
        self.log_fp.write(('\n * ' + fmtstring.format(*args, **kwargs) + end).encode('utf-8'))
        self.log_fp.flush()
    





# class SignalHandler(object):
#     def __init__(self):
#         self.graceful_exit = None
#     def handle(self, signalNumber, frame):
#         print('Received signal:', signalNumber)
#         self.graceful_exit = 1
#         print('We are running out of time in the job! Setting signal handler graceful_exit flag to ', self.graceful_exit)
    
def singlestep(paramfn, maxsteps=None, make_ic=False, stopbefore=-1):
    """
    Run a number of Abacus timesteps by invoking the `singlestep` and
    `convolution` executables in a tick-tock fashion.

    If running a parallel job, instead calls `mpirun singlestep` and
    `mpirun convolution` (or whatever MPI launch command has
    been configured).

    Parameters
    ----------
    paramfn: str
        File name of the parameter file for this simulation
    maxsteps: int
        Run (at most) `maxsteps` timesteps.
    make_ic: bool, optional
        Make the first timestep an IC ingestion step.
    stopbefore: int, optional
        Run abacus until it is about to call "singlestep" for step `stopbefore`.
        Useful for attaching a debugger to a certain step without getting
        interference from Python.

    Returns
    -------
    retcode: int
        Returns 0 or 1 for general success or failure;
        or EXIT_REQUEUE if we finish cleanly but have not reached the final z
    """
    finished = False

    if maxsteps is None:
        maxsteps = 10000

    maxsteps = int(maxsteps)

    if not path.exists(paramfn):
        raise ValueError(f'Parameter file "{paramfn:s}" is not accessible')
        
    param = InputFile(paramfn)

    parallel = param.get('Parallel', False)

    do_fake_convolve = param.get('FakeConvolve', False)

    # Set up backups
    try:
        backups_enabled = param['BackupStepInterval'] > 0
    except:
        backups_enabled = False  # No BackupIntervalSteps parameter
    
    if parallel:
        # TODO: figure out how to signal a backup to the nodes
        run_time_minutes = RUN_TIME_MINUTES #360
        run_time_secs = 60 * run_time_minutes
        start_time = wall_timer()
        print("Beginning run at time", start_time, ", running for ", run_time_minutes, " minutes.\n")
        # s = SignalHandler()
#         signal.signal(signal.SIGUSR1, s.handle)
#         signal.signal(signal.SIGUSR2, s.handle)
        
        backups_enabled = False

    #if not backups_enabled:
    #    print 'Warning: automatic state backup not enabled.  Set "BackupStepInterval" and "BackupDirectory" in the parameters file.'

    ProfilingMode = param.get('ProfilingMode',False)
        
    # Set up OpenMP singlestep environment
    # TODO: check that calling mpirun with this environment is equivalent to calling singlestep with the environment
    singlestep_env = setup_singlestep_env(param)
    convolution_env = setup_convolution_env(param)

    status_log = StatusLogWriter(pjoin(param.OutputDirectory, 'status.log'))
    conv_time = None

    print(f"Using parameter file {paramfn:s} and working directory {param.WorkingDirectory:s}.")

    # floatprec=True effectively guarantees both precisions are available
    # TODO: how to tell if Abacus was compiled in double precision?
    if not do_fake_convolve:
        MakeDerivatives(param, floatprec=True)

    if make_ic and not zeldovich.is_on_the_fly_format(param.ICFormat):
        print("Ingesting IC from "+param.InitialConditionsDirectory+" ... Skipping convolution")
        if path.exists(pjoin(param.InitialConditionsDirectory, "input.pow")):
            shutil.copy(pjoin(param.InitialConditionsDirectory, "input.pow"), pjoin(param.LogDirectory, "input.pow"))

    # Finalize the directories, possibly setting up symlinks for state sloshing
    # Careful: multipoles & taylors can be None if doing a parallel run!
    read,write,past,multipoles,taylors = setup_state_dirs(paramfn)

    if parallel:
        
        try:
            mpirun_cmd = shlex.split(param['mpirun_cmd'])
            if 'Conv_mpirun_cmd' in param:
                Conv_mpirun_cmd = shlex.split(param['Conv_mpirun_cmd'])
            else:
                Conv_mpirun_cmd = mpirun_cmd
        except KeyError:
            raise RuntimeError('"mpirun_cmd" must be specified in the parameter file if "Parallel = 1"!')

        # Dole out the state to the node if requested (e.g. resuming from a saved state on the network file system)
        distribute_state_from = param.get('DistributeStateFrom', None)
        if distribute_state_from:
            print('Distributing state to nodes...')
            distribute_state_cmd = [pjoin(abacuspath, 'Abacus', 'move_node_states.py'), paramfn, distribute_state_from, '--distribute-from-serial']
            subprocess.check_call(Conv_mpirun_cmd + distribute_state_cmd)
        
        #check if our previous run was interrupted and saved in the global directory. If yes, redistribute state to nodes. 
        #TODO do this by checking if we have a backed-up state available in global directory (instead of looking at param file). 
        distribute_to_resume = param.get('DistributeToResume', None)
        
        print('distribute_to_resume = ', distribute_to_resume)
        
        if distribute_to_resume:
            print('Distributing in order to resume...')
            distribute_state_cmd = [pjoin(abacuspath, 'Abacus', 'move_node_states.py'), paramfn, '--distribute', '--verbose']
            subprocess.check_call(Conv_mpirun_cmd + distribute_state_cmd)
            
            # #if we are distributing to resume, before proceed to the parallel convolution + singlestep, let's check a few things:
#             reconstruct_read_files =  check_read_dir_present()
#             reconstruct_multipoles = check_multipole_present()
#
#             if reconstruct_read_files or reconstruct_multipoles:
#                 print(f'Recovering read state files and/or multipoles...')
#
#                 # Build the recover_multipoles executable
#                 with Tools.chdir(pjoin(abacuspath, "singlestep")):
#                     subprocess.check_call(['make', 'recover_multipoles'])
#
#                 reconstruct_read_multipoles_cmd = [pjoin(abacuspath, 'singlestep', 'recover_multipoles'), paramfn, reconstruct_read_files, reconstruct_multipoles]
#
#                 print(f'Running reconstruction for using command {reconstruct_read_multipoles_cmd}.\n  read state: {reconstruct_read_files}\n  multipoles: {reconstruct_multipoles}; ')
#                 subprocess.check_call(Conv_mpirun_cmd + reconstruct_read_multipoles_cmd)
#
#                 save_log_files(param.LogDirectory, f'step{read_state.FullStepNumber:04d}.recover_multipoles')
#                 print(f'\tFinished parallel multipole recovery for read state {read_state.FullStepNumber}.')
#
#                 # do we have the state, nodeslabs, globaldipole, redlack, and posslab-size files ready to go?
#                 # do we have the multipoles ready to go?
#                     # if the answer to either of these two questions is NO, then:
#                         # compile and run recover_multipoles.cpp.
#                         # recover_multipoles should detect what's missing and then recontruct it. This is effectively an abridged version of the i-1-th singlestep.
#
#             # print(os.listdir(read))
#             # if distribute_to_resume and ( 'globaldipole' not in os.listdir(read) or 'redlack' not in os.listdir(read) ) :
#             #      redlack_recovery = 1
#             #      singlestep_cmd[-1] = '1'
#             #      print(singlestep_cmd)
#             # else:
#             #     redlack_recovery = 0
#             #
            
            
            
            
            
        
    print("Beginning abacus steps:")
    

    for i in range(maxsteps):
        
        if make_ic:
            ConvDone = True  # No need to convolve for an IC step
            stepnum = 0
        else:
            try:
                read_state = InputFile(pjoin(read,"state"))
                if parallel:
                    ConvDone = False  # Have to take it on faith that the nodes have multipoles and are ready to convolve!
                else:
                    ConvDone = check_multipole_taylor_done(param, read_state, kind='Taylor')
                stepnum = read_state.FullStepNumber + 1
            except:
                # TODO: might have no read state if we're restoring from a backup
                ConvDone = False
                stepnum = 0

        ss_timer, conv_time = None, None

        # Do the convolution
        # TODO: do we want to continue to support tick-tock parallel convolve/singlestep?
        if not ConvDone and not parallel:
            if not do_fake_convolve:
                # Now check if we have all the multipoles the convolution will need
                if not check_multipole_taylor_done(param, read_state, kind='Multipole'):
                    # Invoke multipole recovery mode
                    print(f"Warning: missing multipoles! Performing multipole recovery for step {i:d}")
                    
                    # Build the recover_multipoles executable
                    with Tools.chdir(pjoin(abacuspath, "singlestep")):
                        subprocess.check_call(['make', 'recover_multipoles'])

                    # Execute it
                    print(f"Running recover_multipoles for step {stepnum:d}")
                    subprocess.check_call([pjoin(abacuspath, "singlestep", "recover_multipoles"), paramfn], env=singlestep_env)
                    save_log_files(param.LogDirectory, f'step{read_state.FullStepNumber:04d}.recover_multipoles')
                    print(f'\tFinished multipole recovery for read state {read_state.FullStepNumber}.')

                # Swap the Taylors link.  In effect, this will place the Taylors on the same disk as the multipoles.
                # But that's what we want for sloshing: this was the write disk, so now it will be the upcoming read disk
                # We'll swap the multipoles as soon as we convolve
                if path.islink(taylors):
                    taylors_convstate = os.readlink(taylors)
                    os.unlink(taylors)
                    os.symlink(os.readlink(multipoles), taylors)
            
            if do_fake_convolve:
                convolution_cmd = [pjoin(abacuspath, "Convolution", "FakeConvolution.py"), paramfn]
            else:
                convolution_cmd = [pjoin(abacuspath, "Convolution", "convolution"), paramfn]
            
            print(f"Performing convolution for step {stepnum:d}")
            with Tools.ContextTimer() as conv_timer:
                subprocess.check_call(convolution_cmd, env=convolution_env)
            conv_time = conv_timer.elapsed

            if ProfilingMode == 2:
                print(f'\tConvolution step {stepnum} finished. ProfilingMode = 2 (Convolution) is active; Abacus will now quit.')
                break

            if not check_multipole_taylor_done(param, read_state, kind='Taylor'):
                # have to take it on faith in the parallel version!
                raise ValueError("Convolution did not complete")
            
            convlogs = glob(pjoin(param.LogDirectory, 'last.*conv*'))
            for cl in convlogs:
                shutil.move(cl, cl.replace('last', f'step{read_state.FullStepNumber+1:04d}'))

            # Warning: Convolution won't work if MultipoleDirectory is the write (or read) state
            # because the states get moved after multipole generation but before convolution.
            remove_MT(param.MultipoleDirectory, 'Multipole*')
            if 'MultipoleDirectory2' in param:
                remove_MT(param.MultipoleDirectory2, 'Multipole*')

            # Now we can move the multipole symlinks
            if path.islink(multipoles):
                os.unlink(multipoles)
                os.symlink(taylors_convstate, multipoles)

            print("\t Finished convolution for state %d"%(read_state.FullStepNumber+1))

        #run singlestep
        if i == stopbefore:
            print('stopbefore = %d was specified; stopping before calling singlestep'%i)
            return 0
        
        singlestep_cmd = [pjoin(abacuspath, "singlestep", "singlestep"), paramfn, str(int(make_ic)), str(0)]
        if parallel:
            
            singlestep_cmd = mpirun_cmd + singlestep_cmd
            print(f'Running parallel convolution + singlestep for step {stepnum:d} with command "{" ".join(singlestep_cmd):s}"')
            convlogs = glob(pjoin(param.LogDirectory, 'last.*conv*'))
            for cl in convlogs:
                shutil.move(cl, cl.replace('last', f'step{read_state.FullStepNumber+1:04d}'))
                
        else:
            print(f"Running singlestep for step {stepnum:d}")
        with Tools.ContextTimer() as ss_timer:
            try:
                subprocess.check_call(singlestep_cmd, env=singlestep_env)
            except subprocess.CalledProcessError as cpe:
                handle_singlestep_error(cpe)
                raise
        
        # In profiling mode, we don't move the states so we can immediately run the same step again
        if ProfilingMode and ProfilingMode != 2:
            print(f'\tStep {stepnum} finished. ProfilingMode is active; Abacus will now quit and states will not be moved.')
            break
            
        # Check that write/state was written as a test of success
        write_state_path = pjoin(write, "state")
        if not path.isfile(write_state_path):
            raise ValueError(f'No write state file at "{write_state_path}"; singlestep did not complete!')
        write_state = InputFile(write_state_path)

        # save the log and timing files under this step number
        save_log_files(param.LogDirectory, f'step{write_state.FullStepNumber:04d}')

        # Update the status log
        status_log.update(param, write_state, ss_timer.elapsed, conv_time)

        
        shutil.copy(pjoin(write, "state"), pjoin(param.LogDirectory, f"step{write_state.FullStepNumber:04d}.state"))
        print(( "\t Finished state {:d}. a = {:.4f}, dlna = {:.3g}, rms velocity = {:.3g}".format(
            write_state.FullStepNumber, write_state.ScaleFactor,
            write_state.DeltaScaleFactor/(write_state.ScaleFactor-write_state.DeltaScaleFactor),
            write_state.RMS_Velocity)))
                    
        if not parallel:
            # Delete the Taylors right away; want to avoid accidentally
            # running with inconsistent positions and Taylors
            remove_MT(param.TaylorDirectory, 'Taylor_*')
            if 'TaylorDirectory2' in param:
                remove_MT(param.TaylorDirectory2, 'Taylor_*')

        # Check if we need to back up the write state
        if backups_enabled and write_state.FullStepNumber > 0 and write_state.FullStepNumber % param['BackupStepInterval'] == 0:
            backup_dir = pjoin(param['BackupDirectory'], 'backup')
            print(f'Backing up state to {backup_dir}')
            tmp_backup = pjoin(param['BackupDirectory'], 'backup_inprogress')
            shutil.copytree(write, tmp_backup)
            if path.isdir(backup_dir):
                shutil.rmtree(backup_dir)
            shutil.move(tmp_backup, backup_dir)
        
        if not parallel:
            # Make a power spectrum
            dfn = pjoin(read, "density")
            if path.exists(dfn):
                # This import can be slow, so we only do it as necessary
                from Abacus.Analysis.PowerSpectrum import PowerSpectrum as PS
                ngrid = param.PowerSpectrumN1d

                psdtype = np.float64 if read_state.DoublePrecision else np.float32
                density = np.empty((ngrid, ngrid, ngrid + 2), dtype=psdtype)
                density[...,:-2] = np.fromfile(dfn, dtype=psdtype).reshape(ngrid,ngrid,ngrid)
                k,P,nb = PS.FFTAndBin(density, param.BoxSize, inplace=True)
                # we use the write state step number here, even though the particles are positioned at the read state positions
                # this is consistent with the time slice behavior
                shutil.copy(dfn, pjoin(param.LogDirectory, f"step{write_state.FullStepNumber:04d}.density".format()))
                np.savez(pjoin(param.LogDirectory, f"step{write_state.FullStepNumber:04d}.pow"), k=k,P=P,nb=nb)
                os.remove(dfn)
                
                
   
        #if parallel and s.graceful_exit:

        
        if parallel and (wall_timer() - start_time >= STOP_PERCENT_RUNTIME * run_time_secs):
            print("Current time: ", wall_timer(), start_time, STOP_PERCENT_RUNTIME *run_time_secs)
            
            restore_time = wall_timer()
            

            print('Graceful exit triggered. Retrieving state from nodes and saving in global directory.')
            retrieve_state_cmd = [pjoin(abacuspath, 'Abacus', 'move_node_states.py'), paramfn, '--retrieve', '--verbose']
            subprocess.check_call(Conv_mpirun_cmd + retrieve_state_cmd)
            
            restore_time = wall_timer() - restore_time
            
            print(f'Retrieving and storing state took {restore_time} seconds\n')
            
            print('Exiting and requeueing.')
            return EXIT_REQUEUE  
        
        # Now shift the states down by one
        move_state_dirs(read, write, past)
        
        # check if we've reached the stopping redshift
        # Note that FinalRedshift always trumps,
        # whether it is before or after the TimeSliceZ array
        try:
            finalz = param.FinalRedshift
        except AttributeError:
            # param.FinalRedshift wasn't set, so we'll look for the minimum in the TimeSliceRedshifts array
            if (param.nTimeSlice>0):
                try:
                    finalz = min(param.TimeSliceRedshifts[:param.nTimeSlice])
                except TypeError:  # param.TimeSliceRedshifts is probably just a single number
                    finalz = float(param.TimeSliceRedshifts)
            else:
                finalz = 0.0

        # This logic is deliberately consistent with singlestep.cpp
        # If this is an IC step then we won't have read_state
        if not make_ic and np.abs(read_state.Redshift - finalz) < 1e-12 and read_state.LPTStepNumber == 0:
            print(f"Final redshift of {finalz:g} reached; terminating normally.")
            status_log.print(f"Final redshift of {finalz:g} reached; terminating normally.")
            finished = True
            break
        
        make_ic = False
        
        # if redlack_recovery:
<<<<<<< HEAD
#             print("Redlack recovery complete. Exiting loop.")
#             return 0
=======
  #           print("Redlack recovery complete. Exiting loop.")
  #           return 0
>>>>>>> 7694d0c2

        ### end singlestep loop


    # If there is more work to be done, signal that we are ready for requeue
    if not finished and not ProfilingMode:
        return EXIT_REQUEUE


    return 0

def save_log_files(logdir, newprefix, oldprefix='lastrun'):
    for logfn in os.listdir(logdir):
        if logfn.startswith(oldprefix):
            newname = logfn.replace(oldprefix, newprefix, 1)
            shutil.move(pjoin(logdir, logfn), pjoin(logdir, newname))

def handle_singlestep_error(error):
    '''
    The singlestep executable may quit with an informative return value,
    such as from a Unix signal.  Let's interpret that for the user.
    The error will still be raised upstream.

    Parameters
    ----------
    error: subprocess.CalledProcessError
        The singlestep exception object
    '''
    if error.returncode == -signal.SIGBUS:
        print('singlestep died with signal SIGBUS! Did the ramdisk run out of memory?', file=sys.stderr)<|MERGE_RESOLUTION|>--- conflicted
+++ resolved
@@ -1134,13 +1134,9 @@
         make_ic = False
         
         # if redlack_recovery:
-<<<<<<< HEAD
 #             print("Redlack recovery complete. Exiting loop.")
 #             return 0
-=======
-  #           print("Redlack recovery complete. Exiting loop.")
-  #           return 0
->>>>>>> 7694d0c2
+
 
         ### end singlestep loop
 
