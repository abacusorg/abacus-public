--- conflicted
+++ resolved
@@ -62,11 +62,8 @@
 
 NEEDS_INTERIM_BACKUP_MINS = 240 #minimum job runtime (in minutes) for which we'd like to do a backup halfway through the job. 
 EXIT_REQUEUE = 200
-<<<<<<< HEAD
 #RUN_TIME_MINUTES = os.getenv("JOB_ACTION_WARNING_TIME")
 RUN_TIME_MINUTES = 1000000
-=======
->>>>>>> 23c2d09b
 
 site_param_fn = pjoin(abacuspath, 'Production', 'site_files', 'site.def')
 directory_param_fn = pjoin(abacuspath, 'Abacus', 'directory.def')
@@ -845,32 +842,12 @@
         
         if not make_ic: #if this is not a clean run, redistribute the state out to the nodes. 
             print('Distributing in order to resume...')
-<<<<<<< HEAD
-            distribute_state_cmd = [pjoin(abacuspath, 'Abacus', 'move_node_states.py'), paramfn, '--distribute', resume_dir,  '--verbose']            
+            distribute_state_cmd = [pjoin(abacuspath, 'Abacus', 'move_node_states.py'), paramfn, '--distribute', resume_dir]            
             distribute_fns_present = call_subprocess(Conv_mpirun_cmd + distribute_state_cmd)
-            
-            
-#            if not distribute_fns_present: 
-#                raise RuntimeError('"Missing/corrupted files detected during distribute to resume. Exiting!')
-#                #Build the recover_multipoles executable
-#                 with Tools.chdir(pjoin(abacuspath, "singlestep")):
-#                     call_subprocess(['make', 'recover_multipoles'])
-#
-#                 reconstruct_read_multipoles_cmd = [pjoin(abacuspath, 'singlestep', 'recover_multipoles'), paramfn]
-   
-   
    
     print("Beginning abacus steps:")
     if parallel:
         # TODO: this would be useful in the serial code too, especially with ramdisk runs
-=======
-            distribute_state_cmd = [pjoin(abacuspath, 'Abacus', 'move_node_states.py'), paramfn, '--distribute', resume_dir]            
-            distribute_fns_present = subprocess.check_call(Conv_mpirun_cmd + distribute_state_cmd)
-            
-   
-    print("Beginning abacus steps:")
-    if parallel:
->>>>>>> 23c2d09b
         emergency_exit_fn = pjoin(param['WorkingDirectory'], 'abandon_ship')
         print("\n------------------")
         print("To trigger emergency quit safely, create file", emergency_exit_fn)
@@ -1055,31 +1032,9 @@
                 os.remove(dfn)
         
         if parallel:
-<<<<<<< HEAD
-            # Merge all nodes' files into one
+            # Merge all nodes' checksum files into one
             merge_checksum_files(param)
 
-            abandon_ship = path.exists(emergency_exit_fn)
-            graceful_exit = (wall_timer() - start_time >= run_time_secs) or abandon_ship
-        
-            if graceful_exit:
-                print("Current time: ", wall_timer(), start_time, run_time_secs)
-                restore_time = wall_timer()
-            
-                if abandon_ship:
-                    print('\nAbandoning ship!\n')
-                
-
-                print('Graceful exit triggered. Retrieving state from nodes and saving in global directory.')
-                retrieve_state_cmd = [pjoin(abacuspath, 'Abacus', 'move_node_states.py'), paramfn, resume_dir, '--retrieve', '--verbose']
-                call_subprocess(Conv_mpirun_cmd + retrieve_state_cmd)
-            
-                restore_time = wall_timer() - restore_time
-            
-                print(f'Retrieving and storing state took {restore_time} seconds\n')
-                print('Exiting and requeueing.')
-            
-=======
             # check if we need to gracefully exit and/or backup:
             #    is a group finding step next?          ---> backup to NVME and continue.   (group finding steps are more likely to crash!)
             #    are we ~halfway through our long run?  ---> backup to NVME and continue.   (just in case.)
@@ -1124,20 +1079,16 @@
                 restore_time = wall_timer()
         
                 retrieve_state_cmd = [pjoin(abacuspath, 'Abacus', 'move_node_states.py'), paramfn, resume_dir, '--retrieve']
-                subprocess.check_call(Conv_mpirun_cmd + retrieve_state_cmd)
+                call_subprocess(Conv_mpirun_cmd + retrieve_state_cmd)
             
                 restore_time = wall_timer() - restore_time
             
                 print(f'Retrieving and storing state took {restore_time} seconds. ', end = '')
             
->>>>>>> 23c2d09b
                 #checking if path exists explicitly just in case user requested emergency exit while we were retrieveing the state. 
                 if path.exists(emergency_exit_fn): 
                     os.remove(emergency_exit_fn)
                 
-<<<<<<< HEAD
-                return EXIT_REQUEUE  
-=======
                 if interim_backup:
                     interim_backup_complete = True 
                     
@@ -1146,7 +1097,6 @@
                     return EXIT_REQUEUE  
                 else:
                     print('Continuing run.')
->>>>>>> 23c2d09b
         
         # Now shift the states down by one
         move_state_dirs(read, write, past)
