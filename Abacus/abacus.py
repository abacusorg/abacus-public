#!/usr/bin/env python
'''
This module is the main entry point for running an Abacus simulation.
For a complete example of a simulation setup that demonstrates how
to use this module, see the `abacus/Production/Example` directory.

This module is mostly a wrapper for the `singlestep` binary. It
handles moving the state folders around, etc.  It can be imported
as a module or directly invoked as a script:

Script usage:
    See abacus/Production/Example

Command line usage:
    abacus.py [-h] [--clean] [--erase-ic] parfile

    Run this sim.

    positional arguments:
      parfile     The parameter file

    optional arguments:
      -h, --help  show this help message and exit
      --clean     Erase the working directory and start over. Otherwise, continue
                  from the existing state. Always preserves the ICs unless
                  --erase-ic.
      --erase-ic  Remove the ICs if they exist.

'''

import os
import sys
abacuspath = os.getenv("ABACUS")
if not abacuspath:
    print("Error: Please define $ABACUS to be the absolute path to your abacus distribution", file=sys.stderr)
    sys.exit(1)
    
import os.path as path
from os.path import join as pjoin, normpath, basename, dirname
import subprocess
import shutil
import ctypes as ct
import argparse
from glob import glob
import pathlib
import re
import fnmatch
import shlex
import time
import signal
from tempfile import mkstemp
import warnings
from warnings import warn

import numpy as np

from .InputFile import InputFile
from . import Tools
from . import GenParam
from . import zeldovich
from Abacus.Cosmology import AbacusCosmo


EXIT_REQUEUE = 200
#RUN_TIME_MINUTES = os.getenv("JOB_ACTION_WARNING_TIME")
RUN_TIME_MINUTES = 1000000

site_param_fn = pjoin(abacuspath, 'Production', 'site_files', 'site.def')
directory_param_fn = pjoin(abacuspath, 'Abacus', 'directory.def')
wall_timer = time.perf_counter  # monotonic wall clock time


def run(parfn='abacus.par2', config_dir=path.curdir, maxsteps=10000, clean=False, erase_ic=False, output_parfile=None, use_site_overrides=False, override_directories=False, just_params=False, **param_kwargs):
    """
    The main entry point for running a simulation.  Initializes directories,
    copies parameter files, and parses parameter files as appropriate, then
    invokes `singlestep()`.

    Files in the `config_dir` directory will be carried around in the `info`
    directory alongside time slices, data products, etc.
    
    Parameters
    ----------
    parfn: str, optional
        The name of the Abacus parameter (.par or .par2) file relative to
        `config_dir`.  Default: abacus.par2
    config_dir: str, optional
        The directory containing the parameter files for this simulation.
        Default: path.curdir (current directory)
    maxsteps: int, optional
        The maximum number of times to invoke singlestep.  Default: 10000.
    clean: bool, optional
        Whether to continue from an existing state or erase it and start over.
        Never erases ICs; only erase_ic does that.  Default: False
    erase_ic: bool, optional
        Erase the initial conditions directory and generate new ICs.
        Default: False
    output_parfile: str, optional
        Filename of the processed parameters file.  Default of None places it
        in the same directory as `parfile`.
    use_site_overrides: bool, optional
        Use the `site_param_fn` file to overwrite tuning parameters
        (like `OMP_NUM_THREADS`) in the given parameter file.  Default: False.
    override_directories: bool, optional
        Discard the directories (like `WorkingDirectory`) listed in the parameter
        file and use the system defaults instead (from environment vars like
        $ABACUS_TMP).  Also allows some zeldovich-PLT paths, like the eigenmodes
        file, to be overwritten.  Default: False.
    param_kwargs: dict, optional
        Extra parameters to pass to the InputFile parser.  Useful for changing
        parameters on-the-fly for e.g. testing different parameters.
        
    Returns
    -------
    retcode: int
        The singlestep return value
    """
    
    parfn = pjoin(config_dir, parfn)
    pardir = dirname(parfn)
    if not output_parfile:
        output_parfile = pjoin(pardir, 'abacus.par')

    # TODO: summit doesn't let us write files from the compute nodes.  Is that a problem?
    params = preprocess_params(output_parfile, parfn, use_site_overrides=use_site_overrides,
                override_directories=override_directories, **param_kwargs)
    if just_params:
        return 0

    parallel = params.get('Parallel', False)

    # These directories are global; i.e. treated the same in the parallel and serial versions
    icdir = params['InitialConditionsDirectory']
    outdir = params['OutputDirectory']
    logdir = params['LogDirectory']
    groupdir = params.get('GroupDirectory', '')
    basedir = params['WorkingDirectory']

    if parallel:
        resumedir = pjoin(dirname(params['WorkingDirectory']), params['SimName'] + '_retrieved_state')
    else:
        resumedir = None

    # If we requested a resume, but there is no state, assume we are starting fresh
    if not clean:
        if (parallel and path.exists(resumedir)) or (not parallel and path.exists(basedir)):
            print('Resuming from existing state.')    
        else:
            print('Resume requested but no state exists.  Creating one.')
            clean = True            

    if erase_ic and path.exists(icdir):
        print('Erasing IC dir')
        shutil.rmtree(icdir)

    # If not resuming, erase old global dirs
    if clean:
        clean_dir(basedir, preserve=icdir if not erase_ic else None)
        clean_dir(outdir, preserve=icdir if not erase_ic else None)
        clean_dir(logdir, preserve=icdir if not erase_ic else None)
        clean_dir(groupdir, preserve=icdir if not erase_ic else None)
        #NAM make prettier. 
        if parallel and path.exists(resumedir):
            clean_dir(resumedir)
            
    os.makedirs(basedir, exist_ok=True)

    for d in ['LogDirectory', 'OutputDirectory', 'GroupDirectory']:
        if d in params and params[d]:
            os.makedirs(params[d], exist_ok=True)
    
    try:
        shutil.copy(output_parfile, basedir)
    except shutil.Error:
        pass  # same file?

    info_out_path = pjoin(basedir, 'info')
    copy_contents(config_dir, info_out_path, clean=True)

    # Copy over all of the input files to the output folder for reference
    os.makedirs(outdir, exist_ok=True)
    try:
        shutil.copy(output_parfile, outdir)
    except shutil.Error:
        pass  # same file?
    
    info_out_path = pjoin(outdir, 'info')
    copy_contents(config_dir, info_out_path, clean=True)
  
    # Note: we are cd-ing into the global working directory if this is a parallel run
    with Tools.chdir(basedir):
        # The parfile is directly stored in the basedir
        output_parfile = basename(output_parfile)
        if clean and not path.exists(icdir) and not zeldovich.is_on_the_fly_format(params['ICFormat']):
            zeldovich.run(output_parfile, allow_eigmodes_fn_override=override_directories)
        elif clean:
            print('Reusing existing ICs')

        retval = singlestep(output_parfile, maxsteps, make_ic=clean, resume_dir = resumedir)
        
    #if parallel:
    #    handle_requeue(retval, parfn)

    return retval

def copy_contents(in_dir, out_dir, clean=True, ignore='*.py'):
    if clean:
        if path.isdir(out_dir):
            shutil.rmtree(out_dir)
    os.makedirs(out_dir, exist_ok=True)

    if type(ignore) == str:
        ignore = [ignore]

    for fn in os.scandir(in_dir):
        if not fn.is_file():
            continue
        if any(fnmatch.fnmatch(fn, ipat) for ipat in ignore):
            continue
        shutil.copy(fn, out_dir)


def clean_dir(bd, preserve=None, rmdir_ifempty=True):
    '''
    Remove the contents of a directory except for the path
    specified in the "preserve" argument.  Optionally remove
    the directory itself if it's empty.
    '''
    if bd == None:
        return 0 
        
    if path.exists(bd):
        # Erase everything in basedir except the ICs
        for d in os.listdir(bd):
            d = pjoin(bd, d)
            try:
                if preserve and path.samefile(d, preserve):
                    continue
            except OSError:
                pass  # icdir may not exist
            try:
                shutil.rmtree(d)
            except OSError:
                os.remove(d)  # may have been a file, not a dir
        if rmdir_ifempty:
            try:
                os.rmdir(bd)
            except OSError:
                pass

def MakeDerivatives(param, derivs_archive_dirs=True, floatprec=False):
    '''
    Look for the derivatives required for param and make them if they don't exist.
    '''

    # We will attempt to copy derivatives from the archive dir if they aren't found
    if derivs_archive_dirs == True:
        derivs_archive_dirs = [pjoin(os.getenv('ABACUS_PERSIST',None), 'Derivatives'),
                              pjoin(os.getenv('ABACUS_SSD',None), 'Derivatives')]

    if type(derivs_archive_dirs) is str:
        derivs_archive_dirs = [derivs_archive_dirs]
    
    os.makedirs(param.DerivativesDirectory, exist_ok=True)

    #note! added this in to run Ewald test for far_radius 1-8,16 
    for ADnum in list(range(1,9)) + [16]:
        ADfn = f'AD32_{ADnum:03d}.dat'
        source_ADfn = pjoin(abacuspath, "Derivatives", ADfn)
        if not path.isfile(pjoin(param.DerivativesDirectory, ADfn)):
            shutil.copy(source_ADfn,param.DerivativesDirectory)
    
    suffix = f"{param.CPD:d}_{param.Order:d}_{param.NearFieldRadius:d}_{param.DerivativeExpansionRadius:d}" + "_{slab:d}"
    fnfmt32 = "fourierspace_float32_" + suffix
    fnfmt64 = "fourierspace_" + suffix
            
    derivativenames32, derivativenames64 = [], []
    for i in range(0,param.CPD//2+1):
        derivativenames32 += [fnfmt32.format(slab=i)]
        derivativenames64 += [fnfmt64.format(slab=i)]
    derivativenames = derivativenames32 if floatprec else derivativenames64
    fnfmt = fnfmt32 if floatprec else fnfmt64

    create_derivs_cmd = [pjoin(abacuspath, "Derivatives", "CreateDerivatives"),
                        str(param.CPD),str(param.Order),str(param.NearFieldRadius),str(param.DerivativeExpansionRadius)]

    parallel = param.get('Parallel', False)

    if parallel:
        # TODO: parallel CreateDerivs?
        if 'Conv_mpirun_cmd' in param:
            create_derivs_cmd = shlex.split(param['Conv_mpirun_cmd']) + create_derivs_cmd
        else:
            create_derivs_cmd = shlex.split(param['mpirun_cmd']) + create_derivs_cmd

    # First check if the derivatives are in the DerivativesDirectory
    if not all(path.isfile(pjoin(param.DerivativesDirectory, dn)) for dn in derivativenames):
        
        # If not, check if they are in the canonical $ABACUS_PERSIST/Derivatives directory
        for derivs_archive_dir in derivs_archive_dirs:
            if all(path.isfile(pjoin(derivs_archive_dir, dn)) for dn in derivativenames):
                print(f'Found derivatives in archive dir "{derivs_archive_dir}". Copying to DerivativesDirectory "{param.DerivativesDirectory}".')
                for dn in derivativenames:
                    shutil.copy(pjoin(derivs_archive_dir, dn), pjoin(param.DerivativesDirectory, dn))
                break
        else:
            print(f'Could not find derivatives in "{param.DerivativesDirectory}" or archive dir "{derivs_archive_dir}". Creating them...')
            print(f"Error was on file pattern '{fnfmt}'")

            if floatprec:
                # first make sure the derivatives exist in double format
                MakeDerivatives(param, floatprec=False)
                # now make a 32-bit copy
                from . import convert_derivs_to_float32
                for dpath in derivativenames64:
                    convert_derivs_to_float32.convert(pjoin(param.DerivativesDirectory, dpath))
            else:
                with Tools.chdir(param.DerivativesDirectory):
                    try:
                        os.remove("./farderivatives")
                    except OSError:
                        pass
                    if parallel:
                        print('Dispatching CreateDerivatives with command "{}"'.format(' '.join(create_derivs_cmd)))
                    call_subprocess(create_derivs_cmd)
    
    
def default_parser():
    """
    A default command-line interface that other scripts may want to use.

    Example
    -------
    parser = abacus.default_parser()
    parser.add_argument(...)  # optional
    args = parser.parse_args()
    retcode = abacus.run('abacus.par2', **vars(args))
    
    """
    parser = argparse.ArgumentParser(description='Run this sim.', formatter_class=Tools.ArgParseFormatter)
    parser.add_argument('--clean', action='store_true', help="Erase the working directory and start over.  Otherwise, continue from the existing state.  Always preserves the ICs unless --erase-ic.")
    parser.add_argument('--erase-ic', action='store_true', help="Remove the ICs if they exist.")
    parser.add_argument('--maxsteps', type=int, help="Take at most N steps", metavar='N')
    parser.add_argument('--just-params', help="Only generate the .par file from the .par2 file", action='store_true')
    return parser


def preprocess_params(output_parfile, parfn, use_site_overrides=False, override_directories=False, **param_kwargs):
    '''
    There are a number of runtime modifications we want to make
    to the Abacus .par2 file as we parse it.  These typically
    require computation of some sort and can't be done with static
    parsing.

    1) Compute ZD_Pk_sigma from sigma_8
    2) If $ABACUS_SSD2 is defined, define the params {Multipole,Taylor}Directory2
    3) If $ABACUS_TMP2 is defined and StateIOMode is "slosh", define WorkingDirectory2
    4) If `use_site_overrides` is set, load params from the site.def file
    5) If `override_directories` is set, overwrite directories with defaults from the environment
    '''
    # We will build this dict in order of precedence
    _param_kwargs = param_kwargs.copy()

    if use_site_overrides:
        site = InputFile(site_param_fn)
        for k in site.keys():
            # explicit param_kwargs take precedence over site files
            if k not in param_kwargs:
                param_kwargs[k] = site[k]

    params = GenParam.makeInput(output_parfile, parfn, **param_kwargs)

    if override_directories:
        dirs = GenParam.parseInput(directory_param_fn, varreplace_values=params)
        for k in dirs.keys():
            # explicit param_kwargs take precedence over directory overrides
            if k not in param_kwargs:
                param_kwargs[k] = dirs[k]
    
    if 'sigma_8' in params:
        sigma8_at_zinit = zeldovich.calc_sigma8(params)
        if 'ZD_Pk_sigma' in params:
            assert np.isclose(params['ZD_Pk_sigma'], sigma8_at_zinit, rtol=1e-4),\
                f"ZD_Pk_sigma ({sigma8_at_zinit:f}) calculated from sigma_8 ({params['sigma_8']:f}) conflicts with the provided value of ZD_Pk_sigma ({params['ZD_Pk_sigma']:f})!"
        param_kwargs['ZD_Pk_sigma'] = sigma8_at_zinit
        params = GenParam.makeInput(output_parfile, parfn, **param_kwargs)

    if params.get('StateIOMode','normal').lower() in ('slosh','stripe'):
        # TODO: state striping not implemented
        if 'ABACUS_TMP2' in os.environ:
            # WorkingDirectory2 is never processed by Abacus if we are sloshing
            # It will be intercepted by the sloshing logic
            if 'WorkingDirectory2' not in params:
                param_kwargs['WorkingDirectory2'] = pjoin(os.environ['ABACUS_TMP2'], params['SimName'])

    Conv_IOMode = params.get('Conv_IOMode','normal').lower()
    if 'ABACUS_SSD2' in os.environ:
        if Conv_IOMode == 'slosh':
            # Don't bother failing with assertions here.  We'll check everything when we actually try to set up the state dirs
            # Similar to WorkingDirectory2, this dir is never used by Abacus proper
            if 'ConvolutionWorkingDir2' not in params:
                param_kwargs['ConvolutionWorkingDir2'] = pjoin(os.environ['ABACUS_SSD2'], params['SimName'])
        elif Conv_IOMode == 'stripe':
            if 'MultipoleDirectory2' not in params:
                param_kwargs['MultipoleDirectory2'] = pjoin(os.environ['ABACUS_SSD2'], params['SimName'], 'multipole2')
            if 'TaylorDirectory2' not in params:
                param_kwargs['TaylorDirectory2'] = pjoin(os.environ['ABACUS_SSD2'], params['SimName'], 'taylor2')

    params = GenParam.makeInput(output_parfile, parfn, **param_kwargs)

    return params


def check_multipole_taylor_done(param, state, kind):
    """
    Checks that all the multipoles or Taylors exist and have the expected
    file size for the serial code. `kind` must be 'Multipole' or 'Taylor'.
    """

    assert kind in ['Multipole', 'Taylor']
    rml = (param.Order+1)**2
    sizeof_Complex = 16 if state.DoublePrecision else 8
    size = param.CPD*(param.CPD+1)/2*rml*sizeof_Complex

    even_dir = param[kind+'Directory']
    odd_dir = param.get(kind+'Directory2', param[kind+'Directory'])
    if kind == 'Multipole':
        kind += 's'  # should consider standardizing our pluralization
    try:
        even = all(path.getsize(pjoin(even_dir, kind+f'_{i:04d}')) == size
            for i in range(0,param.CPD,2))
        odd = all(path.getsize(pjoin(odd_dir, kind+f'_{i:04d}')) == size
            for i in range(1,param.CPD,2))
    except FileNotFoundError:
        return False

    return even and odd


def setup_singlestep_env(param):
    """
    Assign OpenMP threads to cores using the OMP_PLACES
    and OMP_PROC_BIND environment variables.  This has
    to be done in Python instead of singlestep because
    OpenMP offers no C/C++ interfaces to do this.
    
    TODO: Setting intelligent defaults for these would
    require detecting the NUMA architecture of the machine
    """
    
    singlestep_env = os.environ.copy()
    if 'OMP_PLACES' in param:
        singlestep_env['OMP_PLACES'] = param.OMP_PLACES
    if 'OMP_PROC_BIND' in param:
        singlestep_env['OMP_PROC_BIND'] = param.OMP_PROC_BIND
    if 'OMP_NUM_THREADS' in param and 'OMP_NUM_THREADS' in singlestep_env:
        if param['OMP_NUM_THREADS'] != singlestep_env['OMP_NUM_THREADS']:
            warn('OMP_NUM_THREADS in the parameter file and the environment do not match. '
                'To avoid confusion, they should be the same (or the environment variable should be unset).')
        
    return singlestep_env
    
    
def setup_convolution_env(param):
    """
    Same as singlestep_env, but for the convolution
    """
    
    convolution_env = os.environ.copy()
    if 'Conv_OMP_PLACES' in param:
        convolution_env['OMP_PLACES'] = param.Conv_OMP_PLACES
    if 'Conv_OMP_PROC_BIND' in param:
        convolution_env['OMP_PROC_BIND'] = param.Conv_OMP_PROC_BIND
        
    return convolution_env

    
def setup_state_dirs(paramfn):
    '''
    This function is called once before the singlestep loop begins.
    Its main purpose is to setup the state directories, including
    the symlinks if state sloshing is requested via `StateIOMode`.

    When state sloshing, everything looks normal to the singlestep
    binary, except "read" and "write" are actually symlinks
    to the "state1" and "state2" directories elsewhere.

    Sloshing/striping of the multipole/taylors can be requested
    with the `Conv_IOMode` parameter.

    When doing a parallel run, we can set up global directories here,
    but not node-local ones.
    '''
    params = GenParam.makeInput(paramfn, paramfn)
    StateIOMode = params.get('StateIOMode','normal').lower()
    Conv_IOMode = params.get('Conv_IOMode','normal').lower()

    parallel = params.get('Parallel', False)

    # Presently, we only support normal operation and overwriting in the parallel version
    if parallel:
        assert StateIOMode in ('normal', 'overwrite')
        assert Conv_IOMode in ('normal', 'overwrite')
    
    # Normal operation: everything is under the WorkingDirectory or specified individually
    try:
        read = params['ReadStateDirectory']
    except KeyError:
        read = pjoin(params['WorkingDirectory'], "read")

    try:
        write = params['WriteStateDirectory']
    except KeyError:
        write = pjoin(params['WorkingDirectory'], "write")

    try:
        past = params['PastStateDirectory']
    except KeyError:
        past = pjoin(params['WorkingDirectory'], "past")

    past = normpath(past)
    read = normpath(read)
    write = normpath(write)

    if not parallel:
        taylors = normpath(params['TaylorDirectory'])
        multipoles = normpath(params['MultipoleDirectory'])
    else:
        # In parallel version, M/T are purely node-local
        taylors = None
        multipoles = None

    if StateIOMode == 'overwrite':
        write = read
        past = None

    # Check if the write state already exists
    if path.isfile(pjoin(write, "state")) and StateIOMode != 'overwrite':
        answer = input(f'\nWrite state "{write}" exists and would be overwritten. Do you want to delete it? (y/[n]) ')
        if answer == "y":
            shutil.rmtree(write)
        else:
            raise ValueError("Cannot proceed if write state exists!")

    # If the links don't exist, create them and the underlying dirs
    # If they do exist, don't touch them
    def make_link(link, target):
        if path.exists(link):
            # link already existing as a file/directory instead of a link is an error!
            assert path.islink(link)
        else:
            os.makedirs(target, exist_ok=True)
            os.symlink(target, link)
    
    # Set up symlinks to slosh the state
    # This approach ensures that Abacus proper doesn't need to know anything about sloshing
    if StateIOMode == 'slosh':
        # Should be populated manually or from ABACUS_TMP2
        assert 'WorkingDirectory' in params  # need a working directory to put the symlinks
        assert 'WorkingDirectory2' in params, \
            "If StateIOMode = slosh, must specify WorkingDirectory2 via $ABACUS_TMP2 or directly in the parameter file!"

        make_link(read, pjoin(params['WorkingDirectory'], 'state1'))
        make_link(write, pjoin(params['WorkingDirectory2'], 'state2'))

        # Normally we move 'read' to 'past' after singlestep, but that might cross devices if sloshing!
        # Technically we could keep two past states (one in each slosh directory)
        # but in practice this may be too many copies of the state
        past = None
    else:
        os.makedirs(read, exist_ok=True)
        os.makedirs(write, exist_ok=True)
        if past:
            os.makedirs(past, exist_ok=True)

    # Need M/TDirectory2 for either sloshing or striping
    if Conv_IOMode == 'slosh':
        assert 'ConvolutionWorkingDir2' in params, \
            "If Conv_IOMode = slosh, must specify ConvolutionWorkingDir2 via $ABACUS_SSD2 or directly in the parameter file!"

        # we use dirname(taylors) as ConvolutionWorkingDir
        assert dirname(taylors) == dirname(multipoles)

        make_link(taylors, pjoin(dirname(taylors), 'convstate1'))
        make_link(multipoles, pjoin(params['ConvolutionWorkingDir2'], 'convstate2'))

    if Conv_IOMode == 'stripe':
        assert 'MultipoleDirectory2' in params and 'TaylorDirectory2' in params, \
            "If Conv_IOMode = stripe, must specify MultipoleDirectory2 & TaylorDirectory2 via $ABACUS_SSD2 or directly in the parameter file!"

    # Create dirs
    if not parallel:
        for d in ['MultipoleDirectory', 'MultipoleDirectory2', 'TaylorDirectory', 'TaylorDirectory2']:
            if d in params:
                os.makedirs(params[d], exist_ok=True)

    return read,write,past,multipoles,taylors


def move_state_dirs(read, write, past):
    '''
    At the end of every timestep, we to move the "write" state
    to the read directory, move "read" to "past", and discard
    "past".

    If we're sloshing the state, we instead want to swap the
    symlinks for `read` and `write`.  We also want to swap
    the symlink for the Taylors (but not the multipoles because
    the convolve hasn't happened yet).

    TODO: double check this still works when overwriting the state
    '''

    # move read to past, write to read
    # let's assume sloshing never uses past; otherwise, we need a past in each working dir
    if past is None:
        if not path.samefile(read, write):
            try:
                shutil.rmtree(read)
            except OSError:
                # can't rmtree symlink! but we at least want to delete the contents
                clean_dir(read, preserve=None, rmdir_ifempty=False)
    else:
        try:
            shutil.rmtree(past)
        except OSError:
            pass  # past doesn't exist
        try:
            os.rename(read, past)
        except OSError:
            pass  # read doesn't exist, must be IC state

    readtmp = read + '_tmp'
    os.rename(write, readtmp)
    try:
        os.rename(read, write)
    except FileNotFoundError:
        # if not a symlink, read was moved to past (or deleted) already
        os.makedirs(write)
    os.rename(readtmp, read)


def remove_MT(md, pattern, rmdir=False):
    # Quick util to clear multipoles/taylors
    for mfn in glob(pjoin(md, pattern)):
        os.remove(mfn)
    if rmdir:
        try:
            os.rmdir(md)
        except OSError:
            pass  # remove dir if empty; we re-create at each step in setup_dirs

# via https://stackoverflow.com/a/2293793
fp_regex = r'(([1-9][0-9]*\.?[0-9]*)|(\.[0-9]+))([Ee][+-]?[0-9]+)?'

import table_logger
class StatusLogWriter:
    #header = "Step  Redshift  Singlestep  Conv"
    #line_fmt = '{step:4d}  {z:6.1f}  {ss_rate:.1g} Mp/s ({ss_time:.1g} s) {conv_time:.1g}'

    fields = {'Step': '{:4d}',
              'Redshift': '{:.3g}',
              'Singlestep': '{0[0]:.3g} Mp/s ({0[1]:.3g} s)',
              'Conv': '{:.3g} s'}

    topmatter = ['Abacus Status Log',
                 'simname, timestamp',
                 '==================\n\n',]

    def __init__(self, log_fn):
        self.fields = {k:v.format for k,v in self.fields.items()}
        self.log_fp = open(log_fn, 'ab')

        self.log_fp.write('\n'.join(self.topmatter).format().encode('utf-8'))
        self.log_fp.flush()

        self.logger = table_logger.TableLogger(file=self.log_fp,
                                               columns=list(self.fields),
                                               formatters=self.fields)
    def __del__(self):
        self.logger.make_horizontal_border()
        self.log_fp.close()

    def update(self, param, state, ss_time=None, conv_time=None):
        '''
        Update the log with some info about the singlestep and conv
        that just finished.

        The logs have already been moved to their new names, indicated
        by step_num.
        '''

        step_num = state.FullStepNumber

        if not ss_time:
            self.print('Warning: parsing logs to get singlestep time, may miss startup time')
            ss_log_fn = pjoin(param['LogDirectory'], f'step{step_num:04d}.time')
            try:
                ss_log_txt = pathlib.Path(ss_log_fn).read_text()
            except FileNotFoundError:
                self.print(f'Warning: could not find timing file "{ss_log_fn}"')
                ss_time = np.nan

            matches = re.search(rf'Total Wall Clock Time\s*:\s*(?P<time>{fp_regex:s})', ss_log_txt)
            ss_time = float(matches.group('time'))
        ss_rate = param['NP']/1e6/ss_time  # Mpart/s

        if not conv_time:
            conv_log_fn = pjoin(param['LogDirectory'], f'step{step_num:04d}.convtime')
            try:
                conv_log_txt = pathlib.Path(conv_log_fn).read_text()
                matches = re.search(rf'ConvolutionWallClock\s*:\s*(?P<time>{fp_regex:s})', conv_log_txt)
                conv_time = float(matches.group('time'))
                self.print('Warning: parsing logs to get convolution time, may miss startup time')
            except:
                conv_time = 0.

        info = dict(Step=step_num, Redshift=state.Redshift, Singlestep=(ss_rate,ss_time), Conv=conv_time)

        self.logger(*(info[k] for k in self.fields))


    def print(self, fmtstring, end='\n', *args, **kwargs):
        '''
        Print a plain statement to the status log
        '''
        self.log_fp.write(('\n * ' + fmtstring.format(*args, **kwargs) + end).encode('utf-8'))
        self.log_fp.flush()
    



class SignalHandler(object):
    def __init__(self):
        self.graceful_exit = None
    def handle(self, signalNumber, frame):
        print('Received signal:', signalNumber)
        self.graceful_exit = 1
        print('We are running out of time in the job! Setting signal handler graceful_exit flag to ', self.graceful_exit)

 
 
 
def singlestep(paramfn, maxsteps=None, make_ic=False, stopbefore=-1, resume_dir=None):
    """
    Run a number of Abacus timesteps by invoking the `singlestep` and
    `convolution` executables in a tick-tock fashion.

    If running a parallel job, instead calls `mpirun singlestep` and
    `mpirun convolution` (or whatever MPI launch command has
    been configured).

    Parameters
    ----------
    paramfn: str
        File name of the parameter file for this simulation
    maxsteps: int
        Run (at most) `maxsteps` timesteps.
    make_ic: bool, optional
        Make the first timestep an IC ingestion step.
    stopbefore: int, optional
        Run abacus until it is about to call "singlestep" for step `stopbefore`.
        Useful for attaching a debugger to a certain step without getting
        interference from Python.

    Returns
    -------
    retcode: int
        Returns 0 or 1 for general success or failure;
        or EXIT_REQUEUE if we finish cleanly but have not reached the final z
    """
    
    s = SignalHandler()
    signal.signal(signal.SIGUSR1, s.handle)
    signal.signal(signal.SIGUSR2, s.handle)
    
    
    finished = False

    if maxsteps is None:
        maxsteps = 10000

    maxsteps = int(maxsteps)

    if not path.exists(paramfn):
        raise ValueError(f'Parameter file "{paramfn:s}" is not accessible')
        
    param = InputFile(paramfn)

    parallel = param.get('Parallel', False)

    do_fake_convolve = param.get('FakeConvolve', False)

    # Set up backups
    try:
        backups_enabled = param['BackupStepInterval'] > 0
    except:
        backups_enabled = False  # No BackupIntervalSteps parameter
    
    if parallel:
        # TODO: figure out how to signal a backup to the nodes
        run_time_minutes = int(RUN_TIME_MINUTES) #360
        run_time_secs = 60 * run_time_minutes
        start_time = wall_timer()
        print("Beginning run at time", start_time, ", running for ", run_time_minutes, " minutes.\n")
        
        
        backups_enabled = False

    #if not backups_enabled:
    #    print 'Warning: automatic state backup not enabled.  Set "BackupStepInterval" and "BackupDirectory" in the parameters file.'

    ProfilingMode = param.get('ProfilingMode',False)
        
    # Set up OpenMP singlestep environment
    # TODO: check that calling mpirun with this environment is equivalent to calling singlestep with the environment
    singlestep_env = setup_singlestep_env(param)
    convolution_env = setup_convolution_env(param)

    status_log = StatusLogWriter(pjoin(param.OutputDirectory, 'status.log'))
    conv_time = None

    print(f"Using parameter file {paramfn:s} and working directory {param.WorkingDirectory:s}.")

    # floatprec=True effectively guarantees both precisions are available
    # TODO: how to tell if Abacus was compiled in double precision?
    if not do_fake_convolve:
        MakeDerivatives(param, floatprec=True)

    if make_ic and not zeldovich.is_on_the_fly_format(param.ICFormat):
        print("Ingesting IC from "+param.InitialConditionsDirectory+" ... Skipping convolution")
        if path.exists(pjoin(param.InitialConditionsDirectory, "input.pow")):
            shutil.copy(pjoin(param.InitialConditionsDirectory, "input.pow"), pjoin(param.LogDirectory, "input.pow"))

    # Finalize the directories, possibly setting up symlinks for state sloshing
    # Careful: multipoles & taylors can be None if doing a parallel run!
    read,write,past,multipoles,taylors = setup_state_dirs(paramfn)

    if parallel:
        
        try:
            mpirun_cmd = shlex.split(param['mpirun_cmd'])
            if 'Conv_mpirun_cmd' in param:
                Conv_mpirun_cmd = shlex.split(param['Conv_mpirun_cmd'])
            else:
                Conv_mpirun_cmd = mpirun_cmd
        except KeyError:
            raise RuntimeError('"mpirun_cmd" must be specified in the parameter file if "Parallel = 1"!')

        # Dole out the state to the node if requested (e.g. resuming from a saved state on the network file system)
        distribute_state_from = param.get('DistributeStateFrom', None)
        if distribute_state_from:
            print('Distributing state to nodes...')
            distribute_state_cmd = [pjoin(abacuspath, 'Abacus', 'move_node_states.py'), paramfn, distribute_state_from, '--distribute-from-serial']
            call_subprocess(Conv_mpirun_cmd + distribute_state_cmd)
        
        #check if our previous run was interrupted and saved in the global directory. If yes, redistribute state to nodes. 
        #TODO do this by checking if we have a backed-up state available in global directory (instead of looking at param file). 
        
        if not make_ic: #if this is not a clean run, redistribute the state out to the nodes. 
            print('Distributing in order to resume...')
            distribute_state_cmd = [pjoin(abacuspath, 'Abacus', 'move_node_states.py'), paramfn, '--distribute', resume_dir,  '--verbose']            
            distribute_fns_present = call_subprocess(Conv_mpirun_cmd + distribute_state_cmd)
            
            
#            if not distribute_fns_present: 
#                raise RuntimeError('"Missing/corrupted files detected during distribute to resume. Exiting!')
#                #Build the recover_multipoles executable
#                 with Tools.chdir(pjoin(abacuspath, "singlestep")):
#                     call_subprocess(['make', 'recover_multipoles'])
#
#                 reconstruct_read_multipoles_cmd = [pjoin(abacuspath, 'singlestep', 'recover_multipoles'), paramfn]
   
   
   
    print("Beginning abacus steps:")
    if parallel:
        emergency_exit_fn = pjoin(param['WorkingDirectory'], 'abandon_ship')
        print("\n------------------")
        print("To trigger emergency quit safely, create file", emergency_exit_fn)
        print("------------------")
    
    singlestep_cmd = [pjoin(abacuspath, "singlestep", "singlestep"), paramfn, str(int(make_ic))]
    if parallel:
        singlestep_cmd = mpirun_cmd + singlestep_cmd
        print("Using singlestep_cmd ", singlestep_cmd)
        

    for i in range(maxsteps):
        
        if make_ic:
            ConvDone = True  # No need to convolve for an IC step
            stepnum = 0
        else:
            try:
                read_state = InputFile(pjoin(read,"state"))
                if parallel:
                    ConvDone = False  # Have to take it on faith that the nodes have multipoles and are ready to convolve!
                else:
                    ConvDone = check_multipole_taylor_done(param, read_state, kind='Taylor')
                stepnum = read_state.FullStepNumber + 1
            except:
                # TODO: might have no read state if we're restoring from a backup
                ConvDone = False
                stepnum = 0

        ss_timer, conv_time = None, None

        # Do the convolution
        # TODO: do we want to continue to support tick-tock parallel convolve/singlestep?
        if not ConvDone and not parallel:
            if not do_fake_convolve:
                # Now check if we have all the multipoles the convolution will need
                if not check_multipole_taylor_done(param, read_state, kind='Multipole'):
                    # Invoke multipole recovery mode
                    print(f"Warning: missing multipoles! Performing multipole recovery for step {stepnum:d}")
                    
                    # Build the recover_multipoles executable
                    with Tools.chdir(pjoin(abacuspath, "singlestep")):
                        call_subprocess(['make', 'recover_multipoles'])

                    # Execute it
                    print(f"Running recover_multipoles for step {stepnum:d}")
<<<<<<< HEAD
                    call_subprocess([pjoin(abacuspath, "singlestep", "recover_multipoles"), paramfn], env=singlestep_env)
=======
                    try:
                        subprocess.check_call([pjoin(abacuspath, "singlestep", "recover_multipoles"), paramfn], env=singlestep_env)
                    except subprocess.CalledProcessError as cpe:
                        handle_singlestep_error(cpe)
                        raise
>>>>>>> fba0177d
                    save_log_files(param.LogDirectory, f'step{read_state.FullStepNumber:04d}.recover_multipoles')
                    print(f'\tFinished multipole recovery for read state {read_state.FullStepNumber}.')

                # Swap the Taylors link.  In effect, this will place the Taylors on the same disk as the multipoles.
                # But that's what we want for sloshing: this was the write disk, so now it will be the upcoming read disk
                # We'll swap the multipoles as soon as we convolve
                if path.islink(taylors):
                    taylors_convstate = os.readlink(taylors)
                    os.unlink(taylors)
                    os.symlink(os.readlink(multipoles), taylors)
            
            if do_fake_convolve:
                convolution_cmd = [pjoin(abacuspath, "Convolution", "FakeConvolution.py"), paramfn]
            else:
                convolution_cmd = [pjoin(abacuspath, "Convolution", "convolution"), paramfn]
            
            print(f"Performing convolution for step {stepnum:d}")
            with Tools.ContextTimer() as conv_timer:
                call_subprocess(convolution_cmd, env=convolution_env)
            conv_time = conv_timer.elapsed

            if ProfilingMode == 2:
                print(f'\tConvolution step {stepnum} finished. ProfilingMode = 2 (Convolution) is active; Abacus will now quit.')
                break

            if not check_multipole_taylor_done(param, read_state, kind='Taylor'):
                # have to take it on faith in the parallel version!
                raise ValueError("Convolution did not complete")
            
            convlogs = glob(pjoin(param.LogDirectory, 'last.*conv*'))
            for cl in convlogs:
                shutil.move(cl, cl.replace('last', f'step{read_state.FullStepNumber+1:04d}'))

            # Warning: Convolution won't work if MultipoleDirectory is the write (or read) state
            # because the states get moved after multipole generation but before convolution.
            remove_MT(param.MultipoleDirectory, 'Multipole*')
            if 'MultipoleDirectory2' in param:
                remove_MT(param.MultipoleDirectory2, 'Multipole*')

            # Now we can move the multipole symlinks
            if path.islink(multipoles):
                os.unlink(multipoles)
                os.symlink(taylors_convstate, multipoles)

            print("\t Finished convolution for state %d"%(read_state.FullStepNumber+1))

        #run singlestep
        if i == stopbefore:
            print('stopbefore = %d was specified; stopping before calling singlestep'%i)
            return 0
        
        singlestep_cmd = [pjoin(abacuspath, "singlestep", "singlestep"), paramfn, str(int(make_ic))]
        if parallel:
            
            singlestep_cmd = mpirun_cmd + singlestep_cmd
            print(f'Running parallel convolution + singlestep for step {stepnum:d}.')
            convlogs = glob(pjoin(param.LogDirectory, 'last.*conv*'))
            for cl in convlogs:
                shutil.move(cl, cl.replace('last', f'step{read_state.FullStepNumber+1:04d}'))
                
        else:
            print(f"Running singlestep for step {stepnum:d}")
        with Tools.ContextTimer() as ss_timer:
            try:
                call_subprocess(singlestep_cmd, env=singlestep_env)
            except subprocess.CalledProcessError as cpe:
                handle_singlestep_error(cpe)
                raise
        
        # In profiling mode, we don't move the states so we can immediately run the same step again
        if ProfilingMode and ProfilingMode != 2:
            print(f'\tStep {stepnum} finished. ProfilingMode is active; Abacus will now quit and states will not be moved.')
            break
            
        # Check that write/state was written as a test of success
        write_state_path = pjoin(write, "state")
        if not path.isfile(write_state_path):
            raise ValueError(f'No write state file at "{write_state_path}"; singlestep did not complete!')
        write_state = InputFile(write_state_path)

        # save the log and timing files under this step number
        save_log_files(param.LogDirectory, f'step{write_state.FullStepNumber:04d}')

        # Update the status log
        status_log.update(param, write_state, ss_timer.elapsed, conv_time)

        
        shutil.copy(pjoin(write, "state"), pjoin(param.LogDirectory, f"step{write_state.FullStepNumber:04d}.state"))
        print(( "\t Finished state {:d}. a = {:.4f}, dlna = {:.3g}, rms velocity = {:.3g}".format(
            write_state.FullStepNumber, write_state.ScaleFactor,
            write_state.DeltaScaleFactor/(write_state.ScaleFactor-write_state.DeltaScaleFactor),
            write_state.RMS_Velocity)))
                    
        if not parallel:
            # Delete the Taylors right away; want to avoid accidentally
            # running with inconsistent positions and Taylors
            remove_MT(param.TaylorDirectory, 'Taylor_*')
            if 'TaylorDirectory2' in param:
                remove_MT(param.TaylorDirectory2, 'Taylor_*')

        # Check if we need to back up the write state
        if backups_enabled and write_state.FullStepNumber > 0 and write_state.FullStepNumber % param['BackupStepInterval'] == 0:
            backup_dir = pjoin(param['BackupDirectory'], 'backup')
            print(f'Backing up state to {backup_dir}')
            tmp_backup = pjoin(param['BackupDirectory'], 'backup_inprogress')
            shutil.copytree(write, tmp_backup)
            if path.isdir(backup_dir):
                shutil.rmtree(backup_dir)
            shutil.move(tmp_backup, backup_dir)
        
        if not parallel:
            # Make a power spectrum
            dfn = pjoin(read, "density")
            if path.exists(dfn):
                # This import can be slow, so we only do it as necessary
                from Abacus.Analysis.PowerSpectrum import PowerSpectrum as PS
                ngrid = param.PowerSpectrumN1d

                psdtype = np.float64 if read_state.DoublePrecision else np.float32
                density = np.empty((ngrid, ngrid, ngrid + 2), dtype=psdtype)
                density[...,:-2] = np.fromfile(dfn, dtype=psdtype).reshape(ngrid,ngrid,ngrid)
                k,P,nb = PS.FFTAndBin(density, param.BoxSize, inplace=True)
                # we use the write state step number here, even though the particles are positioned at the read state positions
                # this is consistent with the time slice behavior
                shutil.copy(dfn, pjoin(param.LogDirectory, f"step{write_state.FullStepNumber:04d}.density".format()))
                np.savez(pjoin(param.LogDirectory, f"step{write_state.FullStepNumber:04d}.pow"), k=k,P=P,nb=nb)
                os.remove(dfn)
        
        if parallel:
            abandon_ship = path.exists(emergency_exit_fn)
            graceful_exit = (wall_timer() - start_time >= run_time_secs) or abandon_ship
        
            if graceful_exit:
                print("Current time: ", wall_timer(), start_time, run_time_secs)
                restore_time = wall_timer()
            
                if abandon_ship:
                    print('\nAbandoning ship!\n')
                

                print('Graceful exit triggered. Retrieving state from nodes and saving in global directory.')
                retrieve_state_cmd = [pjoin(abacuspath, 'Abacus', 'move_node_states.py'), paramfn, resume_dir, '--retrieve', '--verbose']
                call_subprocess(Conv_mpirun_cmd + retrieve_state_cmd)
            
                restore_time = wall_timer() - restore_time
            
                print(f'Retrieving and storing state took {restore_time} seconds\n')
                print('Exiting and requeueing.')
            
                #checking if path exists explicitly just in case user requested emergency exit while we were retrieveing the state. 
                if path.exists(emergency_exit_fn): 
                    os.remove(emergency_exit_fn)
                
                return EXIT_REQUEUE  
        
        # Now shift the states down by one
        move_state_dirs(read, write, past)
        
        # check if we've reached the stopping redshift
        # Note that FinalRedshift always trumps,
        # whether it is before or after the TimeSliceZ array
        try:
            finalz = param.FinalRedshift
        except AttributeError:
            # param.FinalRedshift wasn't set, so we'll look for the minimum in the TimeSliceRedshifts array
            if (param.nTimeSlice>0):
                try:
                    finalz = min(param.TimeSliceRedshifts[:param.nTimeSlice])
                except TypeError:  # param.TimeSliceRedshifts is probably just a single number
                    finalz = float(param.TimeSliceRedshifts)
            else:
                finalz = 0.0

        # This logic is deliberately consistent with singlestep.cpp
        # If this is an IC step then we won't have read_state
        if (not make_ic and np.abs(read_state.Redshift - finalz) < 1e-12 and read_state.LPTStepNumber == 0):
            print(f"Final redshift of {finalz:g} reached; terminating normally.")
            status_log.print(f"Final redshift of {finalz:g} reached; terminating normally.")
            finished = True
            break 
            
        if parallel and abandon_ship:
            print(f"Abandon ship triggered! Terminating job.")
            os.remove(emergency_exit_fn)
            break       
        
        make_ic = False
        
    # If there is more work to be done, signal that we are ready for requeue
    if not finished and not ProfilingMode:
        print(f"About to return EXIT_REQUEUE code {EXIT_REQUEUE}")
        return EXIT_REQUEUE


    return 0

def save_log_files(logdir, newprefix, oldprefix='lastrun'):
    for logfn in os.listdir(logdir):
        if logfn.startswith(oldprefix):
            newname = logfn.replace(oldprefix, newprefix, 1)
            shutil.move(pjoin(logdir, logfn), pjoin(logdir, newname))

def handle_singlestep_error(error):
    '''
    The singlestep executable may quit with an informative return value,
    such as from a Unix signal.  Let's interpret that for the user.
    The error will still be raised upstream.

    Parameters
    ----------
    error: subprocess.CalledProcessError
        The singlestep exception object
    '''
    if error.returncode == -signal.SIGBUS:
        print('singlestep died with signal SIGBUS! Did the ramdisk run out of memory?', file=sys.stderr)


def showwarning(message, category, filename, lineno, file=None, line=None):
    '''
    A monkey patch for warnings.showwarning that is a little easier to parse.
    '''

    if file is None:
        file = sys.stderr

    print(f'{filename}:{lineno}: {category.__name__}: {message}', file=file)

warnings.showwarning = showwarning


def reset_affinity(max_core_id=1024):
    '''
    Resets the core affinity of the current process/thread.
    Mainly used by `call_subprocess()`.
    '''
    # TODO: how to detect the maximum core id?
    # For now, we can assume CPU_SETSIZE=1024 according to the man pages
    os.sched_setaffinity(0, range(max_core_id))


def call_subprocess(*args, **kwargs):
    """
    This is a wrapper to subprocess.check_call() that first resets CPU affinity.

    Why do we need to do this?  The number of cores that OpenMP allows itself
    to use is limited by the affinity mask of the process *at initialization*.
    And the OMP_PLACES mechanism may have already limited Python's affinity
    mask if we happened to load a shared object that uses OpenMP (say, an
    analysis routine).

    Why does OMP_PLACES affect the affinity mask of the master thread?
    Because the master thread is actually the first member of the OpenMP
    thread team!
    """

    subprocess.check_call(*args, **kwargs, preexec_fn=reset_affinity)<|MERGE_RESOLUTION|>--- conflicted
+++ resolved
@@ -921,15 +921,13 @@
 
                     # Execute it
                     print(f"Running recover_multipoles for step {stepnum:d}")
-<<<<<<< HEAD
-                    call_subprocess([pjoin(abacuspath, "singlestep", "recover_multipoles"), paramfn], env=singlestep_env)
-=======
+
                     try:
-                        subprocess.check_call([pjoin(abacuspath, "singlestep", "recover_multipoles"), paramfn], env=singlestep_env)
+                        call_subprocess([pjoin(abacuspath, "singlestep", "recover_multipoles"), paramfn], env=singlestep_env)
                     except subprocess.CalledProcessError as cpe:
                         handle_singlestep_error(cpe)
                         raise
->>>>>>> fba0177d
+
                     save_log_files(param.LogDirectory, f'step{read_state.FullStepNumber:04d}.recover_multipoles')
                     print(f'\tFinished multipole recovery for read state {read_state.FullStepNumber}.')
 
