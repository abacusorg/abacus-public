--- conflicted
+++ resolved
@@ -28,13 +28,8 @@
 from Abacus.Analysis import common
 
 if __name__ == '__main__':
-<<<<<<< HEAD
-    parser = utils.default_argparse()
-    parser.description = __doc__
-    
-=======
     parser = utils.default_argparse(doc=__doc__)
->>>>>>> 3806e4e9
+
     args = parser.parse_args()
     args = utils.process_args(args)
 
